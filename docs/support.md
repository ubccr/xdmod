--- conflicted
+++ resolved
@@ -26,13 +26,9 @@
 XDMoD on CentOS 7 and reproduce the issue in that environment before requesting
 support.
 
-<<<<<<< HEAD
-Open XDMoD 10.0 also has a [beta release](https://github.com/ubccr/xdmod/releases/tag/v10.0.0-beta5-el8) version that is compatible with Rocky Linux 8
-=======
 Rocky 8 packages are available in 'beta' release.  We aim to provide the same level
  of support for Rocky 8 as we do for Centos 7, but some issues may not be fixed until
 the planned 10.5 release, which will have full support for Rocky 8.
->>>>>>> 60d97c8a
 
 Requesting Support
 ------------------
