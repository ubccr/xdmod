--- conflicted
+++ resolved
@@ -493,11 +493,7 @@
 For cloud resources the timezone is not used and times are converted to
 the local timezone that the server is in.
 
-<<<<<<< HEAD
-The `resource_allocation_type` option indicated how this resource is allocated
-=======
 The `resource_allocation_type` option indicates how this resource is allocated
->>>>>>> 395429f5
 to users, such as by CPU, GPU or Node. By default, there are 4 possible values,
 `CPU`, `CPUNode`, `GPU`, `GPUNode`.
 
@@ -542,11 +538,7 @@
 utilization metric.
 
 Note that the `end_date` is necessary for resources with multiple entries and
-<<<<<<< HEAD
-still active. The `end_date` should not be include for the last entry for a
-=======
 still active. The `end_date` should not be included for the last entry for a
->>>>>>> 395429f5
 resource. A `start_date` is necessary for all entries.
 
 It is also possible to change the utilization metric by specifying a
@@ -617,11 +609,7 @@
 
 ### resource_allocation_types.json
 
-<<<<<<< HEAD
-Defines how a resource is allocated to user.  Each resource in `resources.json`
-=======
 Defines how a resource is allocated to users.  Each resource in `resources.json`
->>>>>>> 395429f5
 should reference a resource allocation type from this file. This file typically
 should not be changed.
 
