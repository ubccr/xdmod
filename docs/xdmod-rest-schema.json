---
layout: null
---
{
    "openapi": "3.0.3",
    "info": {
        "title": "XDMoD",
        "description": "XDMoD is an open source tool to facilitate the management of high performance computing resources. It is widely deployed at academic, industrial and governmental HPC centers. Open XDMoD's management capabilities include monitoring standard metrics such as utilization, providing quality of service metrics designed to proactively identify underperforming system hardware and software, and reporting job level performance data for every job running on the HPC system without the need to recompile applications.",
        "contact": {
            "name": "API Support",
            "url": "https://open.xdmod.org/support.html",
            "email": "ccr-xdmod-help@buffalo.edu"
        },
        "license": {
            "name": "GNU Lesser General Public License v3.0",
            "url": "https://www.gnu.org/licenses/lgpl-3.0.txt"
        },
        "x-logo": {
            "url": "https://open.xdmod.org/xdmod-jekyll-theme/assets/images/xdmod_logo.png",
            "backgroundColor": "#FFFFFF",
            "altText": ""
        },
        "version": "{{ page.sw_version }}"
    },
    "servers": [
        {
            "url": "https://xdmod.ccr.buffalo.edu/",
            "description": "Production server"
        }
    ],
    "components": {
        "parameters": {
            "offset": {
                "name": "offset",
                "in": "query",
                "description": "The starting offset for the data in the result set",
                "schema": {
                    "type": "integer",
                    "format": "int32"
                }
            },
            "limit": {
                "name": "limit",
                "in": "query",
                "description": "The maximum number of results to return.",
                "schema": {
                    "type": "integer",
                    "format": "int32"
                }
            },
            "realm": {
                "name": "realm",
                "in": "query",
                "required": true,
                "description": "The data realm to query",
                "schema": {
                    "type": "string"
                },
                "example": "Jobs"
            },
            "dimension": {
                "name": "dimension",
                "in": "path",
                "required": true,
                "description": "The dimension to query",
                "schema": {
                    "type": "string"
                }
            },
            "start_date": {
                "name": "start_date",
                "in": "query",
                "required": true,
                "description": "Start date of requested data in the portal's local time zone in YYYY-MM-DD format.",
                "schema": {
                    "type": "string",
                    "format": "date"
                }
            },
            "end_date": {
                "name": "end_date",
                "in": "query",
                "required": true,
                "description": "End date of requested data in the portal's local time zone in YYYY-MM-DD format.",
                "schema": {
                    "type": "string",
                    "format": "date"
                }
            }
        },
        "schemas": {
            "date-YmdHis": {
                "type": "string",
                "pattern": "[0-9]{4}-[0-9]{2}-[0-9]{2} [0-9]{2}:[0-9]{2}:[0-9]{2}"
            },
            "get_data": {
             "type": "object",
                "additionalProperties": false,
                "properties": {
                  "operation": {
                    "type": "string",
                    "enum": [ "get_data" ]
                  },
                  "aggregation_unit": {
                    "type": "string",
                    "description": "Set to the time binning for the query ('day', 'month', 'quarter', etc.) or 'Auto' to use the bin choice determined by the selected time interval."
                  },
                  "controller_module": {
                    "type": "string",
                    "enum": [ "metric_explorer" ]
                  },
                  "data_series": {
                    "type": "string"
                  },
                  "defaultDatasetConfig": {
                    "type": "string"
                  },
                  "end_date": {
                    "type": "string",
                    "format": "date",
                    "description": "The end date for the query. Must be in the form YYYY-MM-DD"
                  },
                  "featured": {
                    "type": "string",
                    "format": "boolean"
                  },
                  "font_size": {
                    "type": "string",
                    "format": "integer"
                  },
                  "format": {
                    "type": "string"
                  },
                  "global_filters": {
                    "type": "string"
                  },
                  "height": {
                    "type": "string",
                    "format": "integer"
                  },
                  "hide_tooltip": {
                    "type": "string",
                    "format": "boolean"
                  },
                  "legend": {
                    "type": "string"
                  },
                  "legend_type": {
                    "type": "string"
                  },
                  "limit": {
                    "type": "string",
                    "format": "integer"
                  },
                  "scale": {
                    "type": "string",
                    "format": "integer",
                    "description": "Sets the scaling of the chart width and height."
                  },
                  "share_y_axis": {
                    "type": "string",
                    "format": "boolean"
                  },
                  "showContextMenu": {
                    "type": "string"
                  },
                  "show_filters": {
                    "type": "string",
                    "format": "boolean"
                  },
                  "show_guide_lines": {
                    "type": "string"
                  },
                  "show_remainder": {
                    "type": "string",
                    "format": "boolean"
                  },
                  "show_title": {
                    "type": "string"
                  },
                  "show_warnings": {
                    "type": "string",
                    "format": "boolean"
                  },
                  "start": {
                    "type": "string",
                    "format": "integer"
                  },
                  "start_date": {
                    "type": "string",
                    "format": "date",
                    "description": "The start date for the query. Must be in the form YYYY-MM-DD"
                  },
                  "swap_xy": {
                    "type": "string",
                    "format": "boolean"
                  },
                  "timeframe_label": {
                    "type": "string",
                    "description": "This should be set to the URL encoded value of the timeframe label from the DurationSelector. This value is used by the report generator tab."
                  },
                  "timeseries": {
                    "type": "string"
                  },
                  "title": {
                    "type": "string"
                  },
                  "trendLineEnabled": {
                    "type": "string"
                  },
                  "width": {
                    "type": "string",
                    "format": "integer"
                  },
                  "x_axis": {
                    "type": "string"
                  },
                  "y_axis": {
                    "type": "string"
                  }
                },
                "required": ["operation", "controller_module" ]
            },
            "get_charts": {
                "type": "object",
                "additionalProperties": false,
                "required": [
                    "operation",
                    "realm",
                    "group_by",
                    "statistic"
                ],
                "properties": {
                    "operation": {
                        "type": "string",
                        "enum": [ "get_charts" ]
                    },
                    "controller_module": {
                        "type": "string",
                        "enum": [ "user_interface" ]
                    },
                    "public_user": {
                        "type": "string",
                        "format": "boolean",
                        "description": "whether to show the information that the public user can see. Encoded as `true` or `false`."
                    },
                    "realm": {
                        "type": "string",
                        "description": "Specifies the data realm to query."
                    },
                    "group_by": {
                        "type": "string",
                        "description": "Specifies the identifier for the group by to use in the query."
                    },
                    "statistic": {
                        "type": "string",
                        "description": "Specifies the identifier for the statistics to use in the query."
                    },
                    "start_date": {
                        "type": "string",
                        "format": "date",
                        "description": "The start date for the query. Must be in the form YYYY-MM-DD"
                    },
                    "end_date": {
                        "type": "string",
                        "format": "date",
                        "description": "The end date for the query. Must be in the form YYYY-MM-DD"
                    },
                    "timeframe_label": {
                        "type": "string",
                        "description": "This should be set to the URL encoded value of the timeframe label from the DurationSelector. This value is used by the report generator tab."
                    },
                    "scale": {
                        "type": "string",
                        "format": "integer",
                        "description": "Sets the scaling of the chart width and height."
                    },
                    "aggregation_unit": {
                        "type": "string",
                        "description": "Set to the time binning for the query ('day', 'month', 'quarter', etc.) or 'Auto' to use the bin choice determined by the selected time interval."
                    },
                    "dataset_type": {
                        "type": "string",
                        "enum": ["timeseries", "aggregate"],
                        "description": "The dataset type. Set to `timeseries` for timeseries data and `aggregate` for aggregated data."
                    },
                    "thumbnail": {
                        "type": "string",
                        "description": "Whether to render the chart using default settings for a thumbnail view. In thumbnail view the chart title and subtitle are not show. Set to `y` to enable thumbnail rendering or `n` for normal rendering.",
                        "enum": ["y", "n"]
                    },
                    "query_group": {
                        "type": "string",
                        "description": "The query group is deprecated and not used."
                    },
                    "display_type": {
                        "type": "string",
                        "enum": ["line", "area", "bar", "h_bar", "pie", "datasheet"],
                        "description": "Sets the chart plot type. The `area` plot type is not valid for aggregate plots. The horizontal bar `h_bar` and pie chart `pie` settings are not valid for timeseries plots."
                    },
                    "combine_type": {
                        "type": "string",
                        "enum": ["side", "stack", "percentage"],
                        "description": "Sets the combine mode for the plots. This option is ignored for display type of `line` and `datasheet`."
                    },
                    "limit": {
                        "type": "string",
                        "format": "integer",
                        "description": ""
                    },
                    "offset": {
                        "type": "string",
                        "format": "integer",
                        "description": ""
                    },
                    "log_scale": {
                        "type": "string",
                        "description": "Boolean encoded as either `y` or `n`",
                        "enum": ["y", "n"]
                    },
                    "show_guide_lines": {
                        "type": "string",
                        "description": "Boolean encoded as either `y` or `n`",
                        "enum": ["y", "n"]
                    },
                    "show_trend_line": {
                        "type": "string",
                        "description": "Boolean encoded as either `y` or `n`",
                        "enum": ["y", "n"]
                    },
                    "show_error_bars": {
                        "type": "string",
                        "description": "Boolean encoded as either `y` or `n`",
                        "enum": ["y", "n"]
                    },
                    "show_aggregate_labels": {
                        "type": "string",
                        "description": "Boolean encoded as either `y` or `n`",
                        "enum": ["y", "n"]
                    },
                    "show_error_labels": {
                        "type": "string",
                        "description": "Boolean encoded as either `y` or `n`",
                        "enum": ["y", "n"]
                    },
                    "hide_tooltip": {
                        "type": "boolean",
                        "description": ""
                    },
                    "show_title": {
                        "type": "string",
                        "description": "Boolean encoded as either `y` or `n`",
                        "enum": ["y", "n"]
                    },
                    "width": {
                        "type": "string",
                        "format": "integer",
                        "description": ""
                    },
                    "height": {
                        "type": "string",
                        "format": "integer",
                        "description": ""
                    },
                    "legend_type": {
                        "type": "string",
                        "description": "bottom_center"
                    },
                    "font_size": {
                        "type": "string",
                        "format": "integer",
                        "description": ""
                    }
                }
            },
            "get_menus": {
                "type": "object",
                "additionalProperties": false,
                "properties": {
                    "operation": {
                        "type": "string",
                        "enum": [ "get_menus" ]
                    },
                    "node": {
                        "type": "string",
                        "description": "Specifies a node in the tree. Set this to 'category_' to specify the root node."
                    },
                    "public_user": {
                        "type": "boolean",
                        "description": "whether to show the information that the public user can see"
                    },
                    "category": {
                        "type": "string",
                        "description": "Comma delimited list of categories. This is only used if node is set to category_"
                    },
                    "group_by": {
                        "type": "string",
                        "description": "The identifier for the group_by. This parameter is required when querying a 'group by' node in the tree. Group by nodes have a node identifier that starts with the string 'group_by'."
                    },
                    "query_group": {
                        "type": "string",
                        "description": "The query group is deprecated and not used."
                    }
                },
                "required": [
                    "operation",
                    "node"
                ]
            },
            "get_tabs": {
                "type": "object",
                "additionalProperties": false,
                "properties": {
                    "operation": {
                        "type": "string",
                        "enum": [ "get_tabs" ]
                    },
                    "public_user": {
                        "type": "boolean",
                        "description": "whether to show the information that the public user can see"
                    }
                },
                "required": [
                    "operation"
                ]
            },
            "extstore": {
                "type": "object",
                "additionalProperties": false,
                "properties": {
                    "data": {
                        "type": "array",
                        "items": {
                            "type": "object"
                        }
                    },
                    "success": {
                        "type": "boolean"
                    },
                    "total": {
                        "type": "integer"
                    },
                    "message": {
                        "type": "string"
                    }
                },
                "required": [
                    "success",
                    "total",
                    "data"
                ]
            },
            "extstore-error": {
                "type": "object",
                "properties": {
                    "success": {
                        "type": "boolean",
                        "enum": [false]
                    },
                    "message": {
                        "type": "string"
                    }
                },
                "required": [
                    "success",
                    "message"
                ]
            },
            "warehouse-error": {
                "type": "object",
                "title": "error",
                "properties": {
                    "success":  {
                        "type": "boolean",
                        "enum": [ false ]
                    },
                    "count": {
                        "type": "integer",
                        "enum": [ 0 ]
                    },
                    "total": {
                        "type": "integer",
                        "enum": [ 0 ]
                    },
                    "totalCount": {
                        "type": "integer",
                        "enum": [ 0 ]
                    },
                    "results": {
                        "type": "array",
                        "items": {},
                        "maxItems": 0
                    },
                    "data": {
                        "type": "array",
                        "items": {},
                        "maxItems": 0
                    },
                    "message": {
                        "type": "string",
                        "description": "Error message"
                    },
                    "code": {
                        "type": "integer",
                        "description": "Error code"
                    }
                },
                "required": [
                    "success",
                    "count",
                    "total",
                    "totalCount",
                    "results",
                    "data",
                    "message",
                    "code"
                ]
            }
        },
        "responses": {
            "api-token-401": {
                "description": "Unauthorized",
                "content": {
                    "application/json": {
                        "schema": {
                            "$ref": "#/components/schemas/warehouse-error"
                        },
                        "examples": {
                            "empty-token": {
                                "$ref": "#/components/examples/empty-token"
                            },
                            "invalid-token": {
                                "$ref": "#/components/examples/invalid-token"
                            },
                            "expired-token": {
                                "$ref": "#/components/examples/expired-token"
                            }
                        }
                    }
                }
            },
            "api-token-404": {
                "description": "Not Found",
                "content": {
                    "application/json": {
                        "schema": {
                            "allOf": [
                                { "$ref": "#/components/schemas/warehouse-error" },
                                {
                                    "properties": {
                                        "message": {
                                            "enum": [ "API token not found." ]
                                        }
                                    }
                                }
                            ]
                        }
                    }
                }
            },
            "session-401": {
                "description": "Unauthorized",
                "content": {
                    "application/json": {
                        "schema": {
                            "type": "object",
                            "properties": {
                                "success": {
                                    "enum": [false]
                                },
                                "count": {
                                    "type": "integer"
                                },
                                "total": {
                                    "type": "integer"
                                },
                                "totalCount": {
                                    "type": "integer"
                                },
                                "results": {
                                    "type": "array",
                                    "items": {}
                                },
                                "data": {
                                    "type": "array",
                                    "items": {}
                                },
                                "message": {
                                    "enum": ["An error was encountered while attempting to process the requested authorization procedure."]
                                },
                                "code": {
                                    "type": "integer"
                                }
                            }
                        }
                    }
                }
            }
        },
        "securitySchemes": {
            "cookie_xdmod_token": {
                "type": "apiKey",
                "description": "API token via a cookie",
                "name": "xdmod_token",
                "in": "cookie"
            },
            "query_param_token": {
                "type": "apiKey",
                "description": "API token via a query parameter",
                "name": "token",
                "in": "query"
            },
            "http_bearer": {
                "type": "http",
                "scheme": "bearer",
                "description": "API token via HTTP header `Authorization: Bearer <token>`"
            },
            "query_param_bearer": {
                "type": "apiKey",
                "in": "query",
                "name": "Bearer",
                "description": "API token via a query parameter or POST field"
            }
        },
        "examples": {
            "empty-token": {
                "value": {
                    "success": false,
                    "count": 0,
                    "total": 0,
                    "totalCount": 0,
                    "results": [],
                    "data": [],
                    "message": "No token provided.",
                    "code": 0
                }
            },
            "invalid-token": {
                "value": {
                    "success": false,
                    "count": 0,
                    "total": 0,
                    "totalCount": 0,
                    "results": [],
                    "data": [],
                    "message": "Invalid token.",
                    "code": 0
                }
            },
            "expired-token": {
                "value": {
                    "success": false,
                    "count": 0,
                    "total": 0,
                    "totalCount": 0,
                    "results": [],
                    "data": [],
                    "message": "Token has expired.",
                    "code": 0
                }
            }
        }
    },
    "security": [
        { "cookie_xdmod_token": [] },
        { "query_param_token": [] }
    ],
    "paths": {
        "/controllers/user_interface.php": {
            "post": {
                "tags": [
                    "Usage Explorer",
                    "Data Analytics Framework"
                ],
                "summary": "Usage Tab Controller",
                "deprecated": true,
                "description": "The usage tab uses a controller style API. A single URL is used with a mandatory `operation` form parameter to determine which action to perform. This controller endpoint is deprecated and will be removed in a future release of XDMoD.",
                "security": [
                    { "cookie_xdmod_token": [] },
                    { "query_param_token": [] },
                    { "http_bearer": [] },
                    { "query_param_bearer": [] }
                ],
                "requestBody": {
                    "required": true,
                    "content": {
                        "application/x-www-form-urlencoded": {
                            "schema": {
                                "oneOf": [
                                    { "$ref": "#/components/schemas/get_charts" },
                                    { "$ref": "#/components/schemas/get_menus" },
                                    {"$ref": "#/components/schemas/get_tabs" }
                                ]
                            },
                            "examples": {
                                "Get Chart Json": {
                                    "summary": "Chart JSON",
                                    "description": "Example of how to get a JSON object containing the chart configuration, metric data and metadata used by the Usage Tab to display an interactive chart",
                                    "value": {
                                        "public_user": "false",
                                        "realm": "Jobs",
                                        "group_by": "none",
                                        "statistic": "total_cpu_hours",
                                        "start_date": "2021-07-01",
                                        "end_date": "2021-07-31",
                                        "timeframe_label": "Previous%20month",
                                        "scale": "1",
                                        "aggregation_unit": "Auto",
                                        "dataset_type": "timeseries",
                                        "thumbnail": "n",
                                        "query_group": "tg_usage",
                                        "display_type": "line",
                                        "combine_type": "stack",
                                        "limit": "10",
                                        "offset": "0",
                                        "log_scale": "n",
                                        "show_guide_lines": "y",
                                        "show_trend_line": "n",
                                        "show_error_bars": "n",
                                        "show_aggregate_labels": "n",
                                        "show_error_labels": "n",
                                        "hide_tooltip": "false",
                                        "show_title": "y",
                                        "width": "984",
                                        "height": "465",
                                        "legend_type": "bottom_center",
                                        "font_size": "3",
                                        "operation": "get_charts",
                                        "controller_module": "user_interface"
                                    }
                                },
                                "Get Tabs": {
                                    "summary": "List tabs",
                                    "description": "Example of how to get the list of tabs for a logged in user.",
                                    "value": {
                                        "operation": "get_tabs",
                                        "public_user": false
                                    }
                                },
                                "Get Root Node": {
                                    "summary": "Tree root",
                                    "description": "Example of how to get the list of nodes under the root.",
                                    "value": {
                                        "operation": "get_menus",
                                        "node": "category_",
                                        "public_user": false
                                    }
                                }
                            }
                        }
                    }
                },
                "responses": {
                    "200": {
                        "description": ""
                    }
                }
            }
        },
        "/controllers/metric_explorer.php": {
            "post": {
                "tags": [
                    "Metric Explorer",
                    "Data Analytics Framework"
                ],
                "summary": "Metric Explorer Tab Controller",
                "deprecated": true,
                "description": "The metric explorer tab uses a controller style API for some operation. A single URL is used with a mandatory `operation` form parameter to determine which action to perform. This controller endpoint is deprecated and will be removed in a future release of XDMoD.",
                "security": [
                    { "cookie_xdmod_token": [] },
                    { "query_param_token": [] },
                    { "http_bearer": [] },
                    { "query_param_bearer": [] }
                ],
                "requestBody": {
                    "required": true,
                    "content": {
                        "application/x-www-form-urlencoded": {
                            "schema": {
                                "oneOf": [
                                    {
                                        "type": "object",
                                        "additionalProperties": false,
                                        "properties": {
                                            "operation": {
                                                "type": "string",
                                                "enum": [ "get_dw_descripter" ]
                                            }
                                        },
                                        "required": ["operation"],
                                        "title": "get_dw_descripter"
                                    },
                                    { "$ref": "#/components/schemas/get_data" }
                                ]
                            },
                            "examples": {
                                "dw_descripter": {
                                    "summary": "DW Descriptor",
                                    "description": "Example of how to obtain the contents of the metric catalog",
                                    "value": {
                                        "operation": "get_dw_descripter"
                                    }
                                }
                            }
                        }
                    }
                },
                "responses": {
                    "200": {
                        "description": ""
                    }
                }
            }
        },
        "/admin/reset_user_tour_viewed": {
            "post": {
                "tags": [
                    "Miscellaneous"
                ],
                "summary": "Reset User Tour viewed status",
                "description": "",
                "operationId": "post-admin-reset_user_tour_viewed",
                "parameters": [],
                "responses": {
                    "200": {
                        "description": "",
                        "content": {
                            "application/json": {
                                "schema": {
                                    "$ref": "#/components/schemas/extstore"
                                }
                            }
                        }
                    }
                }
            }
        },
        "/app_kernels/details": {
            "get": {
                "tags": [
                    "Application Kernels"
                ],
                "summary": "",
                "description": "",
                "operationId": "get-app_kernels-details",
                "parameters": [],
                "responses": {
                    "200": {
                        "description": "",
                        "content": {
                            "application/json": {
                                "schema": {
                                    "$ref": "#/components/schemas/extstore"
                                }
                            }
                        }
                    }
                }
            }
        },
        "/app_kernels/datasets": {
            "get": {
                "tags": [
                    "Application Kernels"
                ],
                "summary": "",
                "description": "",
                "operationId": "get-app_kernels-datasets",
                "parameters": [],
                "responses": {
                    "200": {
                        "description": "",
                        "content": {
                            "application/json": {
                                "schema": {
                                    "$ref": "#/components/schemas/extstore"
                                }
                            }
                        }
                    }
                }
            }
        },
        "/app_kernels/plots": {
            "get": {
                "tags": [
                    "Application Kernels"
                ],
                "summary": "",
                "description": "",
                "operationId": "get-app_kernels-plots",
                "parameters": [],
                "responses": {
                    "200": {
                        "description": "",
                        "content": {
                            "application/json": {
                                "schema": {
                                    "$ref": "#/components/schemas/extstore"
                                }
                            }
                        }
                    }
                }
            }
        },
        "/app_kernels/control_regions": {
            "get": {
                "tags": [
                    "Application Kernels"
                ],
                "summary": "",
                "description": "",
                "operationId": "get-app_kernels-control_regions",
                "parameters": [],
                "responses": {
                    "200": {
                        "description": "",
                        "content": {
                            "application/json": {
                                "schema": {
                                    "$ref": "#/components/schemas/extstore"
                                }
                            }
                        }
                    }
                }
            },
            "post": {
                "tags": [
                    "Application Kernels"
                ],
                "summary": "",
                "description": "",
                "operationId": "post-app_kernels-control_regions",
                "parameters": [],
                "responses": {
                    "200": {
                        "description": "",
                        "content": {
                            "application/json": {
                                "schema": {
                                    "$ref": "#/components/schemas/extstore"
                                }
                            }
                        }
                    }
                }
            },
            "put": {
                "tags": [
                    "Application Kernels"
                ],
                "summary": "",
                "description": "",
                "operationId": "put-app_kernels-control_regions",
                "parameters": [],
                "responses": {
                    "200": {
                        "description": "",
                        "content": {
                            "application/json": {
                                "schema": {
                                    "$ref": "#/components/schemas/extstore"
                                }
                            }
                        }
                    }
                }
            },
            "delete": {
                "tags": [
                    "Application Kernels"
                ],
                "summary": "",
                "description": "",
                "operationId": "delete-app_kernels-control_regions",
                "parameters": [],
                "responses": {
                    "200": {
                        "description": "",
                        "content": {
                            "application/json": {
                                "schema": {
                                    "$ref": "#/components/schemas/extstore"
                                }
                            }
                        }
                    }
                }
            }
        },
        "/app_kernels/notifications": {
            "get": {
                "tags": [
                    "Application Kernels"
                ],
                "summary": "",
                "description": "",
                "operationId": "get-app_kernels-notifications",
                "parameters": [],
                "responses": {
                    "200": {
                        "description": "",
                        "content": {
                            "application/json": {
                                "schema": {
                                    "$ref": "#/components/schemas/extstore"
                                }
                            }
                        }
                    }
                }
            },
            "put": {
                "tags": [
                    "Application Kernels"
                ],
                "summary": "",
                "description": "",
                "operationId": "put-app_kernels-notifications",
                "parameters": [],
                "responses": {
                    "200": {
                        "description": "",
                        "content": {
                            "application/json": {
                                "schema": {
                                    "$ref": "#/components/schemas/extstore"
                                }
                            }
                        }
                    }
                }
            }
        },
        "/app_kernels/notifications/default": {
            "get": {
                "tags": [
                    "Application Kernels"
                ],
                "summary": "",
                "description": "",
                "operationId": "get-app_kernels-notifications-default",
                "parameters": [],
                "responses": {
                    "200": {
                        "description": "",
                        "content": {
                            "application/json": {
                                "schema": {
                                    "$ref": "#/components/schemas/extstore"
                                }
                            }
                        }
                    }
                }
            }
        },
        "/app_kernels/notifications/send": {
            "get": {
                "tags": [
                    "Application Kernels"
                ],
                "summary": "",
                "description": "",
                "operationId": "get-app_kernels-notifications-send",
                "parameters": [],
                "responses": {
                    "200": {
                        "description": "",
                        "content": {
                            "application/json": {
                                "schema": {
                                    "$ref": "#/components/schemas/extstore"
                                }
                            }
                        }
                    }
                }
            }
        },
        "/app_kernels/resources": {
            "get": {
                "tags": [
                    "Application Kernels"
                ],
                "summary": "",
                "description": "",
                "operationId": "get-app_kernels-resources",
                "parameters": [],
                "responses": {
                    "200": {
                        "description": "",
                        "content": {
                            "application/json": {
                                "schema": {
                                    "$ref": "#/components/schemas/extstore"
                                }
                            }
                        }
                    }
                }
            }
        },
        "/app_kernels/app_kernels": {
            "get": {
                "tags": [
                    "Application Kernels"
                ],
                "summary": "",
                "description": "",
                "operationId": "get-app_kernels-app_kernels",
                "parameters": [],
                "responses": {
                    "200": {
                        "description": "",
                        "content": {
                            "application/json": {
                                "schema": {
                                    "$ref": "#/components/schemas/extstore"
                                }
                            }
                        }
                    }
                }
            }
        },
        "/app_kernels/performance_map": {
            "get": {
                "tags": [
                    "Application Kernels"
                ],
                "summary": "",
                "description": "",
                "operationId": "get-app_kernels-performance_map",
                "parameters": [],
                "responses": {
                    "200": {
                        "description": "",
                        "content": {
                            "application/json": {
                                "schema": {
                                    "$ref": "#/components/schemas/extstore"
                                }
                            }
                        }
                    }
                }
            }
        },
        "/app_kernels/success_rate": {
            "get": {
                "tags": [
                    "Application Kernels"
                ],
                "summary": "",
                "description": "",
                "operationId": "get-app_kernels-success_rate",
                "parameters": [],
                "responses": {
                    "200": {
                        "description": "",
                        "content": {
                            "application/json": {
                                "schema": {
                                    "$ref": "#/components/schemas/extstore"
                                }
                            }
                        }
                    }
                }
            }
        },
        "/app_kernels/performance_map/raw": {
            "get": {
                "tags": [
                    "Application Kernels"
                ],
                "summary": "",
                "description": "",
                "operationId": "get-app_kernels-performance_map-raw",
                "parameters": [],
                "responses": {
                    "200": {
                        "description": "",
                        "content": {
                            "application/json": {
                                "schema": {
                                    "$ref": "#/components/schemas/extstore"
                                }
                            }
                        }
                    }
                }
            }
        },
        "/auth/login": {
            "post": {
                "tags": [
                    "Authentication API"
                ],
                "summary": "Login",
                "description": "",
                "operationId": "post-auth-login",
                "security": [{}],
                "parameters": [{
                    "name": "username",
                    "in": "query",
                    "required": true,
                    "description": "The username of the local XDMoD user account.",
                    "schema": {
                        "type": "string"
                    }
                }, {
                    "name": "password",
                    "in": "query",
                    "required": true,
                    "description": "The password for the local XDMoD user account.",
                    "schema": {
                        "type": "string"
                    }
                }],
                "responses": {
                    "200": {
                        "description": "",
                        "content": {
                            "application/json": {
                                "schema": {
                                    "type": "object",
                                    "additionalProperties": false,
                                    "properties": {
                                        "success": {
                                            "type": "boolean"
                                        },
                                        "results": {
                                            "type": "object",
                                            "additionalProperties": false,
                                            "properties": {
                                                "token": {
                                                    "description": "The authentication token to use API requests.",
                                                    "type": "string"
                                                },
                                                "name":  {
                                                    "description": "The name of the person associated with the local XDMoD account.",
                                                    "type": "string"
                                                }
                                            }
                                        }
                                    }
                                }
                            }
                        }
                    }
                }
            }
        },
        "/auth/logout": {
            "post": {
                "tags": [
                    "Authentication API"
                ],
                "summary": "Logout",
                "description": "",
                "operationId": "post-auth-logout",
                "parameters": [],
                "responses": {
                    "200": {
                        "description": "",
                        "content": {
                            "application/json": {
                                "schema": {
                                    "type": "object",
                                    "additionalProperties": false,
                                    "properties": {
                                        "success": {
                                            "type": "boolean"
                                        },
                                        "message": {
                                            "type": "string",
                                            "description": "Human readable message indicating if logout was successful"
                                        }
                                    },
                                    "example": {
                                        "success": true,
                                        "message": "User logged out successfully"
                                    }
                                }
                            }
                        }
                    }
                }
            }
        },
        "/auth/idpredirect": {
            "get": {
                "tags": [
                    "Authentication API"
                ],
                "summary": "IDP redirect",
                "security": [{}],
                "description": "Return an IDP redirect URL for SSO login.",
                "operationId": "get-auth-idpredirect",
                "parameters": [{
                    "name": "returnTo",
                    "description": "The location to redirect to after authentication is completed.",
                    "in": "query",
                    "required": true,
                    "schema": {
                        "type": "string"
                    }
                }],
                "responses": {
                    "200": {
                        "description": "",
                        "content": {
                            "application/json": {
                                "schema": {
                                    "description": "The URL to open",
                                    "type": "string"
                                }
                            }
                        }
                    }
                }
            }
        },
        "/dashboard/components": {
            "get": {
                "tags": [
                    "Dashboard Tab"
                ],
                "summary": "",
                "description": "",
                "operationId": "get-dashboard-components",
                "parameters": [],
                "responses": {
                    "200": {
                        "description": "",
                        "content": {
                            "application/json": {
                                "schema": {
                                    "$ref": "#/components/schemas/extstore"
                                }
                            }
                        }
                    }
                }
            }
        },
        "/dashboard/layout": {
            "post": {
                "tags": [
                    "Dashboard Tab"
                ],
                "summary": "",
                "description": "",
                "operationId": "post-dashboard-layout",
                "parameters": [],
                "responses": {
                    "200": {
                        "description": "",
                        "content": {
                            "application/json": {
                                "schema": {
                                    "$ref": "#/components/schemas/extstore"
                                }
                            }
                        }
                    }
                }
            },
            "delete": {
                "tags": [
                    "Dashboard Tab"
                ],
                "summary": "",
                "description": "",
                "operationId": "delete-dashboard-layout",
                "parameters": [],
                "responses": {
                    "200": {
                        "description": "",
                        "content": {
                            "application/json": {
                                "schema": {
                                    "$ref": "#/components/schemas/extstore"
                                }
                            }
                        }
                    }
                }
            }
        },
        "/dashboard/rolereport": {
            "get": {
                "tags": [
                    "Dashboard Tab"
                ],
                "summary": "",
                "description": "",
                "operationId": "get-dashboard-rolereport",
                "parameters": [],
                "responses": {
                    "200": {
                        "description": "",
                        "content": {
                            "application/json": {
                                "schema": {
                                    "$ref": "#/components/schemas/extstore"
                                }
                            }
                        }
                    }
                }
            }
        },
        "/dashboard/savedchartsreports": {
            "get": {
                "tags": [
                    "Dashboard Tab"
                ],
                "summary": "",
                "description": "",
                "operationId": "get-dashboard-savedchartsreports",
                "parameters": [],
                "responses": {
                    "200": {
                        "description": "",
                        "content": {
                            "application/json": {
                                "schema": {
                                    "$ref": "#/components/schemas/extstore"
                                }
                            }
                        }
                    }
                }
            }
        },
        "/dashboard/viewedUserTour": {
            "post": {
                "tags": [
                    "Dashboard Tab"
                ],
                "summary": "",
                "description": "",
                "operationId": "post-dashboard-viewedUserTour",
                "parameters": [],
                "responses": {
                    "200": {
                        "description": "",
                        "content": {
                            "application/json": {
                                "schema": {
                                    "$ref": "#/components/schemas/extstore"
                                }
                            }
                        }
                    }
                }
            },
            "get": {
                "tags": [
                    "Dashboard Tab"
                ],
                "summary": "",
                "description": "",
                "operationId": "get-dashboard-viewedUserTour",
                "parameters": [],
                "responses": {
                    "200": {
                        "description": "",
                        "content": {
                            "application/json": {
                                "schema": {
                                    "$ref": "#/components/schemas/extstore"
                                }
                            }
                        }
                    }
                }
            }
        },
        "/dashboard/statistics": {
            "get": {
                "tags": [
                    "Dashboard Tab"
                ],
                "summary": "",
                "description": "",
                "operationId": "get-dashboard-statistics",
                "parameters": [],
                "responses": {
                    "200": {
                        "description": "",
                        "content": {
                            "application/json": {
                                "schema": {
                                    "$ref": "#/components/schemas/extstore"
                                }
                            }
                        }
                    }
                }
            }
        },
        "/metrics/explorer/queries": {
            "get": {
                "tags": [
                    "Metric Explorer"
                ],
                "summary": "Load all saved charts",
                "description": "Returns all saved chart.",
                "operationId": "get-metrics-explorer-queries",
                "parameters": [],
                "responses": {
                    "200": {
                        "description": "",
                        "content": {
                            "application/json": {
                                "schema": {
                                    "$ref": "#/components/schemas/extstore"
                                }
                            }
                        }
                    }
                }
            },
            "post": {
                "tags": [
                    "Metric Explorer"
                ],
                "summary": "Save a new chart.",
                "description": "",
                "operationId": "post-metrics-explorer-queries",
                "parameters": [{
                        "name": "data",
                        "in": "query",
                        "required": true,
                        "description": "The chart configuration data as a JSON encoded string.",
                        "schema": {
                            "type": "string"
                        }
                }],
                "responses": {
                    "200": {
                        "description": "",
                        "content": {
                            "application/json": {
                                "schema": {
                                    "$ref": "#/components/schemas/extstore"
                                }
                            }
                        }
                    }
                }
            }
        },
        "/metrics/explorer/queries/{id}": {
            "get": {
                "tags": [
                    "Metric Explorer"
                ],
                "summary": "Load chart configuration",
                "description": "This endpoint is used by the Metric Explorer tab to retrieve the configuation information for a saved chart.",
                "operationId": "get-metrics-explorer-queries-{id}",
                "parameters": [{
                    "name": "id",
                    "in": "path",
                    "required": true,
                    "description": "The stored chart identifier",
                    "schema": {
                        "type": "integer",
                        "format": "int32"
                    }
                }],
                "responses": {
                    "200": {
                        "description": "",
                        "content": {
                            "application/json": {
                                "schema": {
                                    "$ref": "#/components/schemas/extstore"
                                }
                            }
                        }
                    }
                }
            },
            "post": {
                "tags": [
                    "Metric Explorer"
                ],
                "summary": "Save changes to an existing chart.",
                "description": "",
                "operationId": "post-metrics-explorer-queries-{id}",
                "parameters": [{
                    "name": "id",
                    "in": "path",
                    "required": true,
                    "description": "The stored chart identifier",
                    "schema": {
                        "type": "integer",
                        "format": "int32"
                    }
                    }, {
                        "name": "data",
                        "in": "query",
                        "required": true,
                        "description": "The chart configuration data as a JSON encoded string.",
                        "schema": {
                            "type": "string"
                        }
                }
                ],
                "responses": {
                    "200": {
                        "description": "",
                        "content": {
                            "application/json": {
                                "schema": {
                                    "$ref": "#/components/schemas/extstore"
                                }
                            }
                        }
                    }
                }
            },
            "delete": {
                "tags": [
                    "Metric Explorer"
                ],
                "summary": "Delete a saved chart.",
                "description": "",
                "operationId": "delete-metrics-explorer-queries-{id}",
                "parameters": [{
                    "name": "id",
                    "in": "path",
                    "required": true,
                    "description": "The stored chart identifier",
                    "schema": {
                        "type": "integer",
                        "format": "int32"
                    }
                }],
                "responses": {
                    "200": {
                        "description": "",
                        "content": {
                            "application/json": {
                                "schema": {
                                    "$ref": "#/components/schemas/extstore"
                                }
                            }
                        }
                    }
                }
            }
        },
        "/persons/{id}/organization": {
            "get": {
                "tags": [
                    "People"
                ],
                "summary": "Get the organization identifier for a person.",
                "operationId": "get-persons-{id}-organization",
                "parameters": [{
                    "name": "id",
                    "in": "path",
                    "required": true,
                    "description": "The numerical person identifier",
                    "schema": {
                        "type": "integer",
                        "format": "int32"
                    }
                }],
                "responses": {
                    "200": {
                        "description": "",
                        "content": {
                            "application/json": {
                                "schema": {
                                    "type": "object",
                                    "additionalProperties": false,
                                    "properties": {
                                        "results": {
                                            "type": "array",
                                            "minLength": 1,
                                            "maxLength": 1,
                                            "items": {
                                                "type": "object",
                                                "properties": {
                                                    "id": {
                                                        "type": "integer"
                                                    }
                                                }
                                            }
                                        },
                                        "success": {
                                            "type": "boolean"
                                        }
                                    },
                                    "required": [
                                        "success",
                                        "results"
                                    ]
                                }
                            }
                        }
                    }
                }
            }
        },
        "/summary_statistics/valid": {
            "get": {
                "tags": [
                    "Summary Statistics"
                ],
                "summary": "",
                "description": "",
                "operationId": "get-summary_statistics-valid",
                "parameters": [],
                "responses": {
                    "200": {
                        "description": "",
                        "content": {
                            "application/json": {
                                "schema": {
                                    "$ref": "#/components/schemas/extstore"
                                }
                            }
                        }
                    }
                }
            }
        },
        "/summary_statistics/past_usage": {
            "get": {
                "tags": [
                    "Summary Statistics"
                ],
                "summary": "",
                "description": "",
                "operationId": "get-summary_statistics-past_usage",
                "parameters": [],
                "responses": {
                    "200": {
                        "description": "",
                        "content": {
                            "application/json": {
                                "schema": {
                                    "$ref": "#/components/schemas/extstore"
                                }
                            }
                        }
                    }
                }
            }
        },
        "/supremm_dataflow/resources": {
            "get": {
                "tags": [
                    "Job Performance DFD"
                ],
                "summary": "List resources",
                "description": "Get the list of resources that have job performance data. This is used by the data flow diagram (DFD) tab in XDMoD's admin dashboard.",
                "operationId": "get-supremm_dataflow-resources",
                "parameters": [],
                "responses": {
                    "200": {
                        "description": "",
                        "content": {
                            "application/json": {
                                "schema": {
                                    "$ref": "#/components/schemas/extstore"
                                }
                            }
                        }
                    }
                }
            }
        },
        "/supremm_dataflow/dbstats": {
            "get": {
                "tags": [
                    "Job Performance DFD"
                ],
                "summary": "Database statistics",
                "description": "Get the database statistics for a resource that has job performance data. This is used by the data flow diagram (DFD) tab in XDMoD's admin dashboard.",
                "operationId": "get-supremm_dataflow-dbstats",
                "parameters": [{
                    "name": "resource_id",
                    "in": "query",
                    "required": true,
                    "description": "The identifier for the resource that has job performance data.",
                    "schema": {
                        "type": "integer"
                    }
                }, {
                    "name": "db_id",
                    "in": "query",
                    "required": true,
                    "description": "Which database to query",
                    "schema": {
                        "type": "string",
                        "enum": ["summarydb", "accountdb", "jobfact", "aggregates", "nodearchives", "accountfact"]
                    }
                }],
                "responses": {
                    "200": {
                        "description": "",
                        "content": {
                            "application/json": {
                                "schema": {
                                    "$ref": "#/components/schemas/extstore"
                                }
                            }
                        }
                    }
                }
            }
        },
        "/users/current": {
            "get": {
                "tags": [
                    "Miscellaneous"
                ],
                "summary": "Get XDMoD user account information.",
                "description": "",
                "operationId": "get-users-current",
                "parameters": [
                ],
                "responses": {
                    "200": {
                        "description": "",
                        "content": {
                            "application/json": {
                                "schema": {
                                    "$ref": "#/components/schemas/extstore"
                                }
                            }
                        }
                    }
                }
            },
            "patch": {
                "tags": [
                    "Miscellaneous"
                ],
                "summary": "Update XDMoD user information.",
                "description": "",
                "operationId": "patch-users-current",
                "parameters": [{
                    "name": "first_name",
                    "description": "The first name of the user",
                    "in": "query",
                    "schema": {
                        "type": "string"
                    }
                }, {
                    "name": "last_name",
                    "description": "The last name of the user",
                    "in": "query",
                    "schema": {
                        "type": "string"
                    }
                }, {
                    "name": "email_address",
                    "description": "The user's email address. XDMoD uses this address when sending reports and notifications.",
                    "in": "query",
                    "schema": {
                        "type": "string",
                        "format": "email"
                    }
                }],
                "responses": {
                    "200": {
                        "description": "",
                        "content": {
                            "application/json": {
                                "schema": {
                                    "type": "object",
                                    "additionalProperties": false,
                                    "properties": {
                                        "success": {
                                            "type": "boolean"
                                        },
                                        "message": {
                                            "type": "string",
                                            "description": "Human readable message indicating if profile update was successful"
                                        }
                                    },
                                    "example": {
                                        "success": true,
                                        "message": "User profile updated successfully"
                                    }
                                }
                            }
                        }
                    }
                }
            }
        },
        "/users/current/api/token": {
            "get": {
                "tags": [
                    "Data Analytics Framework",
                    "Authentication",
                    "Authorization"
                ],
                "summary": "Retrieve the API token of the currently logged in user",
                "description": "",
                "parameters": [],
                "responses": {
                    "200": {
                        "description": "",
                        "content": {
                            "application/json": {
                                "schema": {
                                    "type": "object",
                                    "properties": {
                                        "success": {
                                            "type": "boolean"
                                        },
                                        "message": {
                                            "type": "string",
                                            "enum": [
                                                "Invalid token data returned."
                                            ]
                                        },
                                        "data": {
                                            "type": "object",
                                            "properties": {
                                                "created_on": {
                                                    "type": "string"
                                                },
                                                "expires_on": {
                                                    "type": "string"
                                                }
                                            }
                                        }
                                    }
                                }
                            }
                        }
                    },
                    "401": { "$ref": "#/components/responses/session-401" },
                    "404": { "$ref": "#/components/responses/api-token-404" }
                }
            },
            "post": {
                "tags": [
                    "Data Analytics Framework",
                    "Authentication",
                    "Authorization"
                ],
                "summary": "Create a new API token for the currently logged in user",
                "description": "",
                "parameters": [],
                "responses": {
                    "200": {
                        "description": "",
                        "content": {
                            "application/json": {
                                "schema": {
                                    "type": "object",
                                    "properties": {
                                        "success": {
                                            "type": "boolean"
                                        },
                                        "message": {
                                            "enum": [
                                                "Unable to create a new API token."
                                            ]
                                        },
                                        "data": {
                                            "type": "object",
                                            "properties": {
                                                "token": {
                                                    "type": "string"
                                                },
                                                "expiration_date": {
                                                    "type": "string"
                                                }
                                            }
                                        }
                                    }
                                }
                            }
                        }
                    },
                    "401": { "$ref": "#/components/responses/session-401" },
                    "409": {
                        "description": "Conflict",
                        "content": {
                            "application/json": {
                                "schema": {
                                    "allOf": [
                                        { "$ref": "#/components/schemas/warehouse-error" },
                                        {
                                            "properties": {
                                                "message": {
                                                    "enum": [ "Token already exists." ]
                                                }
                                            }
                                        }
                                    ]
                                }
                            }
                        }
                    }
                }
            },
            "delete": {
                "tags": [
                    "Data Analytics Framework",
                    "Authentication",
                    "Authorization"
                ],
                "summary": "Revoke the API token for the currently logged in user",
                "description": "",
                "parameters": [],
                "responses": {
                    "200": {
                        "description": "",
                        "content": {
                            "application/json": {
                                "schema": {
                                    "type": "object",
                                    "properties": {
                                        "success": {
                                            "type": "boolean"
                                        },
                                        "message": {
                                            "type": "string",
                                            "enum": [
                                                "Token successfully revoked."
                                            ]
                                        }
                                    }
                                }
                            }
                        }
                    },
                    "401": { "$ref": "#/components/responses/session-401" },
                    "404": { "$ref": "#/components/responses/api-token-404" },
                    "500": {
                        "description": "Internal Server Error",
                        "content": {
                            "application/json": {
                                "schema": {
                                    "allOf": [
                                        { "$ref": "#/components/schemas/warehouse-error" },
                                        {
                                            "properties": {
                                                "message": {
                                                    "enum": [ "Unable to revoke API token." ]
                                                }
                                            }
                                        }
                                    ]
                                }
                            }
                        }
                    }
                }
            }
        },
        "/warehouse/search/history": {
            "get": {
                "tags": [
                    "Data Warehouse"
                ],
                "summary": "",
                "description": "",
                "operationId": "get-warehouse-search-history",
                "parameters": [],
                "responses": {
                    "200": {
                        "description": "",
                        "content": {
                            "application/json": {
                                "schema": {
                                    "$ref": "#/components/schemas/extstore"
                                }
                            }
                        }
                    }
                }
            },
            "post": {
                "tags": [
                    "Data Warehouse"
                ],
                "summary": "",
                "description": "",
                "operationId": "post-warehouse-search-history",
                "parameters": [],
                "responses": {
                    "200": {
                        "description": "",
                        "content": {
                            "application/json": {
                                "schema": {
                                    "$ref": "#/components/schemas/extstore"
                                }
                            }
                        }
                    }
                }
            },
            "delete": {
                "tags": [
                    "Data Warehouse"
                ],
                "summary": "",
                "description": "",
                "operationId": "delete-warehouse-search-history",
                "parameters": [],
                "responses": {
                    "200": {
                        "description": "",
                        "content": {
                            "application/json": {
                                "schema": {
                                    "$ref": "#/components/schemas/extstore"
                                }
                            }
                        }
                    }
                }
            }
        },
        "/warehouse/search/history/{id}": {
            "get": {
                "tags": [
                    "Data Warehouse"
                ],
                "summary": "",
                "description": "",
                "operationId": "get-warehouse-search-history-{id}",
                "parameters": [{
                    "name": "id",
                    "in": "path",
                    "required": true,
                    "description": "The history request identifier",
                    "schema": {
                        "type": "integer",
                        "format": "int32"
                    }
                }, {
                    "$ref": "#/components/parameters/realm"
                }],
                "responses": {
                    "200": {
                        "description": "",
                        "content": {
                            "application/json": {
                                "schema": {
                                    "$ref": "#/components/schemas/extstore"
                                }
                            }
                        }
                    }
                }
            },
            "post": {
                "tags": [
                    "Data Warehouse"
                ],
                "summary": "",
                "description": "",
                "operationId": "post-warehouse-search-history-{id}",
                "parameters": [{
                    "name": "id",
                    "in": "path",
                    "required": true,
                    "description": "The history request identifier",
                    "schema": {
                        "type": "integer",
                        "format": "int32"
                    }
                }, {
                    "$ref": "#/components/parameters/realm"
                }, {
                    "name": "data",
                    "in": "query",
                    "required": true,
                    "description": "Json encoded string that contains the data",
                    "schema": {
                        "type": "string"
                    }
                }],
                "responses": {
                    "200": {
                        "description": "",
                        "content": {
                            "application/json": {
                                "schema": {
                                    "$ref": "#/components/schemas/extstore"
                                }
                            }
                        }
                    }
                }
            },
            "put": {
                "tags": [
                    "Data Warehouse"
                ],
                "summary": "",
                "description": "",
                "operationId": "put-warehouse-search-history-{id}",
                "parameters": [{
                    "name": "id",
                    "in": "path",
                    "required": true,
                    "description": "The history request identifier",
                    "schema": {
                        "type": "integer",
                        "format": "int32"
                    }
                }, {
                    "$ref": "#/components/parameters/realm"
                }, {
                    "name": "data",
                    "in": "query",
                    "required": true,
                    "description": "Json encoded string that contains the data",
                    "schema": {
                        "type": "string"
                    }
                }],
                "responses": {
                    "200": {
                        "description": "",
                        "content": {
                            "application/json": {
                                "schema": {
                                    "$ref": "#/components/schemas/extstore"
                                }
                            }
                        }
                    }
                }
            },
            "delete": {
                "tags": [
                    "Data Warehouse"
                ],
                "summary": "",
                "description": "",
                "operationId": "delete-warehouse-search-history-{id}",
                "parameters": [{
                    "name": "id",
                    "in": "path",
                    "required": true,
                    "description": "The history request identifier",
                    "schema": {
                        "type": "integer",
                        "format": "int32"
                    }
                }, {
                    "$ref": "#/components/parameters/realm"
                }],
                "responses": {
                    "200": {
                        "description": "",
                        "content": {
                            "application/json": {
                                "schema": {
                                    "$ref": "#/components/schemas/extstore"
                                }
                            }
                        }
                    }
                }
            }
        },
        "/warehouse/search/jobs": {
            "get": {
                "tags": [
                    "Data Warehouse"
                ],
                "summary": "",
                "description": "",
                "operationId": "get-warehouse-search-jobs",
                "parameters": [],
                "responses": {
                    "200": {
                        "description": "",
                        "content": {
                            "application/json": {
                                "schema": {
                                    "$ref": "#/components/schemas/extstore"
                                }
                            }
                        }
                    }
                }
            }
        },
        "/warehouse/search/jobs/{action}": {
            "get": {
                "tags": [
                    "Data Warehouse"
                ],
                "summary": "",
                "description": "",
                "operationId": "get-warehouse-search-jobs-{action}",
                "parameters": [{
                    "name": "action",
                    "in": "path",
                    "required": true,
                    "schema": {
                        "type": "string"
                    }
                }],
                "responses": {
                    "200": {
                        "description": "",
                        "content": {
                            "application/json": {
                                "schema": {
                                    "$ref": "#/components/schemas/extstore"
                                }
                            }
                        }
                    }
                }
            },
            "post": {
                "tags": [
                    "Data Warehouse"
                ],
                "summary": "",
                "description": "",
                "operationId": "post-warehouse-search-jobs-{action}",
                "parameters": [{
                    "name": "action",
                    "in": "path",
                    "required": true,
                    "schema": {
                        "type": "string"
                    }
                }],
                "responses": {
                    "200": {
                        "description": "",
                        "content": {
                            "application/json": {
                                "schema": {
                                    "$ref": "#/components/schemas/extstore"
                                }
                            }
                        }
                    }
                }
            }
        },
        "/warehouse/search/cloud/{action}": {
            "get": {
                "tags": [
                    "Data Warehouse"
                ],
                "summary": "",
                "description": "",
                "operationId": "get-warehouse-search-cloud-{action}",
                "parameters": [{
                    "name": "action",
                    "in": "path",
                    "required": true,
                    "schema": {
                        "type": "string"
                    }
                }],
                "responses": {
                    "200": {
                        "description": "",
                        "content": {
                            "application/json": {
                                "schema": {
                                    "$ref": "#/components/schemas/extstore"
                                }
                            }
                        }
                    }
                }
            },
            "post": {
                "tags": [
                    "Data Warehouse"
                ],
                "summary": "",
                "description": "",
                "operationId": "post-warehouse-search-cloud-{action}",
                "parameters": [{
                    "name": "action",
                    "in": "path",
                    "required": true,
                    "schema": {
                        "type": "string"
                    }
                }],
                "responses": {
                    "200": {
                        "description": "",
                        "content": {
                            "application/json": {
                                "schema": {
                                    "$ref": "#/components/schemas/extstore"
                                }
                            }
                        }
                    }
                }
            }
        },
        "/warehouse/realms": {
            "get": {
                "tags": [
                    "Data Warehouse"
                ],
                "summary": "",
                "description": "",
                "operationId": "get-warehouse-realms",
                "parameters": [],
                "responses": {
                    "200": {
                        "description": "",
                        "content": {
                            "application/json": {
                                "schema": {
                                    "$ref": "#/components/schemas/extstore"
                                }
                            }
                        }
                    }
                }
            }
        },
        "/warehouse/dimensions": {
            "get": {
                "tags": [
                    "Data Warehouse"
                ],
                "summary": "",
                "description": "",
                "operationId": "get-warehouse-dimensions",
                "parameters": [],
                "responses": {
                    "200": {
                        "description": "",
                        "content": {
                            "application/json": {
                                "schema": {
                                    "$ref": "#/components/schemas/extstore"
                                }
                            }
                        }
                    }
                }
            }
        },
        "/warehouse/dimensions/{dimension}": {
            "get": {
                "tags": [
                    "Data Warehouse"
                ],
                "summary": "Get the possible values for a dimension",
                "description": "",
                "operationId": "get-warehouse-dimensions-{dimension}",
                "parameters": [{
                    "$ref": "#/components/parameters/dimension"
                }, {
                    "$ref": "#/components/parameters/limit"
                }, {
                    "$ref": "#/components/parameters/offset"
                }],
                "responses": {
                    "200": {
                        "description": "",
                        "content": {
                            "application/json": {
                                "schema": {
                                    "$ref": "#/components/schemas/extstore"
                                }
                            }
                        }
                    }
                }
            }
        },
        "/warehouse/dimensions/{dimension}/name": {
            "get": {
                "tags": [
                    "Data Warehouse"
                ],
                "summary": "",
                "description": "",
                "operationId": "get-warehouse-dimensions-{dimension}-name",
                "parameters": [{
                    "$ref": "#/components/parameters/dimension"
                }],
                "responses": {
                    "200": {
                        "description": "",
                        "content": {
                            "application/json": {
                                "schema": {
                                    "$ref": "#/components/schemas/extstore"
                                }
                            }
                        }
                    }
                }
            }
        },
        "/warehouse/dimensions/{dimension}/values/{valueId}/name": {
            "get": {
                "tags": [
                    "Data Warehouse"
                ],
                "summary": "",
                "description": "",
                "operationId": "get-warehouse-dimensions-{dimension}-values-{valueId}-name",
                "parameters": [
                    {
                        "$ref": "#/components/parameters/dimension"
                    },
                    {
                        "name": "valueId",
                        "in": "path",
                        "required": true,
                        "description": "The value of the corresponding dimension",
                        "schema": {
                            "type": "integer"
                        }
                    }
                ],
                "responses": {
                    "200": {
                        "description": "",
                        "content": {
                            "application/json": {
                                "schema": {
                                    "$ref": "#/components/schemas/extstore"
                                }
                            }
                        }
                    }
                }
            }
        },
        "/warehouse/quick_filters": {
            "get": {
                "tags": [
                    "Data Warehouse"
                ],
                "summary": "",
                "description": "",
                "operationId": "get-warehouse-quick_filters",
                "parameters": [],
                "responses": {
                    "200": {
                        "description": "",
                        "content": {
                            "application/json": {
                                "schema": {
                                    "$ref": "#/components/schemas/extstore"
                                }
                            }
                        }
                    }
                }
            }
        },
        "/warehouse/aggregation_units": {
            "get": {
                "tags": [
                    "Data Warehouse"
                ],
                "summary": "",
                "description": "",
                "operationId": "get-warehouse-aggregation_units",
                "parameters": [],
                "responses": {
                    "200": {
                        "description": "",
                        "content": {
                            "application/json": {
                                "schema": {
                                    "$ref": "#/components/schemas/extstore"
                                }
                            }
                        }
                    }
                }
            }
        },
        "/warehouse/datasets/types": {
            "get": {
                "tags": [
                    "Data Warehouse"
                ],
                "summary": "",
                "description": "",
                "operationId": "get-warehouse-datasets-types",
                "parameters": [],
                "responses": {
                    "200": {
                        "description": "",
                        "content": {
                            "application/json": {
                                "schema": {
                                    "$ref": "#/components/schemas/extstore"
                                }
                            }
                        }
                    }
                }
            }
        },
        "/warehouse/datasets/output_formats": {
            "get": {
                "tags": [
                    "Data Warehouse"
                ],
                "summary": "",
                "description": "",
                "operationId": "get-warehouse-datasets-output_formats",
                "parameters": [],
                "responses": {
                    "200": {
                        "description": "",
                        "content": {
                            "application/json": {
                                "schema": {
                                    "$ref": "#/components/schemas/extstore"
                                }
                            }
                        }
                    }
                }
            }
        },
        "/warehouse/datasets": {
            "get": {
                "tags": [
                    "Data Warehouse"
                ],
                "summary": "",
                "description": "",
                "operationId": "get-warehouse-datasets",
                "parameters": [],
                "responses": {
                    "200": {
                        "description": "",
                        "content": {
                            "application/json": {
                                "schema": {
                                    "$ref": "#/components/schemas/extstore"
                                }
                            }
                        }
                    }
                }
            }
        },
        "/warehouse/aggregatedata": {
            "get": {
                "tags": [
                    "Data Warehouse"
                ],
                "summary": "",
                "description": "",
                "operationId": "get-warehouse-aggregatedata",
                "parameters": [],
                "responses": {
                    "200": {
                        "description": "",
                        "content": {
                            "application/json": {
                                "schema": {
                                    "$ref": "#/components/schemas/extstore"
                                }
                            }
                        }
                    }
                }
            }
        },
        "/warehouse/plots/formats/output": {
            "get": {
                "tags": [
                    "Data Warehouse"
                ],
                "summary": "",
                "description": "",
                "operationId": "get-warehouse-plots-formats-output",
                "parameters": [],
                "responses": {
                    "200": {
                        "description": "",
                        "content": {
                            "application/json": {
                                "schema": {
                                    "$ref": "#/components/schemas/extstore"
                                }
                            }
                        }
                    }
                }
            }
        },
        "/warehouse/plots/types/display": {
            "get": {
                "tags": [
                    "Data Warehouse"
                ],
                "summary": "",
                "description": "",
                "operationId": "get-warehouse-plots-types-display",
                "parameters": [],
                "responses": {
                    "200": {
                        "description": "",
                        "content": {
                            "application/json": {
                                "schema": {
                                    "$ref": "#/components/schemas/extstore"
                                }
                            }
                        }
                    }
                }
            }
        },
        "/warehouse/plots/types/combine": {
            "get": {
                "tags": [
                    "Data Warehouse"
                ],
                "summary": "",
                "description": "",
                "operationId": "get-warehouse-plots-types-combine",
                "parameters": [],
                "responses": {
                    "200": {
                        "description": "",
                        "content": {
                            "application/json": {
                                "schema": {
                                    "$ref": "#/components/schemas/extstore"
                                }
                            }
                        }
                    }
                }
            }
        },
        "/warehouse/plots": {
            "get": {
                "tags": [
                    "Data Warehouse"
                ],
                "summary": "",
                "description": "",
                "operationId": "get-warehouse-plots",
                "parameters": [],
                "responses": {
                    "200": {
                        "description": "",
                        "content": {
                            "application/json": {
                                "schema": {
                                    "$ref": "#/components/schemas/extstore"
                                }
                            }
                        }
                    }
                }
            }
        },
        "/warehouse/raw-data": {
            "get": {
                "tags": [
                    "Data Warehouse",
                    "Data Analytics Framework"
                ],
                "summary": "Get raw data from the data warehouse",
                "description": "On success, streams chunks of data of type `text/plain`. The beginning of each chunk is a string of hex digits indicating the size of the chunk data in octets, followed by `\\r\\n`, followed by the chunk data, followed by another `\\r\\n`. The first chunk contains an array that contains the `display` property of each obtained field. Each subsequent chunk contains an array that contains the obtained field values for the next row of raw data. The final chunk is of length zero to indicate the end of the stream.",
                "operationId": "get-warehouse-raw-data",
                "security": [
                    { "http_bearer": [] },
                    { "query_param_bearer": [] }
                ],
                "parameters": [
                    { "$ref": "#/components/parameters/start_date" },
                    { "$ref": "#/components/parameters/end_date" },
                    { "$ref": "#/components/parameters/realm" },
                    {
                        "in": "query",
                        "name": "fields",
                        "required": false,
                        "description": "Identifiers of fields to get",
                        "schema": {
                            "type": "array",
                            "items": {
                                "type": "string"
                            },
                            "example": [ "Nodes", "Wall Time" ]
                        },
                        "explode": false
                    },
                    {
                        "in": "query",
                        "name": "filters",
                        "required": false,
                        "description": "A mapping of dimension identifiers to their possible values. Results will only be included whose values for each of the given dimensions match one of the corresponding given values.",
                        "style": "deepObject",
                        "schema": {
                            "type": "object",
                            "additionalProperties": {
                                "x-additionalPropertiesName": "dimension identifier",
                                "type": "string",
                                "format": "comma-separated list"
                            }
                        },
                        "example": {
                            "fieldofscience": "177",
                            "provider": "848,856"
                        }
                    },
                    {
                        "in": "query",
                        "name": "offset",
                        "required": false,
                        "description": "Starting row index",
                        "schema": {
                            "type": "integer",
                            "default": 0,
                            "minimum": 0
                        }
                    }
                ],
                "responses": {
                    "200": {
                        "description": "OK",
                        "content": {
                            "text/plain": {}
                        }
                    },
                    "400": {
                        "description": "Bad Request",
                        "content": {
                            "application/json": {
                                "schema": {
                                    "$ref": "#/components/schemas/warehouse-error"
                                },
                                "examples": {
                                    "no-start-date": {
                                        "value": {
                                            "success": false,
                                            "count": 0,
                                            "total": 0,
                                            "totalCount": 0,
                                            "results": [],
                                            "data": [],
                                            "message": "start_date is a required parameter",
                                            "code": 0
                                        }
                                    },
                                    "no-end-date": {
                                        "value": {
                                            "success": false,
                                            "count": 0,
                                            "total": 0,
                                            "totalCount": 0,
                                            "results": [],
                                            "data": [],
                                            "message": "end_date is a required parameter",
                                            "code": 0
                                        }
                                    },
                                    "start-date-malformed": {
                                        "value": {
                                            "success": false,
                                            "count": 0,
                                            "total": 0,
                                            "totalCount": 0,
                                            "results": [],
                                            "data": [],
                                            "message": "Invalid value for start_date. Must be a(n) ISO 8601 Date.",
                                            "code": 0
                                        }
                                    },
                                    "no-realm": {
                                        "value": {
                                            "success": false,
                                            "count": 0,
                                            "total": 0,
                                            "totalCount": 0,
                                            "results": [],
                                            "data": [],
                                            "message": "realm is a required parameter.",
                                            "code": 0
                                        }
                                    },
                                    "end-date-malformed": {
                                        "value": {
                                            "success": false,
                                            "count": 0,
                                            "total": 0,
                                            "totalCount": 0,
                                            "results": [],
                                            "data": [],
                                            "message": "Invalid value for end_date. Must be a(n) ISO 8601 Date.",
                                            "code": 0
                                        }
                                    },
                                    "end-before-start": {
                                        "value": {
                                            "success": false,
                                            "count": 0,
                                            "total": 0,
                                            "totalCount": 0,
                                            "results": [],
                                            "data": [],
                                            "message": "End date cannot be less than start date.",
                                            "code": 0
                                        }
                                    },
                                    "invalid-realm": {
                                        "value": {
                                            "success": false,
                                            "count": 0,
                                            "total": 0,
                                            "totalCount": 0,
                                            "results": [],
                                            "data": [],
                                            "message": "Invalid realm.",
                                            "code": 0
                                        }
                                    },
                                    "invalid-fields": {
                                        "value": {
                                            "success": false,
                                            "count": 0,
                                            "total": 0,
                                            "totalCount": 0,
                                            "results": [],
                                            "data": [],
                                            "message": "Invalid fields specified: 'foo', 'bar'.",
                                            "code": 0
                                        }
                                    },
                                    "invalid-filter-key": {
                                        "value": {
                                            "success": false,
                                            "count": 0,
                                            "total": 0,
                                            "totalCount": 0,
                                            "results": [],
                                            "data": [],
                                            "message": "Invalid filter key 'foo'.",
                                            "code": 0
                                        }
                                    },
                                    "negative-offset": {
                                        "value": {
                                            "success": false,
                                            "count": 0,
                                            "total": 0,
                                            "totalCount": 0,
                                            "results": [],
                                            "data": [],
                                            "message": "Offset must be non-negative.",
                                            "code": 0
                                        }
                                    }
                                }
                            }
                        }
                    },
                    "401": { "$ref": "#/components/responses/api-token-401" }
                }
            }
        },
        "/warehouse/resources": {
            "get": {
                "tags": [
                    "Data Warehouse",
                    "Data Analytics Framework"
                ],
                "summary": "Get resource metadata from the data warehouse",
                "operationId": "get-warehouse-resources",
                "security": [
                    { "http_bearer": [] },
                    { "query_param_bearer": [] }
                ],
                "parameters": [
                    {
                        "in": "query",
                        "name": "service_provider",
                        "required": false,
                        "description": "The abbreviated name of the service provider",
                        "schema": {
                            "type": "string"
                        }
                    }
                ],
                "responses": {
                    "200": {
                        "description": "OK",
                        "content": {
                            "application/json": {
                                "schema": {
                                    "type": "object",
                                    "properties": {
                                        "success":  {
                                            "type": "boolean",
                                            "enum": [ true ]
                                        },
                                        "results": {
                                            "type": "object",
                                            "properties": {
                                                "resource_name":  {
                                                    "type": "string"
                                                },
                                                "resource_id":  {
                                                    "type": "string",
                                                    "pattern": "[1-9][0-9]*"
                                                },
                                                "start_date": { "$ref": "#/components/schemas/date-YmdHis" },
                                                "end_date": { "$ref": "#/components/schemas/date-YmdHis" },
                                                "resource_type": {
                                                    "type": "string"
                                                },
                                                "allocation_type": {
                                                    "type": "string"
                                                },
                                                "info_resource_id": {
                                                    "type": "string"
                                                }
                                            },
                                            "required": [
                                                "resource_name",
                                                "resource_id",
                                                "start_date",
                                                "end_date",
                                                "resource_type",
                                                "allocation_type",
                                                "info_resource_id"
                                            ]
                                        }
                                    },
                                    "required": [
                                        "success",
                                        "results"
                                    ]
                                },
                                "examples": {
                                    "stanford": {
                                        "value": {
                                            "success":true,
                                            "results": {
                                                "Stanford XSTREAM": {
                                                    "resource_name": "Stanford XSTREAM",
                                                    "resource_id": "2823",
                                                    "start_date": "2016-03-01 00:00:00",
                                                    "end_date": "2018-10-09 00:00:00",
                                                    "resource_type": "High-performance computing",
                                                    "allocation_type": "CPU Node Allocated",
                                                    "info_resource_id": "xstream.stanford.xsede.org"
                                                }
                                            }
                                        }
                                    }
                                }
                            }
                        }
                    },
                    "400": {
                        "description": "Bad Request",
                        "content": {
                            "application/json": {
                                "schema": {
                                    "$ref": "#/components/schemas/warehouse-error"
                                },
                                "examples": {
<<<<<<< HEAD
                                    "empty-token": {
                                        "$ref": "#/components/examples/empty-token"
                                    },
                                    "invalid-token": {
                                        "$ref": "#/components/examples/invalid-token"
                                    },
                                    "expired-token": {
                                        "$ref": "#/components/examples/expired-token"
=======
                                    "service-provider-malformed": {
                                        "value": {
                                            "success": false,
                                            "count": 0,
                                            "total": 0,
                                            "totalCount": 0,
                                            "results": [],
                                            "data": [],
                                            "message": "Invalid value for service_provider. Must be a(n) string.",
                                            "code": 0
                                        }
>>>>>>> 5ce45fdb
                                    }
                                }
                            }
                        }
                    },
                    "401": { "$ref": "#/components/responses/api-token-401" }
                }
            }
        },
        "/warehouse/export/realms": {
            "get": {
                "tags": [
                    "Data Export"
                ],
                "summary": "Get list of realms available for data export",
                "operationId": "get-warehouse-export-realms",
                "responses": {
                    "200": {
                        "description": "List of realms",
                        "content": {
                            "application/json": {
                                "schema": {
                                    "type": "object",
                                    "additionalProperties": false,
                                    "properties": {
                                        "success": {
                                            "type": "boolean",
                                            "enum": [ true ]
                                        },
                                        "data": {
                                            "type": "array",
                                            "items": {
                                                "type": "object",
                                                "properties": {
                                                    "id": {
                                                        "description": "Realm identifier",
                                                        "type": "string"
                                                    },
                                                    "name": {
                                                        "description": "Realm name",
                                                        "type": "string"
                                                    },
                                                    "fields": {
                                                        "description": "Realm export fields",
                                                        "type": "array",
                                                        "items": {
                                                            "type": "object",
                                                            "properties": {
                                                                "name": {
                                                                    "description": "Field name",
                                                                    "type": "string"
                                                                },
                                                                "alias": {
                                                                    "description": "Field alias",
                                                                    "type": "string"
                                                                },
                                                                "display": {
                                                                    "description": "Field display name",
                                                                    "type": "string"
                                                                },
                                                                "anonymize": {
                                                                    "description": "Will this field be anonymized in the export?",
                                                                    "type": "boolean"
                                                                },
                                                                "documentation": {
                                                                    "description": "Field description",
                                                                    "type": "string"
                                                                }
                                                            }
                                                        }
                                                    }
                                                }
                                            }
                                        },
                                        "total": {
                                            "type": "integer",
                                            "format": "int32"
                                        }
                                    }
                                }
                            }
                        }
                    },
                    "401": {
                        "description": "Unauthorized",
                        "content": {
                            "application/json": {
                                "schema": {
                                    "$ref": "#/components/schemas/extstore-error"
                                }
                            }
                        }
                    }
                }
            }
        },
        "/warehouse/export/request": {
            "post": {
                "tags": [
                    "Data Export"
                ],
                "summary": "Create a data export request",
                "operationId": "post-warehouse-export-request",
                "parameters": [
                    { "$ref": "#/components/parameters/realm" },
                    { "$ref": "#/components/parameters/start_date" },
                    { "$ref": "#/components/parameters/end_date" },
                    {
                        "name": "format",
                        "in": "query",
                        "required": true,
                        "description": "Export file format",
                        "schema": {
                            "type": "string",
                            "enum": [
                                "CSV",
                                "JSON"
                            ]
                        }
                    }
                ],
                "responses": {
                    "200": {
                        "description": "The export request identifier",
                        "content": {
                            "application/json": {
                                "schema": {
                                    "type": "object",
                                    "additionalProperties": false,
                                    "properties": {
                                        "success": {
                                            "type": "boolean",
                                            "enum": [ true ]
                                        },
                                        "message": {
                                            "type": "string"
                                        },
                                        "data": {
                                            "type": "array",
                                            "items": {
                                                "properties": {
                                                    "id": {
                                                        "description": "The export request identifier",
                                                        "type": "string"
                                                    }
                                                }
                                            }
                                        },
                                        "total": {
                                            "type": "integer",
                                            "format": "int32"
                                        }
                                    }
                                }
                            }
                        }
                    },
                    "400": {
                        "description": "Bad request",
                        "content": {
                            "application/json": {
                                "schema": {
                                    "$ref": "#/components/schemas/extstore-error"
                                }
                            }
                        }
                    },
                    "401": {
                        "description": "Unauthorized",
                        "content": {
                            "application/json": {
                                "schema": {
                                    "$ref": "#/components/schemas/extstore-error"
                                }
                            }
                        }
                    }
                }
            }
        },
        "/warehouse/export/requests": {
            "get": {
                "tags": [
                    "Data Export"
                ],
                "summary": "Get list of data export requests",
                "description": "",
                "operationId": "get-warehouse-export-requests",
                "responses": {
                    "200": {
                        "description": "List of data export requests",
                        "content": {
                            "application/json": {
                                "schema": {
                                    "type": "object",
                                    "additionalProperties": false,
                                    "properties": {
                                        "success": {
                                            "type": "boolean",
                                            "enum": [ true ]
                                        },
                                        "data": {
                                            "type": "array",
                                            "items": {
                                                "properties": {
                                                    "id": {
                                                        "type": "string"
                                                    },
                                                    "realm": {
                                                        "description": "Realm identifier",
                                                        "type": "string"
                                                    },
                                                    "start_date": {
                                                        "description": "Start date of requested data",
                                                        "type": "string",
                                                        "format": "date"
                                                    },
                                                    "end_date": {
                                                        "description": "End date of requested data",
                                                        "type": "string",
                                                        "format": "date"
                                                    },
                                                    "export_succeeded": {
                                                        "description": "Did the export succeed?",
                                                        "nullable": true,
                                                        "type": "integer",
                                                        "format": "int32",
                                                        "minimum": 0,
                                                        "maximum": 1
                                                    },
                                                    "export_expired": {
                                                        "description": "Is the export expired?",
                                                        "type": "integer",
                                                        "format": "int32",
                                                        "minimum": 0,
                                                        "maximum": 1
                                                    },
                                                    "export_expires_datetime": {
                                                        "description": "Data export expiration date",
                                                        "nullable": true,
                                                        "type": "string",
                                                        "pattern": "^\\d{4}-\\d{2}-\\d{2} \\d{2}:\\d{2}:\\d{2}$"
                                                    },
                                                    "export_created_datetime": {
                                                        "description": "Data export creation date",
                                                        "nullable": true,
                                                        "type": "string",
                                                        "pattern": "^\\d{4}-\\d{2}-\\d{2} \\d{2}:\\d{2}:\\d{2}$"
                                                    },
                                                    "export_file_format": {
                                                        "description": "Data export file type",
                                                        "enum": [
                                                            "CSV",
                                                            "JSON"
                                                        ]
                                                    },
                                                    "requested_datetime": {
                                                        "description": "Data export request creation date",
                                                        "type": "string",
                                                        "pattern": "^\\d{4}-\\d{2}-\\d{2} \\d{2}:\\d{2}:\\d{2}$"
                                                    },
                                                    "downloaded_datetime": {
                                                        "description": "Data export (first) download date",
                                                        "nullable": true,
                                                        "type": "string",
                                                        "pattern": "^\\d{4}-\\d{2}-\\d{2} \\d{2}:\\d{2}:\\d{2}$"
                                                    },
                                                    "state": {
                                                        "description": "Data export state",
                                                        "type": "string",
                                                        "enum": [
                                                            "Submitted",
                                                            "Available",
                                                            "Failed",
                                                            "Expired"
                                                        ]
                                                    }
                                                }
                                            }
                                        },
                                        "total": {
                                            "type": "integer",
                                            "format": "int32"
                                        }
                                    }
                                }
                            }
                        }
                    },
                    "401": {
                        "description": "Unauthorized",
                        "content": {
                            "application/json": {
                                "schema": {
                                    "$ref": "#/components/schemas/extstore-error"
                                }
                            }
                        }
                    }
                }
            },
            "delete": {
                "tags": [
                    "Data Export"
                ],
                "summary": "Delete multiple existing export requests",
                "operationId": "delete-warehouse-export-requests",
                "requestBody": {
                    "description": "List of identifiers for export requests",
                    "required": true,
                    "content": {
                        "application/json": {
                            "schema": {
                                "type": "array",
                                "items": {
                                    "description": "The identifier for the export request",
                                    "type": "integer",
                                    "format": "int32"
                                }
                            }
                        }
                    }
                },
                "responses": {
                    "200": {
                        "description": "List of identifiers for deleted export requests",
                        "content": {
                            "application/json": {
                                "schema": {
                                    "type": "object",
                                    "additionalProperties": false,
                                    "properties": {
                                        "success": {
                                            "type": "boolean",
                                            "enum": [ true ]
                                        },
                                        "message": {
                                            "type": "string"
                                        },
                                        "data": {
                                            "type": "array",
                                            "items": {
                                                "type": "object",
                                                "properties": {
                                                    "id": {
                                                        "description": "The identifier for the export request",
                                                        "type": "integer",
                                                        "format": "int32"
                                                    }
                                                }
                                            }
                                        },
                                        "total": {
                                            "type": "integer",
                                            "format": "int32"
                                        }
                                    }
                                }
                            }
                        }
                    },
                    "401": {
                        "description": "Unauthorized",
                        "content": {
                            "application/json": {
                                "schema": {
                                    "$ref": "#/components/schemas/extstore-error"
                                }
                            }
                        }
                    },
                    "404": {
                        "description": "Data export request not found",
                        "content": {
                            "application/json": {
                                "schema": {
                                    "$ref": "#/components/schemas/extstore-error"
                                }
                            }
                        }
                    }
                }
            }
        },
        "/warehouse/export/download/{id}": {
            "get": {
                "tags": [
                    "Data Export"
                ],
                "summary": "Download bulk exported data.",
                "description": "Request a zip archive containing the data associated with the requested export identifier.",
                "operationId": "get-warehouse-export-download-{id}",
                "parameters": [{
                    "name": "id",
                    "in": "path",
                    "required": true,
                    "description": "The export request identifier",
                    "schema": {
                        "type": "integer",
                        "format": "int32"
                    }
                }],
                "responses": {
                    "200": {
                        "description": "A zip archive containing the exported data.",
                        "content": {
                            "application/zip": {
                                "schema": {
                                    "type": "string",
                                    "format": "binary"
                                }
                            }
                        }
                    },
                    "400": {
                        "description": "Bad request",
                        "content": {
                            "application/json": {
                                "schema": {
                                    "$ref": "#/components/schemas/extstore-error"
                                }
                            }
                        }
                    },
                    "401": {
                        "description": "Unauthorized",
                        "content": {
                            "application/json": {
                                "schema": {
                                    "$ref": "#/components/schemas/extstore-error"
                                }
                            }
                        }
                    },
                    "404": {
                        "description": "Data export request not found",
                        "content": {
                            "application/json": {
                                "schema": {
                                    "$ref": "#/components/schemas/extstore-error"
                                }
                            }
                        }
                    }
                }
            }
        },
        "/warehouse/export/request/{id}": {
            "delete": {
                "tags": [
                    "Data Export"
                ],
                "summary": "Delete an existing export request.",
                "operationId": "delete-warehouse-export-request-{id}",
                "parameters": [{
                    "name": "id",
                    "in": "path",
                    "required": true,
                    "description": "The identifier for the export request",
                    "schema": {
                        "type": "integer",
                        "format": "int32"
                    }
                }],
                "responses": {
                    "200": {
                        "description": "List of deleted request identifiers",
                        "content": {
                            "application/json": {
                                "schema": {
                                    "type": "object",
                                    "additionalProperties": false,
                                    "properties": {
                                        "success": {
                                            "type": "boolean",
                                            "enum": [ true ]
                                        },
                                        "message": {
                                            "type": "string"
                                        },
                                        "data": {
                                            "type": "array",
                                            "items": {
                                                "type": "object",
                                                "properties": {
                                                    "id": {
                                                        "description": "The identifier for the export request",
                                                        "type": "integer",
                                                        "format": "int32"
                                                    }
                                                }
                                            }
                                        },
                                        "total": {
                                            "type": "integer",
                                            "format": "int32"
                                        }
                                    }
                                }
                            }
                        }
                    },
                    "401": {
                        "description": "Unauthorized",
                        "content": {
                            "application/json": {
                                "schema": {
                                    "$ref": "#/components/schemas/extstore-error"
                                }
                            }
                        }
                    },
                    "404": {
                        "description": "Data export request not found",
                        "content": {
                            "application/json": {
                                "schema": {
                                    "$ref": "#/components/schemas/extstore-error"
                                }
                            }
                        }
                    }
                }
            }
        }
    }
}<|MERGE_RESOLUTION|>--- conflicted
+++ resolved
@@ -3090,16 +3090,6 @@
                                     "$ref": "#/components/schemas/warehouse-error"
                                 },
                                 "examples": {
-<<<<<<< HEAD
-                                    "empty-token": {
-                                        "$ref": "#/components/examples/empty-token"
-                                    },
-                                    "invalid-token": {
-                                        "$ref": "#/components/examples/invalid-token"
-                                    },
-                                    "expired-token": {
-                                        "$ref": "#/components/examples/expired-token"
-=======
                                     "service-provider-malformed": {
                                         "value": {
                                             "success": false,
@@ -3111,7 +3101,6 @@
                                             "message": "Invalid value for service_provider. Must be a(n) string.",
                                             "code": 0
                                         }
->>>>>>> 5ce45fdb
                                     }
                                 }
                             }
