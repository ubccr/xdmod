--- conflicted
+++ resolved
@@ -591,8 +591,6 @@
             }
         },
         "examples": {
-<<<<<<< HEAD
-=======
             "empty-token": {
                 "value": {
                     "success": false,
@@ -629,7 +627,6 @@
                     "code": 0
                 }
             }
->>>>>>> 872003f5
         }
     },
     "security": [
@@ -2915,23 +2912,6 @@
                         "content": {
                             "application/json": {
                                 "schema": {
-<<<<<<< HEAD
-                                    "allOf": [
-                                        { "$ref": "#/components/schemas/warehouse-error-0" },
-                                        {
-                                            "properties": {
-                                                "message": {
-                                                    "enum": [
-                                                        "No Token Provided.",
-                                                        "Invalid token format.",
-                                                        "Invalid API token.",
-                                                        "The API Token has expired."
-                                                    ]
-                                                }
-                                            }
-                                        }
-                                    ]
-=======
                                     "$ref": "#/components/schemas/warehouse-error"
                                 },
                                 "examples": {
@@ -2944,7 +2924,6 @@
                                     "expired-token": {
                                         "$ref": "#/components/examples/expired-token"
                                     }
->>>>>>> 872003f5
                                 }
                             }
                         }
