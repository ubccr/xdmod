--- conflicted
+++ resolved
@@ -145,21 +145,18 @@
 
     # /opt/xdmod-{{ page.sw_version }}/bin/xdmod-upgrade
 
-<<<<<<< HEAD
 ### Run the XDMoD ingestor
 
     # /opt/xdmod-{{ page.sw_version }}/bin/xdmod-ingestor
-=======
+
 ### Update Apache Configuration
 
 Make sure to update `/etc/httpd/conf.d/xdmod.conf` to change
 `/opt/xdmod-{{ page.prev_sw_version }}` to `/opt/xdmod-{{ page.sw_version }}`.
->>>>>>> b311fd68
 
 Additional 11.5.0 Upgrade Notes
 -------------------
 
-<<<<<<< HEAD
 Open XDMoD 11.5 updates the database tables to use UTF8 character encoding.
 Prior versions of Open XDMoD did not specify the character encoding and used the database
 software default values for the database tables (which was latin1
@@ -179,11 +176,5 @@
 | Hierarchy | Ensure the information in hierarchy.csv is encoded in UTF8 character set. Run the `xdmod-import-csv` and `xdmod-ingestor` as described in the [Hierarchy Guide](hierarchy.md) |
 | Job name in the single job viewer | The job name string for jobs that have already been shredded and ingested into XDMoD will not be corrected automatically. It is necessary to truncate the data for all jobs and reingest following the instruction in the [FAQ](faq.md#how-do-i-delete-all-my-job-data-from-open-xdmod). |
 
-
-
-[github-latest-release]: https://github.com/ubccr/xdmod/releases/latest
-[mysql-config]: configuration.md#mysql-configuration
-=======
 [github-release]: https://github.com/ubccr/xdmod/releases/tag/v{{ page.rpm_version }}
-[mysql-config]: configuration.html#mariadb-configuration
->>>>>>> b311fd68
+[mysql-config]: configuration.html#mariadb-configuration