---
title: Upgrade Guide
---

General Upgrade Notes
---------------------

- Open XDMoD only supports upgrading to a new version from the version that
  directly precedes it unless otherwise noted below.  If you need to upgrade
  from an older version you must upgrade through all the intermediate versions
  or perform a clean installation.
- Make a backup of your Open XDMoD configuration files before running
  the upgrade script.  The upgrade script may overwrite your current
  configuration files.
- If the upgrade includes database schema changes (see notes at the
  bottom of this page), you should backup all your data.
- Do not change the version in `portal_settings.ini` before running the
  upgrade script.  The version number will be changed by the upgrade
  script.
- If you have installed any additional Open XDMoD packages (e.g.
  `xdmod-appkernels` or `xdmod-supremm`), upgrade those to the latest
  version before running `xdmod-upgrade`.

RPM Upgrade Process
-------------------

### Download Latest Open XDMoD RPM package

Download available at [GitHub][github-latest-release].

### Install the RPM

    # yum install xdmod-{{ page.sw_version }}-1.0.el7.noarch.rpm

Likewise, install the latest `xdmod-appkernels` or `xdmod-supremm` RPM
files if you have those installed.

After upgrading the package you may need to manually merge any files
that you have manually changed before the upgrade.  You do not need to
merge `portal_settings.ini`.  This file will be updated by the upgrade
script.  If you have manually edited this file, you should create a
backup and merge any changes after running the upgrade script.

### Verify Server Configuration Settings

Double check that the MySQL server configuration settings are consistent with
the recommended values listed in the [Configuration Guide][mysql-config].

### Upgrade Database Schema and Config Files

    # xdmod-upgrade

Source Package Upgrade Process
------------------------------

This example assumes that your previous version of Open XDMoD is installed at
`/opt/xdmod-{{ page.prev_sw_version }}` and the new version of Open XDMoD will be installed at
`/opt/xdmod-{{ page.sw_version }}`.  It is recommended to install the new version of Open XDMoD
in a different directory than your existing version.

### Download Latest Open XDMoD Source Package

Download available at [GitHub][github-latest-release].

### Extract and Install Source Package

    $ tar zxvf xdmod-{{ page.sw_version }}.tar.gz
    $ cd xdmod-{{ page.sw_version }}
    # ./install --prefix=/opt/xdmod-{{ page.sw_version }}

Likewise, install the latest `xdmod-appkernels` or `xdmod-supremm`
tarballs if you have those installed.

### Copy Current Config Files

    # cp /opt/xdmod-{{ page.prev_sw_version }}/etc/portal_settings.ini /opt/xdmod-{{ page.sw_version }}/etc
    # cp /opt/xdmod-{{ page.prev_sw_version }}/etc/hierarchy.json      /opt/xdmod-{{ page.sw_version }}/etc
    # cp /opt/xdmod-{{ page.prev_sw_version }}/etc/organization.json   /opt/xdmod-{{ page.sw_version }}/etc
    # cp /opt/xdmod-{{ page.prev_sw_version }}/etc/resource_specs.json /opt/xdmod-{{ page.sw_version }}/etc
    # cp /opt/xdmod-{{ page.prev_sw_version }}/etc/resources.json      /opt/xdmod-{{ page.sw_version }}/etc
    # cp /opt/xdmod-{{ page.prev_sw_version }}/etc/update_check.json   /opt/xdmod-{{ page.sw_version }}/etc

If you have manually changed (i.e. not using `xdmod-setup`) any of the
other config files you may need to merge your changes into the new
config files.  You should `diff` the config files to see what has
changed in the new version.  You do not need to merge
`portal_settings.ini`.  This file will be updated by the upgrade script.
If you have manually edited this file, you should create a backup and
merge any changes after running the upgrade script.

### Verify Server Configuration Settings

Double check that the MySQL server configuration settings are consistent with
the recommended values listed in the [Configuration Guide][mysql-config].

### Upgrade Database Schema and Config Files

    # /opt/xdmod-{{ page.sw_version }}/bin/xdmod-upgrade

10.5.0 Upgrade Notes
-------------------

Open XDMoD 10.5.0 is a major release that includes new features along with many
enhancements and bug fixes.

You may upgrade directly from 10.0.0.

### Configuration File Changes

### Database Changes

<<<<<<< HEAD
=======
Open XDMoD 10.0.0 is converting all database tables that use the MyISAM table
engine to use the InnoDB table engine. This conversion will take place as part
of the upgrade process. There are two things to note about this conversion.

1. This conversion can cause the upgrade process to take a long time. When running
the upgrade process on our Open XDMoD install at the University at Buffalo, the
upgrade took around 40 hours with most of that time being spent on converting
the tables from MyISAM to InnoDB.

2. Additional disk space will be needed for the conversion of the tables and to
store the data afterwards. On our development instance, which contains about 20
years of data and around 49 million jobs, the `modw` schema increased from 58GB
to 94GB after converting to InnoDB.

We also recommend changing the `innodb_file_per_table` setting to `On` for this
release. Instructions on how to do this can be found in the [Configuration Guide][mysql-config]

### Slurm Input Format Changes

The input file format for Slurm data has changed to include the `qos` field.

**If you are generating Slurm input for the `xdmod-shredder` command then you
will need to make the appropriate changes.**  Refer to the [Slurm
Notes](resource-manager-slurm.html#input-format) for the example `sacct`
command.  If you are using the `xdmod-slurm-helper` command then no changes are
necessary.

10.0.1 Upgrade Notes
-------------------

Open XDMoD 10.0.1 is a bug fix release that fixes a compatibility issue with
headless chromium (used for image export and report generation).

You may upgrade directly from 9.5.0 or 10.0.0

>>>>>>> 60d97c8a
[github-latest-release]: https://github.com/ubccr/xdmod/releases/latest
[mysql-config]: configuration.md#mysql-configuration<|MERGE_RESOLUTION|>--- conflicted
+++ resolved
@@ -103,49 +103,11 @@
 Open XDMoD 10.5.0 is a major release that includes new features along with many
 enhancements and bug fixes.
 
-You may upgrade directly from 10.0.0.
+You may upgrade directly from 10.0.0 or 10.0.1.
 
 ### Configuration File Changes
 
 ### Database Changes
 
-<<<<<<< HEAD
-=======
-Open XDMoD 10.0.0 is converting all database tables that use the MyISAM table
-engine to use the InnoDB table engine. This conversion will take place as part
-of the upgrade process. There are two things to note about this conversion.
-
-1. This conversion can cause the upgrade process to take a long time. When running
-the upgrade process on our Open XDMoD install at the University at Buffalo, the
-upgrade took around 40 hours with most of that time being spent on converting
-the tables from MyISAM to InnoDB.
-
-2. Additional disk space will be needed for the conversion of the tables and to
-store the data afterwards. On our development instance, which contains about 20
-years of data and around 49 million jobs, the `modw` schema increased from 58GB
-to 94GB after converting to InnoDB.
-
-We also recommend changing the `innodb_file_per_table` setting to `On` for this
-release. Instructions on how to do this can be found in the [Configuration Guide][mysql-config]
-
-### Slurm Input Format Changes
-
-The input file format for Slurm data has changed to include the `qos` field.
-
-**If you are generating Slurm input for the `xdmod-shredder` command then you
-will need to make the appropriate changes.**  Refer to the [Slurm
-Notes](resource-manager-slurm.html#input-format) for the example `sacct`
-command.  If you are using the `xdmod-slurm-helper` command then no changes are
-necessary.
-
-10.0.1 Upgrade Notes
--------------------
-
-Open XDMoD 10.0.1 is a bug fix release that fixes a compatibility issue with
-headless chromium (used for image export and report generation).
-
-You may upgrade directly from 9.5.0 or 10.0.0
-
->>>>>>> 60d97c8a
 [github-latest-release]: https://github.com/ubccr/xdmod/releases/latest
 [mysql-config]: configuration.md#mysql-configuration