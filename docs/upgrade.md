---
title: Upgrade Guide
---

General Upgrade Notes
---------------------

- Open XDMoD only supports upgrading to a new version from the version that
  directly precedes it unless otherwise noted below.  If you need to upgrade
  from an older version you must upgrade through all the intermediate versions
  or perform a clean installation.
- Make a backup of your Open XDMoD configuration files before running
  the upgrade script.  The upgrade script may overwrite your current
  configuration files.
- If the upgrade includes database schema changes (see notes at the
  bottom of this page), you should backup all your data.
- Do not change the version in `portal_settings.ini` before running the
  upgrade script.  The version number will be changed by the upgrade
  script.
- If you have installed any additional Open XDMoD packages (e.g.
  `xdmod-appkernels` or `xdmod-supremm`), upgrade those to the latest
  version before running `xdmod-upgrade`.

RPM Upgrade Process
-------------------

After upgrading the RPM, you may need to manually update your Apache
config file (`/etc/httpd/conf.d/xdmod.conf`).  Check to see if a file
named `/etc/httpd/conf.d/xdmod.conf.rpmnew` exists.  If so, you'll need
to merge the changes into `/etc/httpd/conf.d/xdmod.conf`.

### Download Latest Open XDMoD RPM package

Download available at [GitHub][github-latest-release].

### Install the RPM

    # yum install xdmod-{{ page.sw_version }}-1.0.el7.noarch.rpm

Likewise, install the latest `xdmod-appkernels` or `xdmod-supremm` RPM
files if you have those installed.

After upgrading the package you may need to manually merge any files
that you have manually changed before the upgrade.  You do not need to
merge `portal_settings.ini`.  This file will be updated by the upgrade
script.  If you have manually edited this file, you should create a
backup and merge any changes after running the upgrade script.

### Verify Server Configuration Settings

Double check that the MySQL server configuration settings are consistent with
the recommended values listed on the [software requirements page][mysql-config].

### Upgrade Database Schema and Config Files

    # xdmod-upgrade

Source Package Upgrade Process
------------------------------

This example assumes that your previous version of Open XDMoD is installed at
`/opt/xdmod-{{ page.prev_sw_version }}` and the new version of Open XDMoD will be installed at
`/opt/xdmod-{{ page.sw_version }}`.  It is recommended to install the new version of Open XDMoD
in a different directory than your existing version.

### Download Latest Open XDMoD Source Package

Download available at [GitHub][github-latest-release].

### Extract and Install Source Package

    $ tar zxvf xdmod-{{ page.sw_version }}.tar.gz
    $ cd xdmod-{{ page.sw_version }}
    # ./install --prefix=/opt/xdmod-{{ page.sw_version }}

Likewise, install the latest `xdmod-appkernels` or `xdmod-supremm`
tarballs if you have those installed.

### Copy Current Config Files

    # cp /opt/xdmod-{{ page.prev_sw_version }}/etc/portal_settings.ini /opt/xdmod-{{ page.sw_version }}/etc
    # cp /opt/xdmod-{{ page.prev_sw_version }}/etc/hierarchy.json      /opt/xdmod-{{ page.sw_version }}/etc
    # cp /opt/xdmod-{{ page.prev_sw_version }}/etc/organization.json   /opt/xdmod-{{ page.sw_version }}/etc
    # cp /opt/xdmod-{{ page.prev_sw_version }}/etc/resource_specs.json /opt/xdmod-{{ page.sw_version }}/etc
    # cp /opt/xdmod-{{ page.prev_sw_version }}/etc/resources.json      /opt/xdmod-{{ page.sw_version }}/etc
    # cp /opt/xdmod-{{ page.prev_sw_version }}/etc/update_check.json   /opt/xdmod-{{ page.sw_version }}/etc

If you have manually changed (i.e. not using `xdmod-setup`) any of the
other config files you may need to merge your changes into the new
config files.  You should `diff` the config files to see what has
changed in the new version.  You do not need to merge
`portal_settings.ini`.  This file will be updated by the upgrade script.
If you have manually edited this file, you should create a backup and
merge any changes after running the upgrade script.

### Verify Server Configuration Settings

Double check that the MySQL server configuration settings are consistent with
the recommended values listed on the [software requirements page][mysql-config].

### Upgrade Database Schema and Config Files

    # /opt/xdmod-{{ page.sw_version }}/bin/xdmod-upgrade

<<<<<<< HEAD
8.5 to 9.0 Upgrade Notes
------------------------
=======
8.6.0 Upgrade Notes
-------------------

Open XDMoD 8.6.0 is a major release that includes new features along with many
enhancements and bug fixes.

You may upgrade directly from 8.5.0 or 8.5.1.

### Configuration File Changes

The `xdmod-upgrade` script will migrate user editable configuration files to
the new version.
>>>>>>> af2718b4

### Database Changes

The `xdmod-upgrade` script will migrate the database schemas to the new
version.  Tables may be altered the first time they are used during ingestion.

[github-latest-release]: https://github.com/ubccr/xdmod/releases/latest
[mysql-config]: software-requirements.md#mysql<|MERGE_RESOLUTION|>--- conflicted
+++ resolved
@@ -102,14 +102,10 @@
 
     # /opt/xdmod-{{ page.sw_version }}/bin/xdmod-upgrade
 
-<<<<<<< HEAD
-8.5 to 9.0 Upgrade Notes
-------------------------
-=======
-8.6.0 Upgrade Notes
+9.0.0 Upgrade Notes
 -------------------
 
-Open XDMoD 8.6.0 is a major release that includes new features along with many
+Open XDMoD 9.0.0 is a major release that includes new features along with many
 enhancements and bug fixes.
 
 You may upgrade directly from 8.5.0 or 8.5.1.
@@ -118,7 +114,6 @@
 
 The `xdmod-upgrade` script will migrate user editable configuration files to
 the new version.
->>>>>>> af2718b4
 
 ### Database Changes
 
