---
title: Upgrade Guide
---

General Upgrade Notes
---------------------

- Open XDMoD only supports upgrading to a new version from the version that
  directly precedes it unless otherwise noted below.  If you need to upgrade
  from an older version you must upgrade through all the intermediate versions
  or perform a clean installation.
- Make a backup of your Open XDMoD configuration files before running
  the upgrade script.  The upgrade script may overwrite your current
  configuration files.
- If the upgrade includes database schema changes (see notes at the
  bottom of this page), you should backup all your data.
- Do not change the version in `portal_settings.ini` before running the
  upgrade script.  The version number will be changed by the upgrade
  script.
- If you have installed any additional Open XDMoD packages (e.g.
  `xdmod-appkernels` or `xdmod-supremm`), upgrade those to the latest
  version before running `xdmod-upgrade`.

RPM Upgrade Process
-------------------

After upgrading the RPM, you may need to manually update your Apache
config file (`/etc/httpd/conf.d/xdmod.conf`).  Check to see if a file
named `/etc/httpd/conf.d/xdmod.conf.rpmnew` exists.  If so, you'll need
to merge the changes into `/etc/httpd/conf.d/xdmod.conf`.

### Download Latest Open XDMoD RPM package

Download available at [GitHub][github-latest-release].

### Install the RPM

    # yum install xdmod-{{ page.sw_version }}-1.0.el7.noarch.rpm

Likewise, install the latest `xdmod-appkernels` or `xdmod-supremm` RPM
files if you have those installed.

After upgrading the package you may need to manually merge any files
that you have manually changed before the upgrade.  You do not need to
merge `portal_settings.ini`.  This file will be updated by the upgrade
script.  If you have manually edited this file, you should create a
backup and merge any changes after running the upgrade script.

### Verify Server Configuration Settings

Double check that the MySQL server configuration settings are consistent with
the recommended values listed on the [software requirements page][mysql-config].

### Upgrade Database Schema and Config Files

    # xdmod-upgrade

Source Package Upgrade Process
------------------------------

This example assumes that your previous version of Open XDMoD is installed at
`/opt/xdmod-{{ page.prev_sw_version }}` and the new version of Open XDMoD will be installed at
`/opt/xdmod-{{ page.sw_version }}`.  It is recommended to install the new version of Open XDMoD
in a different directory than your existing version.

### Download Latest Open XDMoD Source Package

Download available at [GitHub][github-latest-release].

### Extract and Install Source Package

    $ tar zxvf xdmod-{{ page.sw_version }}.tar.gz
    $ cd xdmod-{{ page.sw_version }}
    # ./install --prefix=/opt/xdmod-{{ page.sw_version }}

Likewise, install the latest `xdmod-appkernels` or `xdmod-supremm`
tarballs if you have those installed.

### Copy Current Config Files

    # cp /opt/xdmod-{{ page.prev_sw_version }}/etc/portal_settings.ini /opt/xdmod-{{ page.sw_version }}/etc
    # cp /opt/xdmod-{{ page.prev_sw_version }}/etc/hierarchy.json      /opt/xdmod-{{ page.sw_version }}/etc
    # cp /opt/xdmod-{{ page.prev_sw_version }}/etc/organization.json   /opt/xdmod-{{ page.sw_version }}/etc
    # cp /opt/xdmod-{{ page.prev_sw_version }}/etc/resource_specs.json /opt/xdmod-{{ page.sw_version }}/etc
    # cp /opt/xdmod-{{ page.prev_sw_version }}/etc/resources.json      /opt/xdmod-{{ page.sw_version }}/etc
    # cp /opt/xdmod-{{ page.prev_sw_version }}/etc/update_check.json   /opt/xdmod-{{ page.sw_version }}/etc

If you have manually changed (i.e. not using `xdmod-setup`) any of the
other config files you may need to merge your changes into the new
config files.  You should `diff` the config files to see what has
changed in the new version.  You do not need to merge
`portal_settings.ini`.  This file will be updated by the upgrade script.
If you have manually edited this file, you should create a backup and
merge any changes after running the upgrade script.

### Verify Server Configuration Settings

Double check that the MySQL server configuration settings are consistent with
the recommended values listed on the [software requirements page][mysql-config].

### Upgrade Database Schema and Config Files

    # /opt/xdmod-{{ page.sw_version }}/bin/xdmod-upgrade

<<<<<<< HEAD
8.5.0 to 8.6.0 Upgrade Notes
----------------------------


=======
8.1 to 8.5 Upgrade Notes
------------------------

Open XDMoD 8.5.0 is a major release that includes new features along with many
enhancements and bug fixes.

You may upgrade directly from 8.1.0, 8.1.1 or 8.1.2 to 8.5.0.

### Configuration File Changes

The `xdmod-upgrade` script will migrate user editable configuration files to
the new version.

- Changes `resources.json`:
    - No longer uses `resource_type_id` and now uses `resource_type` which
      references the resource type key name from `resource_types.json`.
- Changes `resource_types.json`:
    - This file now uses a new format.
- Changes `portal_settings.ini`:
    - Adds `user_dashboard` option.
    - Adds data warehouse batch export configuration options.
- Changes `datawarehouse.json` and files in `datawarehouse.d/`:
    - Reorganizes data warehouse configuration.
- Changes `roles.json` and files in `roles.d`:
    - Reorganizes role configuration.
    - Adds permissions for data warehouse batch export
- Changes files in `etl/`:
    - Various additions, improvements and bug fixes.
- Changes `cron` configuration:
    - Adds cron job for data warehouse batch export.

### Database Changes

The `xdmod-upgrade` script will migrate the database schemas to the new
version.  Tables may be altered the first time they are used during ingestion.

- Adds `mod_hpcdb`.`resource_type_realms` table.
- Changes `mod_hpcdb`.`hpcdb_resource_types` primary key.
- Changes `mod_hpcdb`.`hpcdb_resources` foreign key constraint.
- Alters `mod_shredder`.`staging_resource_config` table.
- Adds `mod_shredder`.`staging_resource_type_realms` table.
- Increases `modw_cloud`.`openstack_raw_event`.`user_name` column length.
- Increases `mod_hpcdb`.`hpcdb_system_accounts`.`username` column length.
- Increases `modw`.`systemaccount`.`username` column length.
- Increases `mod_shredder`.`staging_storage_usage`.`user_name` column length.
- Increases `mod_shredder`.`staging_storage_usage`.`pi_name` column length.
- Adds `modw`.`jobfact_by_day_joblist` table.
- Adds `modw`.`batch_export_requests` table.
- Adds `moddb`.`ReportTemplateChartsStaging` table.
- Adds `moddb`.`ReportTemplatesStaging` table.
>>>>>>> 6c5335f8

[github-latest-release]: https://github.com/ubccr/xdmod/releases/latest
[mysql-config]: software-requirements.md#mysql<|MERGE_RESOLUTION|>--- conflicted
+++ resolved
@@ -102,63 +102,10 @@
 
     # /opt/xdmod-{{ page.sw_version }}/bin/xdmod-upgrade
 
-<<<<<<< HEAD
 8.5.0 to 8.6.0 Upgrade Notes
 ----------------------------
 
 
-=======
-8.1 to 8.5 Upgrade Notes
-------------------------
-
-Open XDMoD 8.5.0 is a major release that includes new features along with many
-enhancements and bug fixes.
-
-You may upgrade directly from 8.1.0, 8.1.1 or 8.1.2 to 8.5.0.
-
-### Configuration File Changes
-
-The `xdmod-upgrade` script will migrate user editable configuration files to
-the new version.
-
-- Changes `resources.json`:
-    - No longer uses `resource_type_id` and now uses `resource_type` which
-      references the resource type key name from `resource_types.json`.
-- Changes `resource_types.json`:
-    - This file now uses a new format.
-- Changes `portal_settings.ini`:
-    - Adds `user_dashboard` option.
-    - Adds data warehouse batch export configuration options.
-- Changes `datawarehouse.json` and files in `datawarehouse.d/`:
-    - Reorganizes data warehouse configuration.
-- Changes `roles.json` and files in `roles.d`:
-    - Reorganizes role configuration.
-    - Adds permissions for data warehouse batch export
-- Changes files in `etl/`:
-    - Various additions, improvements and bug fixes.
-- Changes `cron` configuration:
-    - Adds cron job for data warehouse batch export.
-
-### Database Changes
-
-The `xdmod-upgrade` script will migrate the database schemas to the new
-version.  Tables may be altered the first time they are used during ingestion.
-
-- Adds `mod_hpcdb`.`resource_type_realms` table.
-- Changes `mod_hpcdb`.`hpcdb_resource_types` primary key.
-- Changes `mod_hpcdb`.`hpcdb_resources` foreign key constraint.
-- Alters `mod_shredder`.`staging_resource_config` table.
-- Adds `mod_shredder`.`staging_resource_type_realms` table.
-- Increases `modw_cloud`.`openstack_raw_event`.`user_name` column length.
-- Increases `mod_hpcdb`.`hpcdb_system_accounts`.`username` column length.
-- Increases `modw`.`systemaccount`.`username` column length.
-- Increases `mod_shredder`.`staging_storage_usage`.`user_name` column length.
-- Increases `mod_shredder`.`staging_storage_usage`.`pi_name` column length.
-- Adds `modw`.`jobfact_by_day_joblist` table.
-- Adds `modw`.`batch_export_requests` table.
-- Adds `moddb`.`ReportTemplateChartsStaging` table.
-- Adds `moddb`.`ReportTemplatesStaging` table.
->>>>>>> 6c5335f8
 
 [github-latest-release]: https://github.com/ubccr/xdmod/releases/latest
 [mysql-config]: software-requirements.md#mysql