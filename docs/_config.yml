# Welcome to Jekyll!
#
# This config file is meant for settings that affect your whole blog, values
# which you are expected to set up once and rarely edit after that. If you find
# yourself editing these this file very often, consider using Jekyll's data files
# feature for the data you need to update frequently.
#
# For technical reasons, this file is *NOT* reloaded automatically when you use
# 'jekyll serve'. If you change this file, please restart the server process.

# Site settings
# These are used to personalize your new site. If you look in the HTML files,
# you will see them accessed via {{ site.title }}, {{ site.email }}, and so on.
# You can create any custom variable you would like, and they will be accessible
# in the templates via {{ site.myvariable }}.
title: Open XDMoD
email: ccr-xdmod-help@buffalo.edu
description: >
  XDMoD (XD Metrics on Demand) is an NSF-funded open source tool designed
  to audit and facilitate the utilization of the XSEDE cyberinfrastructure
  by providing a wide range of metrics on XSEDE resources, including
  resource utilization, resource performance, and impact on scholarship
  and research.
baseurl: "" # the subpath of your site, e.g. /blog
url: "https://open.xdmod.org" # the base hostname & protocol for your site
github_username: ubccr
github_url: https://github.com/ubccr/xdmod

# For each version the variable `sw_version` should be set to latest release
# version of Open XDMoD (e.g. "8.1.2") and `prev_sw_version` should be set to
# the latest release of the previous version of Open XDMoD (e.g. "8.0.0").
defaults:
  -
    scope:
      path: ""
      type: "pages"
    values:
      layout: "page"
<<<<<<< HEAD
      version: "11.5"
      prev_sw_version: "11.0.1"
      sw_version: "11.5.0"
      rpm_version: "11.5.0-1"
      style: "effervescence"
      tocversion: "v11_5toc"
=======
      version: "11.0"
      prev_sw_version: "10.5.1"
      sw_version: "11.0.2"
      rpm_version: "11.0.2-1"
      style: "effervescence"
      tocversion: "v11_0toc"
>>>>>>> 5ce45fdb

# Build settings
markdown: kramdown
theme_subdir: "/xdmod-jekyll-theme"
gems:
  - jekyll-redirect-from
whitelist:
  - jekyll-redirect-from<|MERGE_RESOLUTION|>--- conflicted
+++ resolved
@@ -36,21 +36,12 @@
       type: "pages"
     values:
       layout: "page"
-<<<<<<< HEAD
       version: "11.5"
-      prev_sw_version: "11.0.1"
+      prev_sw_version: "11.0.2"
       sw_version: "11.5.0"
       rpm_version: "11.5.0-1"
       style: "effervescence"
       tocversion: "v11_5toc"
-=======
-      version: "11.0"
-      prev_sw_version: "10.5.1"
-      sw_version: "11.0.2"
-      rpm_version: "11.0.2-1"
-      style: "effervescence"
-      tocversion: "v11_0toc"
->>>>>>> 5ce45fdb
 
 # Build settings
 markdown: kramdown
