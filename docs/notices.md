---
title: License Notices
---

Open XDMoD is bundled with several other open source software libraries.

Non-Commercial Licenses
-----------------------

The following libraries are licensed using non-commercial licenses.
These software products are not free for commercial use.

- [Highcharts](http://shop.highsoft.com/highcharts.html), which is
  available under the
  [Creative Commons Attribution-NonCommercial 3.0][cc-by-nc-3.0] license.

For more information regarding Highcharts licensing, please refer to
their [Non Commercial Licensing FAQ][highcharts-non-commerical-faq].

[highcharts-non-commerical-faq]: https://shop.highsoft.com/faq/non-commercial

Open Source Licenses
--------------------

The following libraries are licensed using [OSI-approved licenses][osi] except
where denoted. These software products are free for commercial use.

- [Ext JS 3.4.1.1](http://www.sencha.com/products/extjs/), which is
  available under the [GPL 3.0][gpl3].
- [Zend Framework 1.12.0](http://framework.zend.com/), which is available
  under the [New BSD License][new-bsd].
<<<<<<< HEAD
=======
- [youmightnotneedjquery](https://github.com/HubSpot/YouMightNotNeedjQuery),
  which is available under the [MIT License][mit].
>>>>>>> fbec068f
- [RSVP.js](https://github.com/tildeio/rsvp.js), which is available
  under the [MIT License][mit].
- [Silex](http://silex.sensiolabs.org), which is available under the
  [MIT License][mit].
- [SimpleSAMLphp](https://simplesamlphp.org), which is available under the
  [LGPL 2.1][lgpl2.1].
- [PHP OpenID](https://github.com/openid/php-openid), which is available under
  the [Apache License Version 2.0][apache2].
- [PHP SQL Parser](http://code.google.com/p/php-sql-parser/), which is
  available under the [New BSD License][new-bsd].
- [PHP Word](https://github.com/PHPOffice/PHPWord), which is available under the
  [LGPL 3.0][lgpl3],
- [JSON Schema for PHP](https://github.com/justinrainbow/json-schema), which is
  available under the [MIT License][mit].
- [Symfony Process Component](https://symfony.com/components/Process), which is
  available under the [MIT License][mit].
- \*[Farm-Fresh Web Icons](http://www.fatcow.com/free-icons), which is available
  under the [Creative Commons Attribution 3.0 License][cc-by-3.0].
- [Ext.ux.Printer](https://github.com/edspencer/Ext.ux.Printer), which is
  available under the [MIT License][mit].
- [Ext.ux.MessageWindow](http://extjs.com/forum/showthread.php?t=48135), which
  is available under the [LGPL 3.0][lgpl3].
- [PasswordStrengthMeter.js](http://geekwisdom.com), which is available under
  the [MIT License][mit].
- [number-functions.js](http://www.xaprb.com/blog/2006/01/05/javascript-number-formatting/),
  which is available under the [LGPL 2.1][lgpl2.1].
- [console-polyfill](https://github.com/paulmillr/console-polyfill), which is
  available under the [MIT License][mit].
- [reCAPTCHA PHP Library](https://developers.google.com/recaptcha/old/docs/php),
  which is available under the [MIT License][mit].
- \*[Ext.ux.form.GroupComboBox](https://www.sencha.com/forum/showthread.php?45412-Ext-ux-form-GroupComboBox),
  which is available under a "BSD" license (it is not clear which BSD license
  is being referred to).
- [composer/installers](https://composer.github.io/installers), which is
  available under the [MIT License][mit].
- [composer/ca-bundle](https://github.com/composer/ca-bundle), which is
  available under the [MIT License][mit].
- [EmailValidator](https://github.com/egulias/EmailValidator), which is
  available under the [MIT License][mit].
- [PDOOCI](https://github.com/taq/pdooci), which is available under the
  [GPL 2.0][gpl2].
- [async](https://github.com/caolan/async), which is available under the [MIT License][mit].
- [bignumber.js](https://github.com/MikeMcl/bignumber.js), which is available under the [MIT License][mit].
- [bson](https://github.com/mongodb/js-bson), which is available under the [Apache License Version 2.0][apache2].
- \*[cloneextend](https://github.com/shimondoodkin/nodejs-clone-extend), which is available [for any use](https://github.com/shimondoodkin/nodejs-clone-extend#licence).
- [color-convert](https://github.com/Qix-/color-convert), which is available under the [MIT License][mit].
- [color-name](https://github.com/dfcreative/color-name), which is available under the [MIT License][mit].
- [color-string](https://github.com/Qix-/color-string), which is available under the [MIT License][mit].
- [color](https://github.com/Qix-/color), which is available under the [MIT License][mit].
- [colornames](https://github.com/timoxley/colornames), which is available under the [MIT License][mit].
- [colors](https://github.com/Marak/colors.js), which is available under the [MIT License][mit].
- [colorspace](https://github.com/3rd-Eden/colorspace), which is available under the [MIT License][mit].
- [core-util-is](https://github.com/isaacs/core-util-is), which is available under the [MIT License][mit].
- [diagnostics](https://github.com/bigpipe/diagnostics), which is available under the [MIT License][mit].
- [enabled](https://github.com/bigpipe/enabled), which is available under the [MIT License][mit].
- [env-variable](https://github.com/3rd-Eden/env-variable), which is available under the [MIT License][mit].
- [fast-safe-stringify](https://github.com/davidmarkclements/fast-safe-stringify), which is available under the [MIT License][mit].
- [fecha](https://github.com/taylorhakes/fecha), which is available under the [MIT License][mit].
- [geoip2](https://github.com/maxmind/GeoIP2-php), which is available under the [Apache License Version 2.0][apache2].
- [maxmind/web-service-common](https://github.com/maxmind/web-service-common-php), which is available under the [Apache License Version 2.0][apache2].
- [maxmind-db/reader](https://github.com/maxmind/MaxMind-DB-Reader-php), which is available under the [Apache License Version 2.0][apache2].
- [inherits](https://github.com/isaacs/inherits), which is available under the [ISC License][isc].
- [ini](https://github.com/isaacs/ini), which is available under the [MIT License][mit].
- [is-arrayish](https://github.com/qix-/node-is-arrayish), which is available under the [MIT License][mit].
- [is-stream](https://github.com/sindresorhus/is-stream), which is available under the [MIT License][mit].
- [isarray](https://github.com/juliangruber/isarray), which is available under the [MIT License][mit].
- [kassner/log-parser](https://github.com/kassner/log-parser), which is available under the [Apache License Version 2.0][apache2].
- [kuler](https://github.com/3rd-Eden/kuler), which is available under the [MIT License][mit].
- [lodash](https://github.com/lodash/lodash), which is available under the [MIT License][mit].
- [logform](https://github.com/winstonjs/logform), which is available under the [MIT License][mit].
- [memory-pager](https://github.com/mafintosh/memory-pager), which is available under the [MIT License][mit].
- [mongodb-core](https://github.com/mongodb-js/mongodb-core), which is available under the [Apache License Version 2.0][apache2].
- [mongodb](https://github.com/mongodb/node-mongodb-native), which is available under the [Apache License Version 2.0][apache2].
- [ms](https://github.com/zeit/ms), which is available under the [MIT License][mit].
- [mysql](https://github.com/felixge/node-mysql), which is available under the [MIT License][mit].
- [one-time](https://github.com/unshiftio/one-time), which is available under the [MIT License][mit].
- [process-nextick-args](https://github.com/calvinmetcalf/process-nextick-args), which is available under the [MIT License][mit].
- [readable-stream](https://github.com/nodejs/readable-stream), which is available under the [MIT License][mit].
- [require-all](https://github.com/felixge/node-require-all), which is available under the [MIT License][mit].
- [require_optional](https://github.com/christkv/require_optional), which is available under the [Apache License Version 2.0][apache2].
- [resolve-from](https://github.com/sindresorhus/resolve-from), which is available under the [MIT License][mit].
- [safe-buffer](https://github.com/feross/safe-buffer), which is available under the [MIT License][mit].
- [saslprep](https://github.com/reklatsmasters/saslprep), which is available under the [MIT License][mit].
- [semver](https://github.com/npm/node-semver), which is available under the [ISC License][isc].
- [simple-swizzle](https://github.com/qix-/node-simple-swizzle), which is available under the [MIT License][mit].
- [sparse-bitfield](https://github.com/mafintosh/sparse-bitfield), which is available under the [MIT License][mit].
- [stack-trace](https://github.com/felixge/node-stack-trace), which is available under the [MIT License][mit].
- [string_decoder](https://github.com/nodejs/string_decoder), which is available under the [MIT License][mit].
- [text-hex](https://github.com/3rd-Eden/text-hex), which is available under the [MIT License][mit].
- [triple-beam](https://github.com/winstonjs/triple-beam), which is available under the [MIT License][mit].
- [tv4](https://github.com/geraintluff/tv4), which is available under the [MIT License][mit].
- [ua-parser/uap-php](https://github.com/ua-parser/uap-php), which is available under the [MIT License][mit].
- [util-deprecate](https://github.com/TooTallNate/util-deprecate), which is available under the [MIT License][mit].
- [winston-transport](https://github.com/winstonjs/winston-transport), which is available under the [MIT License][mit].
- [winston](https://github.com/winstonjs/winston), which is available under the [MIT License][mit].

\* = Not available under an [OSI-approved license][osi].

[osi]:          http://opensource.org/licenses
[gpl2]:         https://www.gnu.org/licenses/gpl-2.0.txt
[gpl3]:         http://www.gnu.org/licenses/gpl-3.0.txt
[new-bsd]:      https://opensource.org/licenses/BSD-3-Clause
[mit]:          http://en.wikipedia.org/wiki/MIT_License
[cc-by-3.0]:    https://creativecommons.org/licenses/by/3.0/us/legalcode
[cc-by-nc-3.0]: http://creativecommons.org/licenses/by-nc/3.0/legalcode
[lgpl2.1]:      https://www.gnu.org/licenses/lgpl-2.1.txt
[lgpl3]:        http://www.gnu.org/licenses/lgpl-3.0.txt
[agpl]:         http://www.gnu.org/licenses/agpl-3.0.txt
[apache2]:      http://www.apache.org/licenses/LICENSE-2.0
[isc]:          https://opensource.org/licenses/ISC<|MERGE_RESOLUTION|>--- conflicted
+++ resolved
@@ -29,11 +29,8 @@
   available under the [GPL 3.0][gpl3].
 - [Zend Framework 1.12.0](http://framework.zend.com/), which is available
   under the [New BSD License][new-bsd].
-<<<<<<< HEAD
-=======
 - [youmightnotneedjquery](https://github.com/HubSpot/YouMightNotNeedjQuery),
   which is available under the [MIT License][mit].
->>>>>>> fbec068f
 - [RSVP.js](https://github.com/tildeio/rsvp.js), which is available
   under the [MIT License][mit].
 - [Silex](http://silex.sensiolabs.org), which is available under the
