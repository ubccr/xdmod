--- conflicted
+++ resolved
@@ -21,16 +21,11 @@
     - [PEAR MDB2 MySQL Driver][pear-mdb2-mysql]
     - [mbstring][php-mbstring]
     - [APCu][php-pecl-apcu]
-<<<<<<< HEAD
-- [PhantomJS][] 2.1+
-- [ghostscript][] 9+
-=======
-- [Java][] 1.8 including the [JDK][]
+- [libreoffice][]
 - [Chromium][]
     - `chromium-headless` is assumed, but chromium has been known to work
 - [libRsvg][]
 - [exiftool][]
->>>>>>> d3383b41
 - [cron][]
 - [logrotate][]
 - [MTA][] with `sendmail` compatibility (e.g. [postfix][], [exim][] or
@@ -55,17 +50,10 @@
 [pear-mdb2-mysql]: https://pear.php.net/package/MDB2_Driver_mysql
 [php-mbstring]:    https://secure.php.net/manual/en/book.mbstring.php
 [php-pecl-apcu]:   https://www.php.net/manual/en/book.apcu.php
-<<<<<<< HEAD
 [libreoffice]:     https://www.libreoffice.org
-[phantomjs]:       http://phantomjs.org/
-[ghostscript]:     https://www.ghostscript.com/
-=======
-[java]:            https://java.com/
-[jdk]:             http://www.oracle.com/technetwork/java/javase/downloads/index.html
 [chromium]:        https://www.chromium.org/Home
 [librsvg]:         https://wiki.gnome.org/Projects/LibRsvg
 [exiftool]:        http://www.sno.phy.queensu.ca/%7Ephil/exiftool/
->>>>>>> d3383b41
 [cron]:            https://en.wikipedia.org/wiki/Cron
 [logrotate]:       https://linux.die.net/man/8/logrotate
 [mta]:             https://en.wikipedia.org/wiki/Message_transfer_agent
