--- conflicted
+++ resolved
@@ -23,11 +23,8 @@
 	config = require('../config.js');
 var etlv2 = require('./etlv2.js');
 var fs = require('fs');
-<<<<<<< HEAD
 var glob = require('glob');
-=======
 var sorting = require('./sorting.js');
->>>>>>> 0486f221
 
 var ETLProfile = module.exports = function (etlProfile) {
     etlProfile.init();
