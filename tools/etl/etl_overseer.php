#!/usr/bin/env php
<?php
/**
 * Perform ETL on federated resources.  This is different than the traditional ETL process in that
 * it uses a new mechanism for passing options to the ingesters and is (hopefully) more flexible.
 *
 * @author Steve Gallo <smgallo@buffalo.edu>
 */

require __DIR__ . '/../../configuration/linker.php';
restore_exception_handler();

// Character to use when separating list output
const LIST_SEPARATOR = "\t";

use \Exception;
use CCR\Log;
use CCR\DB;
use ETL\EtlOverseer;
use ETL\iEtlOverseer;
use ETL\EtlConfiguration;
use ETL\EtlConfigurationOptions;
use ETL\EtlOverseerOptions;
use ETL\Utilities;

// ==========================================================================================
// Script options with defaults

// Allow initialization of some options from the configuration file

$scriptOptions = array(
    // List of individual actions to execute
    'actions'           => array(),
    // Base path for relative file locations
    'base-dir'          => null,
    // ETL configuration file
    'config-file'       => null,
    // Run in dryrun mode performing all operations except execution of the actions
    'dryrun'            => false,
    // ETL end date
    'end-date'          => null,
    // Force operation
    'force'             => false,
    // Groups to run
    'groups'            => array(),
    // Chunk size (in days) for breaking up the process
    'chunk-size-days'   => 365,
    // ETL last modified start date, used by some actions. Defaults to the start of the ETL process.
    'last-modified-start-date' => date('Y-m-d H:i:s'),
    // ETL last modified end date, used by some actions.
    'last-modified-end-date' => null,
    // List available actions
    'list-actions'      => false,
    // List available aggregators
    'list-aggregators'  => false,
    // List available data endpoints
    'list-endpoints'    => false,
    // List available ETL groups
    'list-groups'       => false,
    // List available Ingestors
    'list-ingestors'    => false,
    // List available resources
    'list-resources'    => false,
    // Directory for storing ETL lock files
    'lock-dir'          => null,
    // Optional ETL lock file prefix
    'lock-file-prefix'  => null,
    // Previous number of days to ingest
    'number-of-days'    => null,
    // List of options to add to or override individual action options
    'option-overrides'  => array(),
    // Act on only these resources (empty array is all resources)
    'include-only-resource-codes' => array(),
    // Exclude these resources (empty array excludes no resources)
    'exclude-resource-codes' => array(),
    // List of sections to process (e.g., ingestors, aggregators)
    'process-sections'  => array(),
    // ETL start date
    'start-date'        => null,
    'verbosity'         => Log::NOTICE
);

// Override defaults with values from the configuration file, if there are any

try {
    $etlConfigOptions = \xd_utilities\getConfigurationSection("etl");

    foreach ( $etlConfigOptions as $configKey => $configValue ) {

        // Allow options to be separated with underscores or dashes
        $dashKey = str_replace('_', '-', $configKey);

        if ( array_key_exists($configKey, $scriptOptions) ) {
            $scriptOptions[$configKey] = $configValue;
        } else if ( array_key_exists($dashKey, $scriptOptions) ) {
            $scriptOptions[$dashKey] = $configValue;
        }
    }  // foreach ( $etlConfigOptions as $configkey => $configValue )

} catch ( Exception $e ) {
    // Simply ignore the exception if there is no [etl] section in the config file
    continue;
}

$showList = false;

// ==========================================================================================
// Process command line arguments

$options = array(
    'h'   => 'help',
    'a:'  => 'action:',
    'b:'  => 'base-dir:',
    'c:'  => 'config-file:',
    'e:'  => 'end-date:',
    'f'   => 'force',
    'g:'  => 'group:',
    'k:'  => 'chunk-size:',
    'l:'  => 'list:',
    'm:'  => 'last-modified-start-date:',
    'n:'  => 'number-of-days:',
    'o:'  => 'option:',
    'p:'  => 'process-section:',
    'r:'  => 'only-resource-codes:',
    's:'  => 'start-date:',
    't'   => 'dryrun',
    'v:'  => 'verbosity:',
    'x:'  => 'exclude-resource-codes:',
<<<<<<< HEAD
    'y:'  => 'last-modified-end-date:'
);
=======
    'y:'  => 'last-modified-end-date:',
    ''    => 'lock-dir',
    ''    => 'lock-file-prefix'
    );
>>>>>>> 90a7ce41

$args = getopt(implode('', array_keys($options)), $options);

foreach ($args as $arg => $value) {
    switch ($arg) {

        case 'a':
        case 'action':
            // Merge array because long and short options are grouped separately
            $scriptOptions['actions'] = array_merge(
                $scriptOptions['actions'],
                ( is_array($value) ? $value : array($value) )
            );
            break;

        case 'b':
        case 'base-dir':
            if ( ! is_dir($value) ) {
                usage_and_exit("Base directory does not exist: '$value'");
            }
            $scriptOptions['base-dir'] = $value;
            break;

        case 'k':
        case 'chunk-size-days':
            switch ( $value ) {
                case 'none':
                    $scriptOptions['chunk-size-days'] = null;
                    break;
                case 'day':
                    $scriptOptions['chunk-size-days'] = 1;
                    break;
                case 'week':
                    $scriptOptions['chunk-size-days'] = 7;
                    break;
                case 'month':
                    $scriptOptions['chunk-size-days'] = 30;
                    break;
                case 'year':
                    $scriptOptions['chunk-size-days'] = 365;
                    break;
                default:
                    usage_and_exit("Invalid chunk size: $value");
                    break;
            }
            break;

        case 'c':
        case 'config-file':
            $scriptOptions['config-file'] = $value;
            break;

        case 't':
        case 'dryrun':
            $scriptOptions['dryrun'] = true;
            break;

        case 'e':
        case 'end-date':
            if ( false === strtotime($value) ) {
                usage_and_exit("Could not parse end date: '$value'");
            }
            $scriptOptions['end-date'] = $value;
            break;

        case 'f':
        case 'force':
            $scriptOptions['force'] = true;
            break;

        case 'g':
        case 'group':
            $scriptOptions['groups'] = ( is_array($value) ? $value : array($value) );
            break;

        case 'l':
        case 'list':
            $showList = true;
            $value = ( is_array($value) ? $value : array($value) );
            foreach ( $value as $type ) {
                $key = "list-" . $type;
                $scriptOptions[$key] = true;
            }  // foreach ( $value as $type )
            break;

        case 'm':
        case 'last-modified-start-date':
            if ( false === strtotime($value) ) {
                usage_and_exit("Could not parse last modified start date: '$value'");
            }
            $scriptOptions['last-modified-start-date'] = $value;
            break;

        case 'n':
        case 'number-of-days':
            $scriptOptions['number-of-days'] = filter_var($value, FILTER_VALIDATE_INT);
            if ($scriptOptions['number-of-days'] < 1) {
                usage_and_exit("$arg must be an integer greater than 0");
            }
            break;

        case 'o':
        case 'option':
            $value = ( is_array($value) ? $value : array($value) );
            foreach ( $value as $option ) {
                $parts = explode("=", $option);
                if ( 2 != count($parts) ) {
                    usage_and_exit("Options must be of the form option=value: '$option'");
                }
                $scriptOptions['option-overrides'][trim($parts[0])] = trim($parts[1]);
            }
            break;

        case 'r':
        case 'only-resource-codes':
            // Merge array because long and short options are grouped separately
            $scriptOptions['include-only-resource-codes'] = array_merge(
                $scriptOptions['include-only-resource-codes'],
                ( is_array($value) ? $value : array($value) )
            );
            break;

        case 'p':
        case 'process-section':
            // Merge array because long and short options are grouped separately
            $scriptOptions['process-sections'] = array_merge(
                $scriptOptions['process-sections'],
                ( is_array($value) ? $value : array($value) )
            );
            break;

        case 's':
        case 'start-date':
            if ( false === strtotime($value) ) {
                usage_and_exit("Could not parse start date: '$value'");
            }
            $scriptOptions['start-date'] = $value;
            break;

        case 'v':
        case 'verbosity':
            switch ( $value ) {
                case 'debug':
                    $scriptOptions['verbosity'] = Log::DEBUG;
                    break;
                case 'info':
                    $scriptOptions['verbosity'] = Log::INFO;
                    break;
                case 'notice':
                    $scriptOptions['verbosity'] = Log::NOTICE;
                    break;
                case 'warning':
                    $scriptOptions['verbosity'] = Log::WARNING;
                    break;
                case 'quiet':
                    $scriptOptions['verbosity'] = Log::EMERG;
                    break;
                default:
                    usage_and_exit("Invalid verbosity level: $value");
                    break;
            }  // switch ( $value )
            break;

        case 'x':
        case 'exclude-resource-codes':
            // Merge array because long and short options are grouped separately
            $scriptOptions['exclude-resource-codes'] = array_merge(
                $scriptOptions['exclude-resource-codes'],
                ( is_array($value) ? $value : array($value) )
            );
            break;

        case 'y':
        case 'last-modified-end-date':
            if ( false === strtotime($value) ) {
                usage_and_exit("Could not parse last modified end date: '$value'");
            }
            $scriptOptions['last-modified-end-date'] = $value;
            break;

        case 'h':
        case 'help':
            usage_and_exit();
            break;

        default:
            usage_and_exit("Invalid option: $arg");
            break;
<<<<<<< HEAD
=======
        }  // switch ( $value )
        break;

    case 'x':
    case 'exclude-resource-codes':
        // Merge array because long and short options are grouped separately
        $scriptOptions['exclude-resource-codes'] =
            array_merge($scriptOptions['exclude-resource-codes'],
                        ( is_array($value) ? $value : array($value) ) );
        break;

    case 'y':
    case 'last-modified-end-date':
        if ( false === strtotime($value) ) usage_and_exit("Could not parse last modified end date: '$value'");
        $scriptOptions['last-modified-end-date'] = $value;
        break;

    case 'lock-dir':
        $scriptOptions['lock-dir'] = $value;
        break;

    case 'lock-preifx':
        $scriptOptions['lock-prefix'] = $value;
        break;

    case 'h':
    case 'help':
        usage_and_exit();
        break;

    default:
        usage_and_exit("Invalid option: $arg");
        break;
>>>>>>> 90a7ce41
    }
}  // foreach ($args as $arg => $value)

// Check for options that were passed but not processed by getopt() including arguments after a
// non-option. For example, if you modified your command line and removed -k by accident you don't
// want to throw away your --dryrun
//
// etl_overseer.php -c /etc/etl/etl.json -n 2 -p osg month --dryrun

$parsedArgs = array_keys($args);
foreach ( $argv as $index => $arg ) {
    $opt = null;

    if ( 0 === strpos($arg, "--") ) {
        $opt = substr($arg, 2);
    } elseif ( 0 === strpos($arg, "-") ) {
        $opt = substr($arg, 1);
    }
    if ( null !== $opt && ! in_array($opt, $parsedArgs) ) {
        usage_and_exit("Unparsed argument: $arg");
    }
}

if ( ! $showList &&
     ( null === $scriptOptions['start-date'] &&
       null === $scriptOptions['end-date'] &&
       null === $scriptOptions['number-of-days']) )
{
    usage_and_exit("Must provide start/end date or number of days");
}

// ------------------------------------------------------------------------------------------
// Set up the logger

$conf = array(
    'emailSubject' => gethostname() . ': XDMOD: Data Warehouse: Federated ETL Log',
    'mail' => false
);

if ( null !== $scriptOptions['verbosity'] ) {
    $conf['consoleLogLevel'] = $scriptOptions['verbosity'];
}

$logger = Log::factory('DWI', $conf);

$cmd = implode(' ', array_map('escapeshellarg', $argv));
$logger->info("Command: $cmd");

if ( null === $scriptOptions['config-file'] ) {
    usage_and_exit("Config file required");
} elseif ( null !== $scriptOptions['config-file'] && ! is_file($scriptOptions['config-file']) ) {
    usage_and_exit("Config file not found: '" . $scriptOptions['config-file'] . "'");
}

// NOTE: "process_start_time" is needed for log summary.

if ( $scriptOptions['dryrun']) {
    $logger->notice("Running in DRYRUN mode");
}

if ( ! $showList)  {
    $logger->notice(array(
        'message'            => 'dw_extract_transform_load start',
        'process_start_time' => date('Y-m-d H:i:s'),
    ));
}

// ------------------------------------------------------------------------------------------
// Parse the ETL configuration. We will need it for listing available ingestors, aggregators, etc.

try {
    $etlConfig = new EtlConfiguration(
        $scriptOptions['config-file'],
        $scriptOptions['base-dir'],
        $scriptOptions['option-overrides']
    );
    $etlConfig->setLogger($logger);
    $etlConfig->initialize();
} catch ( Exception $e ) {
    exit($e->getMessage() . "\n". $e->getTraceAsString() . "\n");
}

Utilities::setEtlConfig($etlConfig);

if ( Log::DEBUG == $scriptOptions['verbosity'] ) {
    // print_r($etlConfig);
}

// ------------------------------------------------------------------------------------------
// Verify requested actions and sections

if ( count($scriptOptions['process-sections']) > 0 ) {

    $missing = array();

    foreach ( $scriptOptions['process-sections'] as $sectionName ) {
        if ( ! $etlConfig->sectionExists($sectionName) ) {
            $missing[] = $sectionName;
        }
    }

    if ( count($missing) > 0 ) {
        fwrite(STDERR, "Unknown sections: " . implode(", ", $missing) . "\n");
        exit();
    }
}  // if ( count($scriptOptions['process-sections'] > 0) )

// ------------------------------------------------------------------------------------------
// List any requested resources. After listing, exit.

if ( false === ($utilityEndpoint = $etlConfig->getGlobalEndpoint('utility')) ) {
    $msg = "Global utility endpoint not defined, cannot query database for resource code mapping";
    exit("$msg\n". $e->getTraceAsString() . "\n");
    throw new Exception($msg);
}
$utilitySchema = $utilityEndpoint->getSchema();

$listOptions = array_filter(
    array_keys($scriptOptions),
    function ($key) {
        return "list-" == substr($key, 0, 5);
    }
);

if ( $showList ) {
    foreach ( $listOptions as $opt ) {
        if ( ! $scriptOptions[$opt] ) {
            continue;
        }
        switch ( $opt ) {

            case 'list-resources':
                $sql = "SELECT code, start_date, end_date from {$utilitySchema}.resourcefact WHERE resourcetype_id NOT IN (0,4) ORDER BY CODE ASC";
                try {
                    $result = $utilityEndpoint->getHandle()->query($sql);
                } catch (Exception $e) {
                    exit($e->getMessage() . "\n". $e->getTraceAsString() . "\n");
                }
                $headings = array("Resource Code","Start Date","End Date");
                print implode(LIST_SEPARATOR, $headings) . "\n";

                foreach ( $result as $row ) {
                    $fields = array($row['code'], $row['start_date'], $row['end_date']);
                    print implode(LIST_SEPARATOR, $fields) . "\n";
                }
                break;

            case 'list-sections':
                $sectionNames = $etlConfig->getSectionNames();
                sort($sectionNames);
                print "Section\n";
                foreach ( $sectionNames as $name ) {
                    print "$name\n";
                }
                break;

            case 'list-actions':
                $sectionNames = $etlConfig->getSectionNames();
                sort($sectionNames);
                $headings = array("Section","Action","Status","Description");
                print implode(LIST_SEPARATOR, $headings) . "\n";

                foreach ( $sectionNames as $sectionName ) {
                    $actions = $etlConfig->getConfiguredActionNames($sectionName);
                    foreach ( $actions as $actionName ) {
                        $options = $etlConfig->getActionOptions($actionName, $sectionName);
                        $fields = array($sectionName, $actionName, ( $options->enabled ? "enabled" : "disabled"), $options->description);
                        print implode(LIST_SEPARATOR, $fields) . "\n";
                    }
                }
                break;

            case 'list-endpoints':
                $endpoints = $etlConfig->getDataEndpoints();

                $endpointSummary = array();
                foreach ( $endpoints as $endpoint ) {
                    $endpointSummary[0][] = $endpoint->getType();
                    $endpointSummary[1][] = $endpoint->getName();
                    $endpointSummary[2][] = $endpoint->getKey();
                    $endpointSummary[3][] = (string) $endpoint;

                }
                array_multisort($endpointSummary[0], $endpointSummary[1], $endpointSummary[2], $endpointSummary[3]);

                $headings = array("Type","Name","Key","Description");
                print implode(LIST_SEPARATOR, $headings) . "\n";

                for ( $i=0; $i < count($endpointSummary[0]); $i++ ) {
                    $a = array(
                        $endpointSummary[0][$i],
                        $endpointSummary[1][$i],
                        $endpointSummary[2][$i],
                        $endpointSummary[3][$i]
                    );
                    print implode(LIST_SEPARATOR, $a) . "\n";
                }
                break;

            case 'list-groups':
                // Groups are not supported yet.
                break;

            default:
                // Remove the "list-" prefix to get the section name
                $sectionName = substr($opt, 5);
                if ( false !== ($actions = $etlConfig->getConfiguredActionNames($sectionName)) ) {
                    $headings = array("Action","Status","Description");
                    print implode(LIST_SEPARATOR, $headings) . "\n";
                    foreach ( $actions as $actionName ) {
                        $options = $etlConfig->getActionOptions($actionName, $sectionName);
                        $fields = array($actionName, $sectionName, ( $options->enabled ? "enabled" : "disabled"), $options->description);
                        print implode(LIST_SEPARATOR, $fields) . "\n";
                    }
                } else {
                    print "Unknown section name: '$sectionName'\n";
                }
                break;
        }
    }
    exit();
}  // if ( $showList )

// ------------------------------------------------------------------------------------------
// Calculate start & end dates. Using the -s and -e flags take precedence over the -n flag.

if ( null !== $scriptOptions['start-date'] || null !== $scriptOptions['end-date'] ) {

    if ( null === $scriptOptions['end-date'] ) {
        // If there is no end date, assume today
        $scriptOptions['end-date'] = date("Y-m-d 23:59:59");
        $logger->info("No end date set, assuming " . $scriptOptions['end-date']);
    } elseif ( null === $scriptOptions['start-date'] ) {
        // If no start date assume epoch (1970-01-01 00:00:00) in the current timezone
        $scriptOptions['start-date'] = "1970-01-01 00:00:00";
        $logger->info("No start date set, assuming " . $scriptOptions['start-date']);
    }

    // If a time was not provided along with the start or end dates (i.e., it does not fall on the
    // 86400 seconds in a day boundary) assume that we will use the start and end of the day,
    // respectively.  We must use UTC because we don't care about timezones in this calculation.

    if ( 0 == (strtotime($scriptOptions['start-date'] . " UTC") % 86400)
         && '00:00:00' != substr($scriptOptions['start-date'], -8) )
    {
        $scriptOptions['start-date'] .= " 00:00:00";
    }

    if ( 0 == (strtotime($scriptOptions['end-date'] . " UTC") % 86400) ) {
        $scriptOptions['end-date'] .= " 23:59:59";
    }

} else {

    // If start/end dates were not provided us the number of days. Note that the current day is
    // considered the first day so subtract 1.

    $today = mktime(0, 0, 0, date('m'), date('d'), date('Y'));

    $scriptOptions['start-date'] = date("Y-m-d 00:00:00", $today - (86400 * ($scriptOptions['number-of-days'] - 1)));
    $scriptOptions['end-date']   = date("Y-m-d 23:59:59");

}  // else ($scriptOptions['start-date'] || $scriptOptions['end-date'] )

// ------------------------------------------------------------------------------------------
// Look up resource ids and generate the mapping for resource codes to ids. This can be stored in
// the overseer and used by actions if needed.

try {
    $result = $utilityEndpoint->getHandle()->query("SELECT id, code from {$utilitySchema}.resourcefact");
} catch (Exception $e) {
    exit($e->getMessage() . "\n". $e->getTraceAsString() . "\n");
}
$scriptOptions['resource-code-map'] = array();

foreach ( $result as $row ) {
    $scriptOptions['resource-code-map'][ $row['code'] ] = $row['id'];
}

try {
    $overseerOptions = new EtlOverseerOptions($scriptOptions, $logger);
} catch ( Exception $e ) {
    exit($e->getMessage() . "\n". $e->getTraceAsString() . "\n");
}

// If nothing was requested, exit.

if ( count($scriptOptions['process-sections']) == 0 &&
     count($scriptOptions['actions']) == 0 ) {
    $logger->notice("No actions or sections requested, exiting.");
    $logger->notice(array('message'          => 'dw_extract_transform_load end',
                          'process_end_time' => date('Y-m-d H:i:s') ));
    exit(0);
}

// ------------------------------------------------------------------------------------------
// Create the overseer and perform the requested operations for each date interval

$overseer = new EtlOverseer($overseerOptions, $logger);
if ( ! ($overseer instanceof iEtlOverseer ) )
{
    $msg = "EtlOverseer is not an instance of iEtlOverseer";
    exit($msg);
}

try {
    $logger->notice(array('message'         => 'ETL time period',
                          'data_start_time' => $overseerOptions->getStartDate(),
                          'data_end_time'   => $overseerOptions->getEndDate()));
    $overseer->execute($etlConfig);
} catch ( Exception $e ) {
    exit($e->getMessage() . "\n" . $e->getTraceAsString() . "\n");
}

// NOTE: "process_end_time" is needed for log summary."

$logger->notice(array('message'          => 'dw_extract_transform_load end',
                      'process_end_time' => date('Y-m-d H:i:s') ));

exit(0);

// ==========================================================================================

/**
 * Display usage text and exit with error status.
 */

function usage_and_exit($msg = null)
{
    global $argv, $scriptOptions;

    if ($msg !== null) {
        fwrite(STDERR, "\n$msg\n\n");
    }

    $chunkDefault     = $scriptOptions['chunk-size-days'];
    $verbosityDefault = Log::NOTICE;

    fwrite(
        STDERR,
        <<<"EOMSG"
Usage: {$argv[0]}

    -h, --help
    Display this help

    -a, --action <action_name>
    Specify an individual action to execute. May be used multiple times. To disambiguate action names found in multiple sections, use "section:action".

    -b, --base-dir <directory>
    Base directory for configuration file sub-directories. If not spcecified, the directory of the configuration file will be used.

    -c, --config-file <file>
    ETL configuration file [default {$scriptOptions['config-file']}]

    -t, --dryrun
    Perform all steps except execution of the actions. Useful for validating the configuration or displaying queries.

    -e, --end-date <date>
    End date of the ETL period. Overrides --number-of-days.

    -f, --force
    Force ingestion/aggregation even if the data has already been processed. Job end-date is used to identify jobs.

    -g, --group
    Process the specified ETL group. May use multiple times.

    -k, --chunk-size {none, day, week, month, year}
    Break up ingestion into chunks of this size. Helps to make more recent data available faster. [default year]

    -l, --list {resources, sections, actions, endpoints} | <etl_section_name>
    List available actions in the specified section, resources, data endpoints, or sections. If a section name is provided list all actions in that section.

    -m, --last-modified-start-date
    ETL last modified start date, used by some actions. Defaults to the start of the ETL process (e.g., "now").

    -n, --number-of-days
    Days to ingest from the source (the current day is included)

    -o, --option "<tag>=<value>"
    Add or override a top-level configuration option FOR ALL ACTIONS. May be used multiple times. This has the effect of directly modifying the action configuration.

    -p, --process-section
    Specify a configured section to process. May be used multiple times.

    -r, --only-resource-code <code>
    Include only this resource code during action execution. May be used multiple times, default is all resources.

    -s, --start-date <date>
    Start date of the ETL period. Overrides --number-of-days

    -v, --verbosity {debug, info, notice, warning, quiet} [default $verbosityDefault]
    Level of verbosity to output from the ETL process

    -x, --exclude-resource-code <code>
    Exclude this resource code from action execution. May be used multiple times, default is no exclusions.

    -y, --last-modified-end-date
    ETL last modified end date, used by some actions.

    NOTE: Date and time options support "+1 day", "now", "now - 1 day", etc. notation.

EOMSG
    );

    exit(1);
}
?><|MERGE_RESOLUTION|>--- conflicted
+++ resolved
@@ -99,7 +99,6 @@
 
 } catch ( Exception $e ) {
     // Simply ignore the exception if there is no [etl] section in the config file
-    continue;
 }
 
 $showList = false;
@@ -126,15 +125,10 @@
     't'   => 'dryrun',
     'v:'  => 'verbosity:',
     'x:'  => 'exclude-resource-codes:',
-<<<<<<< HEAD
-    'y:'  => 'last-modified-end-date:'
-);
-=======
     'y:'  => 'last-modified-end-date:',
     ''    => 'lock-dir',
     ''    => 'lock-file-prefix'
     );
->>>>>>> 90a7ce41
 
 $args = getopt(implode('', array_keys($options)), $options);
 
@@ -315,6 +309,14 @@
             $scriptOptions['last-modified-end-date'] = $value;
             break;
 
+        case 'lock-dir':
+            $scriptOptions['lock-dir'] = $value;
+            break;
+
+        case 'lock-preifx':
+            $scriptOptions['lock-prefix'] = $value;
+            break;
+
         case 'h':
         case 'help':
             usage_and_exit();
@@ -323,42 +325,6 @@
         default:
             usage_and_exit("Invalid option: $arg");
             break;
-<<<<<<< HEAD
-=======
-        }  // switch ( $value )
-        break;
-
-    case 'x':
-    case 'exclude-resource-codes':
-        // Merge array because long and short options are grouped separately
-        $scriptOptions['exclude-resource-codes'] =
-            array_merge($scriptOptions['exclude-resource-codes'],
-                        ( is_array($value) ? $value : array($value) ) );
-        break;
-
-    case 'y':
-    case 'last-modified-end-date':
-        if ( false === strtotime($value) ) usage_and_exit("Could not parse last modified end date: '$value'");
-        $scriptOptions['last-modified-end-date'] = $value;
-        break;
-
-    case 'lock-dir':
-        $scriptOptions['lock-dir'] = $value;
-        break;
-
-    case 'lock-preifx':
-        $scriptOptions['lock-prefix'] = $value;
-        break;
-
-    case 'h':
-    case 'help':
-        usage_and_exit();
-        break;
-
-    default:
-        usage_and_exit("Invalid option: $arg");
-        break;
->>>>>>> 90a7ce41
     }
 }  // foreach ($args as $arg => $value)
 
