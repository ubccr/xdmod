#!/bin/bash
BASEDIR="$( cd "$( dirname "${BASH_SOURCE[0]}" )" && pwd )"
source $BASEDIR/../ci/runtest-include.sh

SHMSIZEK=`df -k /dev/shm | grep shm | awk '{print $2}'`
if (( $SHMSIZEK < 2000000 )); then
    echo "***************************************************************"
    echo "Shared memory is less than 2G, tests may fail randomly"
    echo "If you are using Docker use the option of --shm-size 2g"
    echo "***************************************************************"
fi

<<<<<<< HEAD
CACHEFILE='/root/browser-tests-node-modules.tar.gz'
=======
# This file is generally used in the docker build to speed things up.
# Set it to something different if you want to use your own.
CACHEFILE='/tmp/browser-tests-node-modules.tar.gz'
>>>>>>> 1a2e3415
set -e
set -o pipefail

echo "UI tests beginning:" `date +"%a %b %d %H:%M:%S.%3N %Y"`

if [ "$1" = "--headless" ];
then
    WDIO_MODE=headless
    export WDIO_MODE
fi

if [ "$2" = "--log-junit" ];
then
    JUNIT_OUTDIR="$3"
    export JUNIT_OUTDIR
fi

pushd `dirname $0`
if [[ ! -d 'node_modules' && -f $CACHEFILE ]];
then
    echo "using cache file"
    tar -moxf $CACHEFILE
else
    echo "No cache file found."
fi
npm set progress=false
npm install --quiet

if [ "$4" = "--sso" ];
then
    npm run test-sso
else
    npm test
fi<|MERGE_RESOLUTION|>--- conflicted
+++ resolved
@@ -10,13 +10,10 @@
     echo "***************************************************************"
 fi
 
-<<<<<<< HEAD
-CACHEFILE='/root/browser-tests-node-modules.tar.gz'
-=======
 # This file is generally used in the docker build to speed things up.
 # Set it to something different if you want to use your own.
-CACHEFILE='/tmp/browser-tests-node-modules.tar.gz'
->>>>>>> 1a2e3415
+CACHEFILE='/root/browser-tests-node-modules.tar.gz'
+
 set -e
 set -o pipefail
 
