<?xml version="1.0"?>
<<<<<<< HEAD
<phpunit xmlns:xsi="http://www.w3.org/2001/XMLSchema-instance"
         xsi:noNamespaceSchemaLocation="https://schema.phpunit.de/9.3/phpunit.xsd" backupGlobals="true"
         bootstrap="bootstrap.php"
         colors="true"
         testSuiteLoaderFile="phpunit/src/Runner/StandardTestSuiteLoader.php"
         verbose="true">
=======
<phpunit
    xmlns:xsi="http://www.w3.org/2001/XMLSchema-instance"
    xsi:noNamespaceSchemaLocation="https://schema.phpunit.de/9.3/phpunit.xsd"
    backupGlobals="true"
    bootstrap="bootstrap.php"
    colors="true"
    testSuiteLoaderFile="phpunit/src/Runner/StandardTestSuiteLoader.php"
     verbose="true"
>
>>>>>>> f275bbf2
    <coverage/>
</phpunit><|MERGE_RESOLUTION|>--- conflicted
+++ resolved
@@ -1,12 +1,4 @@
 <?xml version="1.0"?>
-<<<<<<< HEAD
-<phpunit xmlns:xsi="http://www.w3.org/2001/XMLSchema-instance"
-         xsi:noNamespaceSchemaLocation="https://schema.phpunit.de/9.3/phpunit.xsd" backupGlobals="true"
-         bootstrap="bootstrap.php"
-         colors="true"
-         testSuiteLoaderFile="phpunit/src/Runner/StandardTestSuiteLoader.php"
-         verbose="true">
-=======
 <phpunit
     xmlns:xsi="http://www.w3.org/2001/XMLSchema-instance"
     xsi:noNamespaceSchemaLocation="https://schema.phpunit.de/9.3/phpunit.xsd"
@@ -16,6 +8,5 @@
     testSuiteLoaderFile="phpunit/src/Runner/StandardTestSuiteLoader.php"
      verbose="true"
 >
->>>>>>> f275bbf2
     <coverage/>
 </phpunit>