--- conflicted
+++ resolved
@@ -6,17 +6,11 @@
 namespace UnitTests\Realm;
 
 use CCR\Log as Logger;
-<<<<<<< HEAD
+use Exception;
 use PHPUnit\Framework\TestCase;
 use Realm\Realm;
 
 class StatisticTest extends TestCase
-=======
-use Exception;
-use Realm\Realm;
-
-class StatisticTest extends \PHPUnit\Framework\TestCase
->>>>>>> aa045f5e
 {
     protected static $logger = null;
 
@@ -51,11 +45,7 @@
 
     public function testInvalidStatistic()
     {
-<<<<<<< HEAD
-        $this->expectException(\Exception::class);
-=======
         $this->expectException(Exception::class);
->>>>>>> aa045f5e
         $realm = Realm::factory('Jobs', self::$logger);
         $realm->getStatisticObject('DoesNotExist');
     }
@@ -146,11 +136,7 @@
 
     public function testGetDisabledStatisticObject()
     {
-<<<<<<< HEAD
-        $this->expectException(\Exception::class);
-=======
         $this->expectException(Exception::class);
->>>>>>> aa045f5e
         $realm = Realm::factory('Cloud', self::$logger);
         $realm->getStatisticObject('disabled_core_time');
     }
