<?php
/**
 * Test ETL table database models.
 */

namespace UnitTests\ETL\DbModel;

use CCR\Log;
use ETL\DbModel\Table;
<<<<<<< HEAD
use PHPUnit\Framework\TestCase;
use PHPUnit_Framework_TestCase;

class TableTest extends TestCase
{
    private static $logger;

    public static function setUpBeforeClass(): void
=======
use Exception;
use \PHPUnit\Framework\TestCase;

class TableTest extends \PHPUnit\Framework\TestCase
{
    private static $logger;

    public static function setupBeforeClass(): void
>>>>>>> aa045f5e
    {
        self::$logger = Log::singleton('null');
    }

    /**
     * Test that the table schema cannot be changed.
     *
     *
     */
    public function testTableSchemaError()
    {
<<<<<<< HEAD
        $this->expectException(\Exception::class);
=======
        $this->expectException(Exception::class);
>>>>>>> aa045f5e
        $config = (object) [
            'schema' => 'my_schema',
            'name' => 'my_table',
            'columns' => [
                (object) [
                    'name' => 'id',
                    'type' => 'int(11)'
                ]
            ]
        ];
        $table = new Table($config, '`', self::$logger);
        $table->schema = 'test';
    }

    /**
     * Test that the table schema may be set after the table is instantiated.
     */
    public function testTableSchemaAssignmentAfterInstantiation()
    {
        $schemaName = 'my_schema';
        $config = (object) [
            'name' => 'my_table',
            'columns' => [
                (object) [
                    'name' => 'id',
                    'type' => 'int(11)'
                ]
            ]
        ];
        $table = new Table($config, '`', self::$logger);
        $table->schema = $schemaName;
        $this->assertTrue($table->verify(), 'Table is verified');
        $this->assertEquals($schemaName, $table->schema, 'Schema name');
    }

    /**
     * Test that the table schema may be set by both the constructor and
     * afterward.
     */
    public function testTableSchemaDuplicateAssignment()
    {
        $schemaName = 'my_schema';
        $config = (object) [
            'schema' => $schemaName,
            'name' => 'my_table',
            'columns' => [
                (object) [
                    'name' => 'id',
                    'type' => 'int(11)'
                ]
            ]
        ];
        $table = new Table($config, '`', self::$logger);
        $table->schema = $schemaName;
        $this->assertTrue($table->verify(), 'Table is verified');
        $this->assertEquals($schemaName, $table->schema, 'Schema name');
    }

    /**
     * Test that the table schema may be set repeatedly to the same name.
     */
    public function testTableSchemaMultipleAssignment()
    {
        $schemaName = 'my_schema';

        // Schema in configuration object.
        $config = (object) [
            'schema' => $schemaName,
            'name' => 'my_table',
            'columns' => [
                (object) [
                    'name' => 'id',
                    'type' => 'int(11)'
                ]
            ]
        ];
        $table = new Table($config, '`', self::$logger);
        $table->schema = $schemaName;
        $table->schema = $schemaName;
        $this->assertTrue($table->verify(), 'Table is verified');
        $this->assertEquals($schemaName, $table->schema, 'Schema name');

        // No schema in configuration object.
        $config = (object) [
            'name' => 'my_table',
            'columns' => [
                (object) [
                    'name' => 'id',
                    'type' => 'int(11)'
                ]
            ]
        ];
        $table = new Table($config, '`', self::$logger);
        $table->schema = $schemaName;
        $table->schema = $schemaName;
        $this->assertTrue($table->verify(), 'Table is verified');
        $this->assertEquals($schemaName, $table->schema, 'Schema name');
    }

    /**
     * Test that the table schema must be a string.
     *
     * @dataProvider tableSchemaTypeErrorProvider
<<<<<<< HEAD
     *
     */
    public function testTableSchemaTypeError($schemaName)
    {
        $this->expectException(\Exception::class);
=======
     */
    public function testTableSchemaTypeError($schemaName)
    {
        $this->expectException(Exception::class);
>>>>>>> aa045f5e
        $config = (object) [
            'schema' => $schemaName,
            'name' => 'my_table',
            'columns' => [
                (object) [
                    'name' => 'id',
                    'type' => 'int(11)'
                ]
            ]
        ];
        $table = new Table($config, '`', self::$logger);
        $table->verify();
    }

    public function tableSchemaTypeErrorProvider()
    {
        return [
            'boolean' => [
                true
            ],
            'number' => [
                1.1
            ],
            'array' => [
                ['schema' => 'schema_in_array']
            ],
            'object' => [
                (object) ['schema' => 'schema_in_object']
            ],
            'function' => [
                function () {
                    return 'schema_returned_from_function';
                }
            ]
        ];
    }
}<|MERGE_RESOLUTION|>--- conflicted
+++ resolved
@@ -7,25 +7,14 @@
 
 use CCR\Log;
 use ETL\DbModel\Table;
-<<<<<<< HEAD
-use PHPUnit\Framework\TestCase;
-use PHPUnit_Framework_TestCase;
+use Exception;
+use \PHPUnit\Framework\TestCase;
 
 class TableTest extends TestCase
 {
     private static $logger;
 
-    public static function setUpBeforeClass(): void
-=======
-use Exception;
-use \PHPUnit\Framework\TestCase;
-
-class TableTest extends \PHPUnit\Framework\TestCase
-{
-    private static $logger;
-
     public static function setupBeforeClass(): void
->>>>>>> aa045f5e
     {
         self::$logger = Log::singleton('null');
     }
@@ -37,11 +26,7 @@
      */
     public function testTableSchemaError()
     {
-<<<<<<< HEAD
-        $this->expectException(\Exception::class);
-=======
         $this->expectException(Exception::class);
->>>>>>> aa045f5e
         $config = (object) [
             'schema' => 'my_schema',
             'name' => 'my_table',
@@ -145,18 +130,10 @@
      * Test that the table schema must be a string.
      *
      * @dataProvider tableSchemaTypeErrorProvider
-<<<<<<< HEAD
-     *
-     */
-    public function testTableSchemaTypeError($schemaName)
-    {
-        $this->expectException(\Exception::class);
-=======
      */
     public function testTableSchemaTypeError($schemaName)
     {
         $this->expectException(Exception::class);
->>>>>>> aa045f5e
         $config = (object) [
             'schema' => $schemaName,
             'name' => 'my_table',
