--- conflicted
+++ resolved
@@ -11,15 +11,10 @@
 
 use Configuration\Configuration;
 use Configuration\JsonReferenceTransformer;
-<<<<<<< HEAD
 use PHPUnit\Framework\TestCase;
+use Exception;
 
 class Rfc6901Test extends TestCase
-=======
-use Exception;
-
-class Rfc6901Test extends \PHPUnit\Framework\TestCase
->>>>>>> aa045f5e
 {
     const TEST_ARTIFACT_INPUT_PATH = "./../artifacts/xdmod/etlv2/configuration/input";
     const TEST_ARTIFACT_OUTPUT_PATH = "./../artifacts/xdmod/etlv2/configuration/output";
@@ -32,11 +27,7 @@
         // Configuration is used in the transformer to qualify relative paths
         $this->config = Configuration::factory(self::TEST_ARTIFACT_INPUT_PATH . '/sample_config.json');
         $this->transformer = new JsonReferenceTransformer();
-<<<<<<< HEAD
-        parent::__construct();
-=======
         parent::__construct($name, $data, $dataName);
->>>>>>> aa045f5e
     }
 
     /**
@@ -47,11 +38,7 @@
 
     public function testRfc6901InvalidPointer()
     {
-<<<<<<< HEAD
-        $this->expectException(\Exception::class);
-=======
         $this->expectException(Exception::class);
->>>>>>> aa045f5e
         $key = '$ref';
         $value = 'rfc6901.json#/wehavenobananastoday';
         $obj = (object) array($key => $value);
@@ -147,11 +134,7 @@
 
     public function testRfc6901BadFragment()
     {
-<<<<<<< HEAD
-        $this->expectException(\Exception::class);
-=======
         $this->expectException(Exception::class);
->>>>>>> aa045f5e
         $key = '$ref';
         $value = 'rfc6901.json#/does-not-exist';
         $obj = (object) array($key => $value);
