<?php
/** -----------------------------------------------------------------------------------------
 * Component tests for ETL StructuredFile DataEndpoints. The following tests are
 * implemented:
 *
 * #1: Parsing a simple JSON file containing an array of objects.
 * #2: Parsing a simple JSON file containing multiple objects, each on a single line,
 *     separated by a newline.
 * #3: Error reporting when config is not valid.
 * #4: Error reporting when a filter type is not provided.
 * #5: Filter syntax error.
 * #6: Unknown filter executable.
 * #7: Parsing of an empty file.
 * #8: Parsing a simple JSON file containing an array of objects filtered through an
 *     external process.
 * #9: Parsing a simple JSON file containing multiple records separated by a newline and
 *     filtered through an external process.
 * #10: Successful JSON schema validation.
 * #11: Skip records that fail JSON schema validation.
 * #12: Parse JSON object, no field names specified (already tested by #1, #2).
 * #13: Parse JSON array of objects, subset of field names specified.
 * #14: Parse JSON array of objects, extra field names specified (expect null values).
 * #15: Parse JSON 2d array, no header row, no field names (excpect Exception).
 * #16: Parse JSON 2d array, no header row, with field names.
 * #17: Parse JSON 2d array, with header row.
 * #18: Parse JSON 2d array, with header row and field names subset.
 * #19: Parse JSON 2d array, with header row, subset of field names specified with extra
 *      field (expect null values).
 *
 * @author Steve Gallo <smgallo@buffalo.edu>
 * @date 2017-06-29
 * ------------------------------------------------------------------------------------------
 */

namespace UnitTests\ETL\DataEndpoint;

use CCR\Log;
use ETL\DataEndpoint;
use ETL\DataEndpoint\DataEndpointOptions;
use Exception;
<<<<<<< HEAD
use PHPUnit\Framework\TestCase;
use Psr\Log\LoggerInterface;

class StructuredFileTest extends TestCase
=======
use Psr\Log\LoggerInterface;

class StructuredFileTest extends \PHPUnit\Framework\TestCase
>>>>>>> aa045f5e
{
    const TEST_ARTIFACT_INPUT_PATH = "./../artifacts/xdmod/etlv2/dataendpoint/input";
    const TEST_ARTIFACT_OUTPUT_PATH = "./../artifacts/xdmod/etlv2/dataendpoint/output";

    /**
     * @var LoggerInterface
     */
    private $logger = null;

    public function __construct(?string $name = null, array $data = [], $dataName = '')
    {
        // Set up a logger so we can get warnings and error messages from the ETL
        // infrastructure
        $conf = array(
            'file' => false,
            'db' => false,
            'mail' => false,
            'consoleLogLevel' => Log::EMERG
        );

        $this->logger = Log::factory('PHPUnit', $conf);
<<<<<<< HEAD
        parent::__construct();
=======
        parent::__construct($name, $data, $dataName);
>>>>>>> aa045f5e
    }  // __construct()

    /**
     * Test #1: Parsing a simple JSON file containing an array of objects.
     */

    public function testParseJsonFileArray()
    {
        $expected = array(
            (object) array(
                'organizations' => array(
                    (object) array(
                        'division' => 'IN-OPTH',
                        'appointment_type' => 'Faculty',
                        'name' => 'Indiana University',
                        'id' => 'helegreen'
                    )
                ),
                'first_name' => 'Helen',
                'last_name' => 'Green',
                'groups' => array(
                    'BUS-KDFACULTY',
                    'AssociateProfessors-Tenured',
                    'CHEM-HiringCommitteeOne'
                )
            ),
            (object) array(
                'organizations' => array(
                    (object) array(
                        'division' => 'IN-HEMO',
                        'appointment_type' => 'Faculty',
                        'name' => 'Indiana University',
                        'id' => 'dorogreen'
                    )
                ),
                'first_name' => 'Dorothy',
                'last_name' => 'Green',
                'groups' => array(
                    'MDEP-Gastroenterology',
                    'Chemlearn-C484'
                )
            ),
             (object) array(
                 'organizations' => array(
                     (object) array(
                         'division' => 'IN-UROL',
                         'appointment_type' => 'Faculty',
                         'name' => 'Indiana University',
                         'id' => 'majohnson'
                     )
                 ),
                'first_name' => 'Mario',
                'last_name' => 'Johnson',
                'groups' => array(
                    'PSYC-CHFAC',
                    'IUCC-Newsletter',
                    'ET_STU03'
                )
            )
        );

        $path = self::TEST_ARTIFACT_INPUT_PATH . '/xdmod_va_users.json';
        $config = array(
            'name' => 'xdmod_va_users.json',
            'path' => $path,
            'type' => 'jsonfile'
        );

        $options = new DataEndpointOptions($config);
        $file = DataEndpoint::factory($options, $this->logger);
        $file->verify();
        $file->parse();

        foreach ($file as $index => $record) {
            $this->assertEquals($expected[$index], $record);
        }
    }  // testParseJsonFileArray()

    /**
     * Test #2: Parsing a simple JSON file containing multiple objects, each on a single
     * line, separated by a newline.
     */

    public function testParseJsonFileRecords()
    {
        $expected = array(
            (object) array(
                'node_controller' => null,
                'public_ip' => null,
                'account' => '000048934329',
                'event_type' => 'STATE_REPORT',
                'event_time' => '2017-05-16T03:55:04Z',
                'instance_type' => (object) array(
                    'name' => 'c1.medium',
                    'cpu' => '4',
                    'memory' => '16384',
                    'disk' => '40',
                    'networkInterfaces' => '2'
                ),
                'image_type' => 'emi-521695e8',
                'instance_id' => 'i-cb13943e',
                'record_type' => 'ADMINISTRATIVE',
                'block_devices' => array(
                    (object) array(
                        'account' => 'big',
                        'attach_time' => '2017-04-19T13:47:38.609Z',
                        'backing' => 'ebs',
                        'create_time' => '2017-04-19T13:47:38.550Z',
                        'user' => 'tyearke',
                        'id' => 'vol-6a9b5bc2',
                        'size' => '40'
                    )
                ),
                'private_ip' => null,
                'root_type' => 'ebs'
            ),
            (object) array(
                'node_controller' => '172.17.0.31',
                'public_ip' => '199.109.192.61',
                'account' => '000669660540',
                'event_type' => 'STATE_REPORT',
                'event_time' => '2017-05-16T03:55:04Z',
                'instance_type' => (object) array(
                    'name' => 'm1.medium',
                    'cpu' => '2',
                    'memory' => '4096',
                    'disk' => '20',
                    'networkInterfaces' => '2'
                ),
                'image_type' => 'emi-3f83abf8',
                'instance_id' => 'i-dd04e6bf',
                'record_type' => 'ADMINISTRATIVE',
                'block_devices' => array(
                    (object) array(
                        'account' => 'redfly',
                        'attach_time' => '2017-03-21T16:57:45.376Z',
                        'backing' => 'ebs',
                        'create_time' => '2017-03-21T16:57:45.330Z',
                        'user' => 'riveraj',
                        'id' => 'vol-dae393e0',
                        'size' => '10'
                    )
                ),
                'private_ip' => '172.17.47.126',
                'root_type' => 'ebs'
            )
        );

        $path = self::TEST_ARTIFACT_INPUT_PATH . '/euca_acct.json';
        $config = array(
            'name' => 'euca_acct.json',
            'path' => $path,
            'type' => 'jsonfile',
            'record_separator' => "\n"
        );

        $options = new DataEndpointOptions($config);
        $file = DataEndpoint::factory($options, $this->logger);
        $file->verify();
        $file->parse();

        foreach ($file as $index => $record) {
            $this->assertEquals($expected[$index], $record);
        }
    }

    /**
     * Test #3: Error reporting when config is not valid.
     *
<<<<<<< HEAD
     *
=======
>>>>>>> aa045f5e
     */

    public function testInvalidFilterConfig()
    {
        $this->expectException(Exception::class);
        $path = self::TEST_ARTIFACT_INPUT_PATH . '/xdmod_va_users.json';
        $config = array(
            'name' => 'xdmod_va_users.json',
            'path' => $path,
            'type' => 'jsonfile',
            // Filters should be an array
            'filters' => (object) array(
                'jq' => (object) array(
                    'path' => 'jq',
                    'arguments' => "'map({ name: .organizations[].name})|unique'"
                )
            )
        );

        $options = new DataEndpointOptions($config);
        DataEndpoint::factory($options, $this->logger);

    }  // testInvalidFilterConfig()

    /**
     * Test #4: Error reporting when a filter type is not provided.
     *
<<<<<<< HEAD
     *
=======
>>>>>>> aa045f5e
     */

    public function testMissingFilterType()
    {
        $this->expectException(Exception::class);
        $path = self::TEST_ARTIFACT_INPUT_PATH . '/xdmod_va_users.json';
        $config = array(
            'name' => 'xdmod_va_users.json',
            'path' => $path,
            'type' => 'jsonfile',
            'filters' => array(
                (object) array(
                    // Need a filter type 'type' => 'external'
                    'name' => 'jq',
                    'path' => 'jq',
                    'arguments' => "'map({ name: .organizations[].name}) | unique'"
                )
            )
        );

        $options = new DataEndpointOptions($config);
        $file = DataEndpoint::factory($options, $this->logger);
        $file->verify();
        // Filters are not crearted until parse() is called
        $file->parse();

    }  // testMissingFilterType()

    /**
     * Test #5: Filter syntax error.
     *
<<<<<<< HEAD
     *
=======
>>>>>>> aa045f5e
     */

    public function testFilterSyntaxError()
    {
        $this->expectException(Exception::class);
        $path = self::TEST_ARTIFACT_INPUT_PATH . '/xdmod_va_users.json';
        $config = array(
            'name' => 'xdmod_va_users.json',
            'path' => $path,
            'type' => 'jsonfile',
            'filters' => array(
                (object) array(
                    'type' => 'external',
                    'name' => 'jq',
                    'path' => 'jq',
                    // The single quotes should be included IN the string, an exception will be thrown
                    'arguments' => 'map({ name: .organizations[].name})|unique'
                )
            )
        );

        $options = new DataEndpointOptions($config);
        $file = DataEndpoint::factory($options, $this->logger);
        $file->verify();
        $file->parse();
    }  // testFilterSyntaxError()

    /**
     * Test #6: Unknown filter executable.
     *
<<<<<<< HEAD
     *
=======
>>>>>>> aa045f5e
     */

    public function testInvalidFilter()
    {
        $this->expectException(Exception::class);
        $path = self::TEST_ARTIFACT_INPUT_PATH . '/empty.json';
        $config = array(
            'name' => 'empty.json',
            'path' => $path,
            'type' => 'jsonfile',
            'filters' => array(
                (object) array(
                    'type' => 'external',
                    'name' => 'unknown',
                    'path' => 'gobbledygook'
                )
            )
        );

        $options = new DataEndpointOptions($config);
        $file = DataEndpoint::factory($options, $this->logger);
        $file->verify();
        $file->parse();

    }  // testInvalidFilter()

    /**
     * Test #7: Parsing of an empty file.
     */

    public function testEmptyFile()
    {
        $path = self::TEST_ARTIFACT_INPUT_PATH . '/empty.json';
        $config = array(
            'name' => 'empty.json',
            'path' => $path,
            'type' => 'jsonfile',
            'filters' => array(
                (object) array(
                    'type' => 'external',
                    'name' => 'jq',
                    'path' => 'jq',
                    'arguments' => "'.'"
                )
            )
        );

        $options = new DataEndpointOptions($config);
        $file = DataEndpoint::factory($options, $this->logger);
        $file->verify();
        $this->assertFalse($file->parse());

    }  // testEmptyFile()

    /**
     * Test #8: Parsing a simple JSON file containing an array of objects filtered through
     * an external process.
     */

    public function testParseJsonFileFilteredArray()
    {
        $expected = (object) array(
            'name' => 'Indiana University'
        );

        $path = self::TEST_ARTIFACT_INPUT_PATH . '/xdmod_va_users.json';
        $config = array(
            'name' => 'xdmod_va_users.json',
            'path' => $path,
            'type' => 'jsonfile',
            'filters' => array(
                (object) array(
                    'type' => 'external',
                    'name' => 'jq',
                    'path' => 'jq',
                    // Retrive the list of unique org names as a list of objects
                    'arguments' => "'map({ name: .organizations[].name})|unique'"
                )
            )
        );

        $options = new DataEndpointOptions($config);
        $file = DataEndpoint::factory($options, $this->logger);
        $file->verify();
        // We are expecting a single unique name
        $generated = $file->parse();

        $this->assertEquals($expected, $generated);
    }  // testParseJsonFileFilteredArray()

    /**
     * Test #9: Parsing a simple JSON file containing multiple records separated by a
     * newline and filtered through an external process.
     */

    public function testParseJsonFileFilteredRecords()
    {
        $expected = array(
            (object) array(
                'name' => 'c1.medium',
                'cpu' => '4',
                'memory' => '16384',
                'disk' => '40',
                'networkInterfaces' => '2'
            ),
            (object) array(
                'name' => 'm1.medium',
                'cpu' => '2',
                'memory' => '4096',
                'disk' => '20',
                'networkInterfaces' => '2'
            )
        );

        $path = self::TEST_ARTIFACT_INPUT_PATH . '/euca_acct.json';
        $config = array(
            'name' => 'euca_acct.json',
            'path' => $path,
            'type' => 'jsonfile',
            'record_separator' => "\n",
            'filters' => array(
                (object) array(
                    'type' => 'external',
                    'name' => 'jq',
                    'path' => 'jq',
                    // Retrieve the instance type object from each record. Note the -c to
                    // preserve the newline as record separator
                    'arguments' => "-c '.instance_type'"
                )
            )
        );

        $options = new DataEndpointOptions($config);
        $file = DataEndpoint::factory($options, $this->logger);
        $file->verify();
        // We are expecting a single unique name
        $file->parse();

        foreach ($file as $index => $record) {
            $this->assertEquals($expected[$index], $record);
        }
    }  // testParseJsonFileFilteredRecords()

    /**
     * Test #10: Successful JSON schema validation.
     */

    public function testSchemaValidationSuccess()
    {
        $expected = (object) array(
            'organizations' => array(
                (object) array(
                    'division' => 'IN-OPTH',
                    'appointment_type' => 'Faculty',
                    'name' => 'Indiana University',
                    'id' => 'helegreen'
                )
            ),
            'first_name' => 'Helen',
            'last_name' => 'Green',
            'groups' => array(
                'BUS-KDFACULTY',
                'AssociateProfessors-Tenured',
                'CHEM-HiringCommitteeOne'
            )
        );

        $path = self::TEST_ARTIFACT_INPUT_PATH . '/xdmod_va_users.json';
        $config = array(
            'name' => 'xdmod_va_users.json',
            'path' => $path,
            'type' => 'jsonfile',
            'record_schema_path' => self::TEST_ARTIFACT_INPUT_PATH . '/person.schema.json'
        );
        $options = new DataEndpointOptions($config);
        $file = DataEndpoint::factory($options, $this->logger);
        $file->verify();
        $generated = $file->parse();

        $this->assertEquals($expected, $generated);

    }  // testSchemaValidationSuccess()

    /**
     * Test #11: Skip records that fail JSON schema validation.
     * Out of 3 records parsed, only 1 passes schema validation.
     */

    public function testSchemaValidationFailure()
    {

        $path = self::TEST_ARTIFACT_INPUT_PATH . '/xdmod_va_bad_users.json';
        $config = array(
            'name' => 'xdmod_va_bad_users.json',
            'path' => $path,
            'type' => 'jsonfile',
            'record_schema_path' => self::TEST_ARTIFACT_INPUT_PATH . '/person.schema.json'
        );
        $options = new DataEndpointOptions($config);
        $file = DataEndpoint::factory($options, $this->logger);
        $file->verify();
        $file->parse();

        $this->assertEquals(1, $file->count(), "Expected 1 out of 3 valid records");

        $expected = (object) array(
            'organizations' => array(
                (object) array(
                    'division' => 'IN-UROL',
                    'appointment_type' => 'Faculty',
                    'name' => 'Indiana University',
                    'id' => 'majohnson'
                )
            ),
            'first_name' => 'Mario',
            'last_name' => 'Johnson',
            'groups' => array(
                'PSYC-CHFAC',
                'IUCC-Newsletter',
                'ET_STU03'
            )
        );

        foreach ($file as $index => $record) {
            $this->assertEquals($expected, $record, "Valid record does not match expected values");
        }

    }  // testSchemaValidationFailure()

    /**
     * Test #13: Parse JSON array of objects, subset of field names specified.
     */

    public function testParseJsonArrayOfObjectsWithFieldNameSubset()
    {
        $expected = array(
            (object) array(
                'first_name' => 'Helen',
                'last_name' => 'Green'
            ),
            (object) array(
                'first_name' => 'Dorothy',
                'last_name' => 'Green'
            ),
             (object) array(
                'first_name' => 'Mario',
                'last_name' => 'Johnson'
            )
        );

        $path = self::TEST_ARTIFACT_INPUT_PATH . '/xdmod_va_users.json';
        $config = array(
            'name' => 'xdmod_va_users.json',
            'path' => $path,
            'type' => 'jsonfile',
            // Only return these fields
            'field_names' => array('first_name', 'last_name')
        );

        $options = new DataEndpointOptions($config);
        $file = DataEndpoint::factory($options, $this->logger);
        $file->verify();
        $file->parse();

        foreach ($file as $index => $record) {
            $this->assertEquals($expected[$index], $record);
        }
    }  // testParseJsonArrayOfObjectsWithFieldNameSubset()

    /**
     * Test #14: Parse JSON array of objects, extra field names specified (expect null
     * values).
     */

    public function testParseJsonArrayOfObjectsWithExtraFieldName()
    {
        $expected = array(
            (object) array(
                'first_name' => 'Helen',
                'last_name' => 'Green',
                'extra' => null
            ),
            (object) array(
                'first_name' => 'Dorothy',
                'last_name' => 'Green',
                'extra' => null
            ),
             (object) array(
                'first_name' => 'Mario',
                'last_name' => 'Johnson',
                'extra' => null
            )
        );

        $path = self::TEST_ARTIFACT_INPUT_PATH . '/xdmod_va_users.json';
        $config = array(
            'name' => 'xdmod_va_users.json',
            'path' => $path,
            'type' => 'jsonfile',
            // Only return these fields
            'field_names' => array('first_name', 'last_name', 'extra')
        );

        $options = new DataEndpointOptions($config);
        $file = DataEndpoint::factory($options, $this->logger);
        $file->verify();
        $file->parse();

        foreach ($file as $index => $record) {
            $this->assertEquals($expected[$index], $record);
        }
    }  // testParseJsonArrayOfObjectsWithExtraFieldName()

    /**
     * Test #15: Parse JSON 2d array, no header row, no field names (excpect Exception).
     *
<<<<<<< HEAD
     *
=======
>>>>>>> aa045f5e
     */

    public function testParseJsonArrayNoHeaderNoFieldNames()
    {
        $this->expectException(Exception::class);
        $path = self::TEST_ARTIFACT_INPUT_PATH . '/event_types_no_header.json';
        $config = array(
            'name' => 'event_types_no_header.json',
            'path' => $path,
            'type' => 'jsonfile',
            'header_record' => false
        );

        $options = new DataEndpointOptions($config);
        $file = DataEndpoint::factory($options, $this->logger);
        $file->verify();
        $file->parse();

    }  // testParseJsonArrayNoHeaderNoFieldNames()

    /**
     * Test #16: Parse JSON 2d array, no header row, with field names.
     */

    public function testParseJsonArrayNoHeaderWithFieldNames()
    {
        $expected = array(
            array(
                'field1' => -1,
                'field2' => 'unknown',
                'field3' => 'Unknown',
                'field4' => 'Unknown event type'
            ),
            array(
                'field1' => 1,
                'field2' => 'request-start',
                'field3' => 'Request Start',
                'field4' => 'Request to start instance'
            )
        );

        $path = self::TEST_ARTIFACT_INPUT_PATH . '/event_types_no_header.json';
        $config = array(
            'name' => 'event_types_no_header.json',
            'path' => $path,
            'type' => 'jsonfile',
            'header_record' => false,
            'field_names' => array('field1', 'field2', 'field3', 'field4')
        );

        $options = new DataEndpointOptions($config);
        $file = DataEndpoint::factory($options, $this->logger);
        $file->verify();
        $file->parse();

        foreach ($file as $index => $record) {
            $this->assertEquals($expected[$index], $record);
        }
    }  // testParseJsonArrayNoHeaderWithFieldNames()

    /**
     * Test #17: Parse JSON 2d array, with header row.
     */

    public function testParseJsonArrayWithHeader()
    {
        $expected = array(
            array(
                'event_type_id' => -1,
                'event_type' => 'unknown',
                'display' => 'Unknown',
                'description' => 'Unknown event type'
            ),
            array(
                'event_type_id' => 1,
                'event_type' => 'request-start',
                'display' => 'Request Start',
                'description' => 'Request to start instance'
            )
        );

        $path = self::TEST_ARTIFACT_INPUT_PATH . '/event_types_with_header.json';
        $config = array(
            'name' => 'event_types_with_header.json',
            'path' => $path,
            'type' => 'jsonfile',
            'header_record' => true
        );

        $options = new DataEndpointOptions($config);
        $file = DataEndpoint::factory($options, $this->logger);
        $file->verify();
        $file->parse();

        foreach ($file as $index => $record) {
            $this->assertEquals($expected[$index], $record);
        }
    }  // testParseJsonArrayWithHeader()

    /**
     * Test #18: Parse JSON 2d array, with header row and field names subset.
     */

    public function testParseJsonArrayWithHeaderAndFieldNames()
    {
        $expected = array(
            array(
                'event_type_id' => -1,
                'display' => 'Unknown'
            ),
            array(
                'event_type_id' => 1,
                'display' => 'Request Start'
            )
        );

        $path = self::TEST_ARTIFACT_INPUT_PATH . '/event_types_with_header.json';
        $config = array(
            'name' => 'event_types_with_header.json',
            'path' => $path,
            'type' => 'jsonfile',
            'header_record' => true,
            'field_names' => array('event_type_id', 'display')
        );

        $options = new DataEndpointOptions($config);
        $file = DataEndpoint::factory($options, $this->logger);
        $file->verify();
        $file->parse();

        foreach ($file as $index => $record) {
            $this->assertEquals($expected[$index], $record);
        }
    }  // testParseJsonArrayWithHeaderAndFieldNames()

    /**
     * Test #19: Parse JSON 2d array, with header row, subset of field names specified
     * with extra field (expect null values).
     */

    public function testParseJsonArrayWithHeaderAndExtraFieldNames()
    {
        $expected = array(
            array(
                'event_type_id' => -1,
                'display' => 'Unknown',
                'extra' => null
            ),
            array(
                'event_type_id' => 1,
                'display' => 'Request Start',
                'extra' => null
            )
        );

        $path = self::TEST_ARTIFACT_INPUT_PATH . '/event_types_with_header.json';
        $config = array(
            'name' => 'event_types_with_header.json',
            'path' => $path,
            'type' => 'jsonfile',
            'header_record' => true,
            'field_names' => array('event_type_id', 'display', 'extra')
        );

        $options = new DataEndpointOptions($config);
        $file = DataEndpoint::factory($options, $this->logger);
        $file->verify();
        $file->parse();

        foreach ($file as $index => $record) {
            $this->assertEquals($expected[$index], $record);
        }
    }  // testParseJsonArrayWithHeaderAndExtraFieldNames()
}  // class StructuredFileTest<|MERGE_RESOLUTION|>--- conflicted
+++ resolved
@@ -38,16 +38,10 @@
 use ETL\DataEndpoint;
 use ETL\DataEndpoint\DataEndpointOptions;
 use Exception;
-<<<<<<< HEAD
 use PHPUnit\Framework\TestCase;
 use Psr\Log\LoggerInterface;
 
 class StructuredFileTest extends TestCase
-=======
-use Psr\Log\LoggerInterface;
-
-class StructuredFileTest extends \PHPUnit\Framework\TestCase
->>>>>>> aa045f5e
 {
     const TEST_ARTIFACT_INPUT_PATH = "./../artifacts/xdmod/etlv2/dataendpoint/input";
     const TEST_ARTIFACT_OUTPUT_PATH = "./../artifacts/xdmod/etlv2/dataendpoint/output";
@@ -69,11 +63,7 @@
         );
 
         $this->logger = Log::factory('PHPUnit', $conf);
-<<<<<<< HEAD
-        parent::__construct();
-=======
         parent::__construct($name, $data, $dataName);
->>>>>>> aa045f5e
     }  // __construct()
 
     /**
@@ -243,10 +233,7 @@
     /**
      * Test #3: Error reporting when config is not valid.
      *
-<<<<<<< HEAD
      *
-=======
->>>>>>> aa045f5e
      */
 
     public function testInvalidFilterConfig()
@@ -274,10 +261,7 @@
     /**
      * Test #4: Error reporting when a filter type is not provided.
      *
-<<<<<<< HEAD
      *
-=======
->>>>>>> aa045f5e
      */
 
     public function testMissingFilterType()
@@ -309,10 +293,7 @@
     /**
      * Test #5: Filter syntax error.
      *
-<<<<<<< HEAD
      *
-=======
->>>>>>> aa045f5e
      */
 
     public function testFilterSyntaxError()
@@ -343,10 +324,6 @@
     /**
      * Test #6: Unknown filter executable.
      *
-<<<<<<< HEAD
-     *
-=======
->>>>>>> aa045f5e
      */
 
     public function testInvalidFilter()
@@ -663,10 +640,7 @@
     /**
      * Test #15: Parse JSON 2d array, no header row, no field names (excpect Exception).
      *
-<<<<<<< HEAD
      *
-=======
->>>>>>> aa045f5e
      */
 
     public function testParseJsonArrayNoHeaderNoFieldNames()
