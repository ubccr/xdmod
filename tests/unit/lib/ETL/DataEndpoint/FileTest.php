--- conflicted
+++ resolved
@@ -16,11 +16,7 @@
 use PHPUnit\Framework\TestCase;
 use Psr\Log\LoggerInterface;
 
-<<<<<<< HEAD
 class FileTest extends TestCase
-=======
-class FileTest extends \PHPUnit\Framework\TestCase
->>>>>>> aa045f5e
 {
     const TEST_ARTIFACT_INPUT_PATH = "./../artifacts/xdmod/etlv2/dataendpoint/input";
     const TEST_ARTIFACT_OUTPUT_PATH = "./../artifacts/xdmod/etlv2/dataendpoint/output";
@@ -42,20 +38,13 @@
         );
 
         $this->logger = Log::factory('PHPUnit', $conf);
-<<<<<<< HEAD
-        parent::__construct();
-=======
         parent::__construct($name, $data, $dataName);
->>>>>>> aa045f5e
     }  // __construct()
 
     /**
      * Test trying to read a directory instead of a file.
      *
-<<<<<<< HEAD
      *
-=======
->>>>>>> aa045f5e
      */
 
     public function testNotFile()
@@ -74,10 +63,7 @@
     /**
      * Test trying to open a file with an invalid mode.
      *
-<<<<<<< HEAD
      *
-=======
->>>>>>> aa045f5e
      */
 
     public function testBadFileMode()
