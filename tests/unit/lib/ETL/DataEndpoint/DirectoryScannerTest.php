--- conflicted
+++ resolved
@@ -30,11 +30,7 @@
 use PHPUnit\Framework\TestCase;
 use Psr\Log\LoggerInterface;
 
-<<<<<<< HEAD
 class DirectoryScanner extends TestCase
-=======
-class DirectoryScanner extends \PHPUnit\Framework\TestCase
->>>>>>> aa045f5e
 {
     const TEST_ARTIFACT_INPUT_PATH = "./../artifacts/xdmod/etlv2/dataendpoint/input";
     const TEST_ARTIFACT_OUTPUT_PATH = "./../artifacts/xdmod/etlv2/dataendpoint/output";
@@ -56,11 +52,7 @@
         );
 
         $this->logger = Log::factory('PHPUnit', $conf);
-<<<<<<< HEAD
-        parent::__construct();
-=======
         parent::__construct($name, $data, $dataName);
->>>>>>> aa045f5e
     }  // __construct()
 
     /**
@@ -232,11 +224,8 @@
 
     /**
      * 6. Test catching a bad file regex.
-<<<<<<< HEAD
-     *
-     *
-=======
->>>>>>> aa045f5e
+     *
+     *
      */
 
     public function testLastModifiedBadFileRegex()
@@ -260,11 +249,8 @@
 
     /**
      * 7. Test catching a bad directory regex.
-<<<<<<< HEAD
-     *
-     *
-=======
->>>>>>> aa045f5e
+     *
+     *
      */
 
     public function testLastModifiedBadDirRegex()
