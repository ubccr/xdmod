--- conflicted
+++ resolved
@@ -10,15 +10,10 @@
 namespace UnitTests\ETL\VariableStore;
 
 use ETL\VariableStore;
-<<<<<<< HEAD
 use PHPUnit\Framework\TestCase;
+use Exception;
 
 class VariableStoreTest extends TestCase
-=======
-use Exception;
-
-class VariableStoreTest extends \PHPUnit\Framework\TestCase
->>>>>>> aa045f5e
 {
 
     /**
@@ -46,19 +41,11 @@
     /**
      * Test constructor with invalid initializer.
      *
-<<<<<<< HEAD
-     *
-=======
->>>>>>> aa045f5e
      */
 
     public function testConstructorBadInitializer()
     {
-<<<<<<< HEAD
-        $this->expectException(\Exception::class);
-=======
         $this->expectException(Exception::class);
->>>>>>> aa045f5e
         new VariableStore('bad initializer');
     }
 
@@ -98,19 +85,11 @@
     /**
      * Test non-scalar value
      *
-<<<<<<< HEAD
-     *
-=======
->>>>>>> aa045f5e
      */
 
     public function testNonScalarValue()
     {
-<<<<<<< HEAD
-        $this->expectException(\Exception::class);
-=======
         $this->expectException(Exception::class);
->>>>>>> aa045f5e
         $store = new VariableStore();
         $store->first = array(1, 2, 3);
     }
