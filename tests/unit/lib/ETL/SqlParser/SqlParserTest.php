<?php
/**
 * Component tests for the Greenlion SQL parser.
 *
 * @author Steve Gallo <smgallo@buffalo.edu>
 * @date 2018-01-24
 */

namespace UnitTests\ETL\SqlParser;

use ETL\Configuration\EtlConfiguration;
use ETL\EtlOverseerOptions;
use ETL\aAction;
use PHPUnit\Framework\TestCase;

<<<<<<< HEAD
class SqlParserTest extends TestCase
=======
class SqlParserTest extends \PHPUnit\Framework\TestCase
>>>>>>> aa045f5e
{
    // Re-use existing input files
    const TEST_ARTIFACT_INPUT_PATH = "./../artifacts/xdmod/etlv2/configuration/input";
    const TEST_ARTIFACT_OUTPUT_PATH = "./../artifacts/xdmod/etlv2/configuration/output";

    const TMPDIR = '/tmp/xdmod-etl-sqlparser-test';
    private static $defaultModuleName = null;

<<<<<<< HEAD
    public static function setUpBeforeClass(): void
=======
    public static function setupBeforeClass(): void
>>>>>>> aa045f5e
    {
        // Query the configuration file for the default module name

        try {
            $etlConfigOptions = \xd_utilities\getConfigurationSection("etl");
            if (isset($etlConfigOptions['default_module_name'])) {
                self::$defaultModuleName = $etlConfigOptions['default_module_name'];
            }
        } catch ( Exception $e ) {
            // Simply ignore the exception if there is no [etl] section in the config file
        }
    }

    /**
     * Test that the Greenlion SQL parser is working properly. See
     * https://github.com/greenlion/PHP-SQL-Parser
     *
     * @return nothing
     */

    public function testSqlParser()
    {
        // Use existing test files from the EtlConfigurationTest

        @mkdir(self::TMPDIR . '/etl_8.0.0.d', 0755, true);
        copy(self::TEST_ARTIFACT_INPUT_PATH . '/xdmod_etl_config_8.0.0.json', self::TMPDIR . '/xdmod_etl_config_8.0.0.json');
        copy(self::TEST_ARTIFACT_INPUT_PATH . '/etl_8.0.0.d/maintenance.json', self::TMPDIR . '/etl_8.0.0.d/maintenance.json');

        // Create a fake table definition file so the ETL verification steps don't fail

        @mkdir(self::TMPDIR . '/etl_tables_8.0.0.d', 0755, true);
        file_put_contents(self::TMPDIR . '/etl_tables_8.0.0.d/jobfactstatus.json', '{ "table_definition": {} }');

        // Rather than call the SQL parser directly, use the same methods that an ETL action would use.
        // This requires that we instantiate a class that extends aRdbmsDestinationAction.

        $etlConfig = EtlConfiguration::factory(
            self::TMPDIR . '/xdmod_etl_config_8.0.0.json',
            self::TMPDIR,
            null,
            array('default_module_name' => self::$defaultModuleName)
        );
        // The "TableManagement" action is defined in etl.d/maintenance.json
        $action = aAction::factory($etlConfig, 'xdmod.maintenance.TableManagement');
        $sql = <<<SQL
SELECT
DISTINCT o.organization_id,
COALESCE(o.amie_name, o.organization_abbrev, o.organization_name) AS short_name,
CASE
  WHEN COALESCE(o.amie_name, o.organization_abbrev) IS NULL THEN o.organization_name
  ELSE COALESCE(o.amie_name, o.organization_abbrev) || ' - ' || o.organization_name
END AS long_name
FROM acct.organizations o, acct.resources r
WHERE o.organization_id = r.organization_id
AND r.resource_type_id IS NOT NULL
AND r.resource_type_id NOT IN (4, 11)
ORDER BY long_name
SQL;
        $generatedColumnNames = $action->getSqlColumnNames($sql);
        $expectedColumnNames = array(
            'organization_id',
            'short_name',
            'long_name'
        );

        // Cleanup

        unlink(self::TMPDIR . '/xdmod_etl_config_8.0.0.json');
        unlink(self::TMPDIR . '/etl_8.0.0.d/maintenance.json');
        rmdir(self::TMPDIR . '/etl_8.0.0.d');
        unlink(self::TMPDIR . '/etl_tables_8.0.0.d/jobfactstatus.json');
        rmdir(self::TMPDIR . '/etl_tables_8.0.0.d');
        rmdir(self::TMPDIR);

        $this->assertEquals($generatedColumnNames, $expectedColumnNames);
    }
} // class SqlParserTest<|MERGE_RESOLUTION|>--- conflicted
+++ resolved
@@ -13,11 +13,7 @@
 use ETL\aAction;
 use PHPUnit\Framework\TestCase;
 
-<<<<<<< HEAD
 class SqlParserTest extends TestCase
-=======
-class SqlParserTest extends \PHPUnit\Framework\TestCase
->>>>>>> aa045f5e
 {
     // Re-use existing input files
     const TEST_ARTIFACT_INPUT_PATH = "./../artifacts/xdmod/etlv2/configuration/input";
@@ -26,11 +22,7 @@
     const TMPDIR = '/tmp/xdmod-etl-sqlparser-test';
     private static $defaultModuleName = null;
 
-<<<<<<< HEAD
-    public static function setUpBeforeClass(): void
-=======
     public static function setupBeforeClass(): void
->>>>>>> aa045f5e
     {
         // Query the configuration file for the default module name
 
