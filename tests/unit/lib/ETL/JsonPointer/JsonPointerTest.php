<?php
/* ------------------------------------------------------------------------------------------
 * Component tests for ETL JSON configuration files
 *
 * @author Steve Gallo <smgallo@buffalo.edu>
 * @date 2017-04-21
 * ------------------------------------------------------------------------------------------
 */

namespace UnitTests\ETL\JsonPointer;

use CCR\Log;
use ETL\JsonPointer;
use CCR\Loggable;
use PHPUnit\Framework\TestCase;

<<<<<<< HEAD
class JsonPointerTest extends TestCase
=======
class JsonPointerTest extends \PHPUnit\Framework\TestCase
>>>>>>> aa045f5e
{
    const TEST_ARTIFACT_INPUT_PATH = "./../artifacts/xdmod/etlv2/configuration/input";
    const TEST_ARTIFACT_OUTPUT_PATH = "./../artifacts/xdmod/etlv2/dbmodel/output";

    /**
     * @var \Monolog\Logger|\Psr\Log\LoggerInterface|null
     */
    private $logger = null;

    public function __construct(?string $name = null, array $data = [], $dataName = '')
    {
        // Set up a logger so we can get warnings and error messages from the ETL
        // infrastructure
        $conf = array(
            'file' => false,
            'db' => false,
            'mail' => false,
            'consoleLogLevel' => Log::EMERG
        );
        $this->logger = Log::factory('PHPUnit', $conf);
<<<<<<< HEAD
        parent::__construct();
=======
        parent::__construct($name, $data, $dataName);
>>>>>>> aa045f5e
    }

    /**
     * Test various JSON pointers.
     */

    public function testJsonPointer()
    {
        $file = self::TEST_ARTIFACT_INPUT_PATH . DIRECTORY_SEPARATOR . 'sample_config.json';
        $fileContents = file_get_contents($file);
        $json = json_decode($fileContents);

        // Whole document
        $pointer = '';
        $generated = JsonPointer::extractFragment($fileContents, $pointer);
        $this->assertEquals($json, $generated);

        // Scalar value
        $pointer = '/key_one/name';
        $generated = JsonPointer::extractFragment($fileContents, $pointer);
        $this->assertEquals($json->key_one->name, $generated);

        // Object value
        $pointer = '/key_one';
        $generated = JsonPointer::extractFragment($fileContents, $pointer);
        $this->assertEquals($json->key_one, $generated);

        // Array value
        $pointer = '/key_two';
        $generated = JsonPointer::extractFragment($fileContents, $pointer);
        $this->assertEquals($json->key_two, $generated);

        // First element of an array
        $pointer = '/key_two/0';
        $generated = JsonPointer::extractFragment($fileContents, $pointer);
        $this->assertEquals($json->key_two[0], $generated);

        // Last element of an array
        $pointer = '/key_two/-';
        $generated = JsonPointer::extractFragment($fileContents, $pointer);
        $this->assertEquals(end($json->key_two), $generated);

    }  // testJsonPointer()
} // class JsonPointerTest<|MERGE_RESOLUTION|>--- conflicted
+++ resolved
@@ -14,11 +14,7 @@
 use CCR\Loggable;
 use PHPUnit\Framework\TestCase;
 
-<<<<<<< HEAD
 class JsonPointerTest extends TestCase
-=======
-class JsonPointerTest extends \PHPUnit\Framework\TestCase
->>>>>>> aa045f5e
 {
     const TEST_ARTIFACT_INPUT_PATH = "./../artifacts/xdmod/etlv2/configuration/input";
     const TEST_ARTIFACT_OUTPUT_PATH = "./../artifacts/xdmod/etlv2/dbmodel/output";
@@ -39,11 +35,7 @@
             'consoleLogLevel' => Log::EMERG
         );
         $this->logger = Log::factory('PHPUnit', $conf);
-<<<<<<< HEAD
-        parent::__construct();
-=======
         parent::__construct($name, $data, $dataName);
->>>>>>> aa045f5e
     }
 
     /**
