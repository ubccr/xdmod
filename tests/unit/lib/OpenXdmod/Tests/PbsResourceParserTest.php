--- conflicted
+++ resolved
@@ -11,11 +11,7 @@
  *
  * @coversDefaultClass PbsResourceParser
  */
-<<<<<<< HEAD
 class PbsResourceParserTest extends TestCase
-=======
-class PbsResourceParserTest extends \PHPUnit\Framework\TestCase
->>>>>>> aa045f5e
 {
     /** Tests base directory relative to __DIR__ */
     const TESTS_BASE_REL_DIR = '/../../../..';
@@ -24,11 +20,7 @@
 
     private $parser;
 
-<<<<<<< HEAD
-    public function setUp(): void
-=======
     public function setup(): void
->>>>>>> aa045f5e
     {
         $this->parser = new PbsResourceParser();
     }
