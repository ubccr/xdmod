<?php
/**
 * @author Jeffrey T. Palmer <jtpalmer@buffalo.edu>
 */

namespace UnitTests\OpenXdmod\Tests\Shredder;

use CCR\DB\NullDB;
use Exception;
use OpenXdmod\Shredder;
use PHPUnit\Framework\TestCase;

/**
 * Shredder test class.
 */
<<<<<<< HEAD
class ShredderTest extends TestCase
=======
class ShredderTest extends \PHPUnit\Framework\TestCase
>>>>>>> aa045f5e
{

    protected $db;

<<<<<<< HEAD
    public function setUp(): void
=======
    public function setup(): void
>>>>>>> aa045f5e
    {
        $this->db = new NullDB();
    }

    public function testUnknownShredder()
    {
<<<<<<< HEAD
        $this->expectException(\Exception::class);
=======
        $this->expectException(Exception::class);
>>>>>>> aa045f5e
        Shredder::factory('unknown', $this->db);
    }
}<|MERGE_RESOLUTION|>--- conflicted
+++ resolved
@@ -13,31 +13,19 @@
 /**
  * Shredder test class.
  */
-<<<<<<< HEAD
 class ShredderTest extends TestCase
-=======
-class ShredderTest extends \PHPUnit\Framework\TestCase
->>>>>>> aa045f5e
 {
 
     protected $db;
 
-<<<<<<< HEAD
-    public function setUp(): void
-=======
     public function setup(): void
->>>>>>> aa045f5e
     {
         $this->db = new NullDB();
     }
 
     public function testUnknownShredder()
     {
-<<<<<<< HEAD
-        $this->expectException(\Exception::class);
-=======
         $this->expectException(Exception::class);
->>>>>>> aa045f5e
         Shredder::factory('unknown', $this->db);
     }
 }