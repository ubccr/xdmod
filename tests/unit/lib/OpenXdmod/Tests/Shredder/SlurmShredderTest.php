<?php
/**
 * @author Jeffrey T. Palmer <jtpalmer@buffalo.edu>
 */

namespace UnitTests\OpenXdmod\Tests\Shredder;

use OpenXdmod\Shredder;
use PHPUnit\Framework\Constraint\ArraySubset;

/**
 * PBS shredder test class.
 */
class SlurmShredderTest extends JobShredderBaseTestCase
{
    const TEST_GROUP = 'unit/shredder/slurm';

    public function testShredderConstructor()
    {
        $shredder = Shredder::factory('slurm', $this->db);
        $this->assertInstanceOf('\OpenXdmod\Shredder\Slurm', $shredder);
    }

    /**
     * @dataProvider accountingLogProvider
     */
    public function testShredderParsing($line, $row)
    {
        $shredder = $this
            ->getMockBuilder('\OpenXdmod\Shredder\Slurm')
            ->setConstructorArgs(array($this->db))
            ->onlyMethods(array('insertRow', 'getResourceConfig'))
            ->getMock();

        $shredder
            ->expects($this->once())
            ->method('insertRow')
            ->with($row);

        $shredder
            ->method('getResourceConfig')
            ->willReturn(array());

        $shredder->setLogger($this->logger);

        $shredder->setResource('testresource');

        $shredder->shredLine($line);
    }

    /**
     * @dataProvider accountingLogWithJobArraysProvider
     */
    public function testJobArrayParsing($line, array $arrayIds)
    {
        $shredder = $this
            ->getMockBuilder('\OpenXdmod\Shredder\Slurm')
            ->setConstructorArgs(array($this->db))
            ->onlyMethods(array('insertRow'))
            ->getMock();

        $callCount = 0;

        $shredder
            ->expects($this->exactly(count($arrayIds)))
            ->method('insertRow')
            ->with($this->callback(
                function ($subject) use (&$callCount, $arrayIds) {

                    // There is a bug in the PHPUnit version being used
                    // that calls the callback more that it should.
                    // See https://github.com/sebastianbergmann/phpunit-mock-objects/pull/311
                    if ($callCount >= count($arrayIds)) {
                        return true;
                    }

                    return $arrayIds[$callCount++] == $subject['job_array_index'];
                }
            ));

        $shredder->setLogger($this->logger);

        $shredder->shredLine($line);
    }

    /**
     * Test how job records with non-ended job states are handled.
     *
     * @dataProvider nonEndedJobStateLogProvider
     */
    public function testNonEndedJobStateHandling($line, $messages)
    {
        $shredder = $this
            ->getMockBuilder('\OpenXdmod\Shredder\Slurm')
            ->setConstructorArgs([$this->db])
            ->onlyMethods(['insertRow'])
            ->getMock();
        $shredder
            ->expects($this->never())
            ->method('insertRow');


        $logger = $this
            ->getMockBuilder('\CCR\Logger')
            ->setConstructorArgs(array('slurm-shredder-test'))
            ->onlyMethods(['debug', 'warning'])
            ->getMock();
        $logger
            ->expects($this->never())
            ->method('warning');

        // "withConsecutive" requires argument unpacking.
        call_user_func_array(
            [
                $logger->expects($this->exactly(count($messages['debug'])))
                    ->method('debug'),
                'withConsecutive'
            ],
            $this->convertLoggerArgumentsToAssertions($messages['debug'])
        );

        $shredder->setLogger($logger);
        $shredder->shredLine($line);
    }

    /**
     * Test how job records with unknown job states are handled.
     *
     * @dataProvider unknownJobStateLogProvider
     */
    public function testUnknownJobStateHandling($line, $messages)
    {
        $shredder = $this
            ->getMockBuilder('\OpenXdmod\Shredder\Slurm')
            ->setConstructorArgs([$this->db])
            ->onlyMethods(['insertRow'])
            ->getMock();
        $shredder
            ->expects($this->never())
            ->method('insertRow');

        $logger = $this
            ->getMockBuilder('\CCR\Logger')
            ->setConstructorArgs(array('slurm-shredder-test'))
            ->onlyMethods(['debug', 'warning'])
            ->getMock();

        // "withConsecutive" requires argument unpacking.
        call_user_func_array(
            [
                $logger->expects($this->exactly(count($messages['debug'])))
                    ->method('debug'),
                'withConsecutive'
            ],
            $this->convertLoggerArgumentsToAssertions($messages['debug'])
        );

        // "withConsecutive" requires argument unpacking.
        call_user_func_array(
            [
                $logger->expects($this->exactly(count($messages['warning'])))
                    ->method('warning'),
                'withConsecutive'
            ],
            $this->convertLoggerArgumentsToAssertions($messages['warning'])
        );

        $shredder->setLogger($logger);
        $shredder->shredLine($line);
    }

    /**
     * Test parsing job names that contain multibyte UTF-8 characters.
     *
     * @dataProvider utf8MultibyteCharsLogProvider()
     */
    public function testUtf8MultibyteCharsParsing($line, $job)
    {
        $shredder = $this
            ->getMockBuilder('\OpenXdmod\Shredder\Slurm')
            ->setConstructorArgs([$this->db])
            ->onlyMethods(['insertRow'])
            ->getMock();
        $shredder
            ->expects($this->once())
<<<<<<< HEAD
            ->method('insertRow')
            ->with(new ArraySubset(['job_name' => $jobName]));
=======
            ->method('insertRow');
>>>>>>> aa045f5e
        $shredder->setLogger($this->logger);
        $shredder->shredLine($line);
    }

    public function accountingLogProvider()
    {
        return $this->getLogFileTestCases('accounting-logs');
    }

    public function accountingLogWithJobArraysProvider()
    {
        return $this->getLogFileTestCases('accounting-logs-with-job-arrays');
    }

    public function nonEndedJobStateLogProvider()
    {
        return $this->getLogFileTestCases('non-ended-job-state');
    }

    public function unknownJobStateLogProvider()
    {
        return $this->getLogFileTestCases('unknown-job-state');
    }

    public function utf8MultibyteCharsLogProvider()
    {
        return $this->getLogFileTestCases('utf8-multibyte-chars');
    }

    /**
     * Convert test data to PHPUnit asserts.
     *
     * Transforms the test used to test log messages.  Input is an array of
     * strings that are regular expression.
     *
     * @param string[] $loggerPatterns
     * @return array[]
     */
    private function convertLoggerArgumentsToAssertions(array $logPatterns)
    {
        $assertions = [];
        foreach ($logPatterns as $pattern) {
            $assertions[] = [$this->matchesRegularExpression($pattern)];
        }
        return $assertions;
    }
}<|MERGE_RESOLUTION|>--- conflicted
+++ resolved
@@ -6,7 +6,6 @@
 namespace UnitTests\OpenXdmod\Tests\Shredder;
 
 use OpenXdmod\Shredder;
-use PHPUnit\Framework\Constraint\ArraySubset;
 
 /**
  * PBS shredder test class.
@@ -183,12 +182,7 @@
             ->getMock();
         $shredder
             ->expects($this->once())
-<<<<<<< HEAD
-            ->method('insertRow')
-            ->with(new ArraySubset(['job_name' => $jobName]));
-=======
             ->method('insertRow');
->>>>>>> aa045f5e
         $shredder->setLogger($this->logger);
         $shredder->shredLine($line);
     }
