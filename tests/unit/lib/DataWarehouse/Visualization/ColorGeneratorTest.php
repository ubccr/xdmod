--- conflicted
+++ resolved
@@ -2,17 +2,11 @@
 
 namespace UnitTests\DataWarehouse\Visualization;
 
-<<<<<<< HEAD
 use PHPUnit\Framework\TestCase;
 
 class ColorGeneratorTest extends TestCase
 {
     public function setUp(): void
-=======
-class ColorGeneratorTest extends \PHPUnit\Framework\TestCase
-{
-    public function setup(): void
->>>>>>> aa045f5e
     {
         // Cut and pasted from the colors1.json file.
         $this->expected = array(
