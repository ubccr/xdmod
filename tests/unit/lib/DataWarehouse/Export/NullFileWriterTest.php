<?php

namespace UnitTests\DataWarehouse\Export;

use CCR\Log;
use DataWarehouse\Export\FileWriter\NullFileWriter;
<<<<<<< HEAD
use PHPUnit\Framework\TestCase;
use PHPUnit_Framework_TestCase;
=======
use \PHPUnit\Framework\TestCase;
>>>>>>> aa045f5e
use Psr\Log\LoggerInterface;
use IntegrationTests\TestHarness\TestFiles;

/**
 * Test data warehouse export null file writer.
 */
<<<<<<< HEAD
class NullFileWriterTest extends TestCase
=======
class NullFileWriterTest extends \PHPUnit\Framework\TestCase
>>>>>>> aa045f5e
{
    /**
     * Test artifacts path.
     * @var string
     */
    const TEST_GROUP = 'unit/data_warehouse/export/file_writer/null';

    /**
     * @var LoggerInterface
     */
    private static $logger;

    /**
     * Create logger.
     */
<<<<<<< HEAD
    public static function setUpBeforeClass(): void
=======
    public static function setupBeforeClass(): void
>>>>>>> aa045f5e
    {
        self::$logger = Log::singleton('null');
    }

    /**
     * @return TestFiles
     */
    public function getTestFiles()
    {
        if (!isset($this->testFiles)) {
            $this->testFiles = new TestFiles(__DIR__ . '/../../../..');
        }
        return $this->testFiles;
    }

    /**
     * Test creating each type of file write using the factory class.
     *
     * @dataProvider writeRecordsProvider
     */
    public function testWriteRecords(array $records)
    {
        $file = tempnam(sys_get_temp_dir(), 'dw-export-test-');
        $fileWriter = new NullFileWriter($file, self::$logger);
        foreach ($records as $record) {
            $fileWriter->writeRecord($record);
        }
        $fileWriter->close();
        $this->assertEquals('', file_get_contents($file), 'File contents');
        @unlink($file);
    }

    public function writeRecordsProvider()
    {
        return $this->getTestFiles()->loadJsonFile(self::TEST_GROUP, 'write_records');
    }
}<|MERGE_RESOLUTION|>--- conflicted
+++ resolved
@@ -4,23 +4,14 @@
 
 use CCR\Log;
 use DataWarehouse\Export\FileWriter\NullFileWriter;
-<<<<<<< HEAD
-use PHPUnit\Framework\TestCase;
-use PHPUnit_Framework_TestCase;
-=======
 use \PHPUnit\Framework\TestCase;
->>>>>>> aa045f5e
 use Psr\Log\LoggerInterface;
 use IntegrationTests\TestHarness\TestFiles;
 
 /**
  * Test data warehouse export null file writer.
  */
-<<<<<<< HEAD
 class NullFileWriterTest extends TestCase
-=======
-class NullFileWriterTest extends \PHPUnit\Framework\TestCase
->>>>>>> aa045f5e
 {
     /**
      * Test artifacts path.
@@ -36,11 +27,7 @@
     /**
      * Create logger.
      */
-<<<<<<< HEAD
-    public static function setUpBeforeClass(): void
-=======
     public static function setupBeforeClass(): void
->>>>>>> aa045f5e
     {
         self::$logger = Log::singleton('null');
     }
