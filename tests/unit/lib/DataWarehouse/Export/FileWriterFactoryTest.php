--- conflicted
+++ resolved
@@ -3,23 +3,14 @@
 namespace UnitTests\DataWarehouse\Export;
 
 use DataWarehouse\Export\FileWriter\FileWriterFactory;
-<<<<<<< HEAD
 use Exception;
 use PHPUnit\Framework\TestCase;
-use PHPUnit_Framework_TestCase;
-=======
-use \PHPUnit\Framework\TestCase;
->>>>>>> aa045f5e
 use IntegrationTests\TestHarness\TestFiles;
 
 /**
  * Test data warehouse export file.
  */
-<<<<<<< HEAD
 class FileWriterTest extends TestCase
-=======
-class FileWriterTest extends \PHPUnit\Framework\TestCase
->>>>>>> aa045f5e
 {
     /**
      * Test artifacts path.
@@ -40,11 +31,7 @@
     /**
      * Create file writer factory.
      */
-<<<<<<< HEAD
     public static function setUpBeforeClass(): void
-=======
-    public static function setupBeforeClass(): void
->>>>>>> aa045f5e
     {
         self::$fileWriterFactory = new FileWriterFactory();
     }
@@ -74,21 +61,14 @@
 
     /**
      * Test creating an invalid file writer format.
-<<<<<<< HEAD
      *
      *
      *
-=======
->>>>>>> aa045f5e
      */
     public function testFileWriterFactoryException()
     {
         $this->expectExceptionMessageMatches("/Unsupported format/");
-<<<<<<< HEAD
         $this->expectException(Exception::class);
-=======
-        $this->expectException(\Exception::class);
->>>>>>> aa045f5e
         self::$fileWriterFactory->createFileWriter('foo', '/dev/null');
     }
 
