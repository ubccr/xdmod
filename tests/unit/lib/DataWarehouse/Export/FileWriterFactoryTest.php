--- conflicted
+++ resolved
@@ -3,22 +3,14 @@
 namespace UnitTests\DataWarehouse\Export;
 
 use DataWarehouse\Export\FileWriter\FileWriterFactory;
-<<<<<<< HEAD
 use Exception;
 use PHPUnit\Framework\TestCase;
-=======
-use \PHPUnit\Framework\TestCase;
->>>>>>> f275bbf2
 use IntegrationTests\TestHarness\TestFiles;
 
 /**
  * Test data warehouse export file.
  */
-<<<<<<< HEAD
 class FileWriterTest extends TestCase
-=======
-class FileWriterFactoryTest extends TestCase
->>>>>>> f275bbf2
 {
     /**
      * Test artifacts path.
@@ -39,11 +31,7 @@
     /**
      * Create file writer factory.
      */
-<<<<<<< HEAD
     public static function setUpBeforeClass(): void
-=======
-    public static function setupBeforeClass(): void
->>>>>>> f275bbf2
     {
         self::$fileWriterFactory = new FileWriterFactory();
     }
@@ -73,21 +61,11 @@
 
     /**
      * Test creating an invalid file writer format.
-<<<<<<< HEAD
-     *
-     *
-     *
-=======
->>>>>>> f275bbf2
      */
     public function testFileWriterFactoryException()
     {
         $this->expectExceptionMessageMatches("/Unsupported format/");
-<<<<<<< HEAD
         $this->expectException(Exception::class);
-=======
-        $this->expectException(\Exception::class);
->>>>>>> f275bbf2
         self::$fileWriterFactory->createFileWriter('foo', '/dev/null');
     }
 
