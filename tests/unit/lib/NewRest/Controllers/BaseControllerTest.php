--- conflicted
+++ resolved
@@ -1,5 +1,3 @@
-<<<<<<< HEAD
-=======
 <?php
 
 namespace UnitTests\NewRest\Controllers;
@@ -196,5 +194,4 @@
         );
         return $stub;
     }
-}
->>>>>>> f275bbf2
+}