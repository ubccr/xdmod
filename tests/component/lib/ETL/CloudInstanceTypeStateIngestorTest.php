--- conflicted
+++ resolved
@@ -14,11 +14,7 @@
  * Test Cloud Resource Specifications State FSM
  */
 
-<<<<<<< HEAD
 class CloudInstanceTypeStateIngestorTest extends TestCase
-=======
-class CloudInstanceTypeStateIngestorTest extends \PHPUnit\Framework\TestCase
->>>>>>> aa045f5e
 {
     private $instance_type_state_first_record = array(
         "resource_id" => 8,
@@ -227,13 +223,8 @@
 
     private $fsm;
 
-<<<<<<< HEAD
-    public function __construct($name = null, array $data = [], $dataName = '')
-=======
     public function __construct(?string $name = null, array $data = [], $dataName = '')
->>>>>>> aa045f5e
-    {
-        parent::__construct($name, $data, $dataName);
+    {
         $configFile = realpath(BASE_DIR . '/tests/artifacts/xdmod/etlv2/configuration/input/xdmod_etl_config_8.0.0.json');
 
         // This needs to be explicitly defined here so PHP 5.4 doesn't complain
