<?php
/**
 * @author Rudra Chakraborty <rudracha@buffalo.edu>
 */

namespace ComponentTests\ETL;

use ETL\Ingestor\CloudStateReconstructorTransformIngestor;
use ETL\Ingestor\IngestorOptions;
use ETL\Configuration\EtlConfiguration;
use PHPUnit\Framework\TestCase;

/**
 * Test Cloud State FSM
 */

<<<<<<< HEAD
class CloudStateReconstructorTransformIngestorTest extends TestCase
=======
class CloudStateReconstructorTransformIngestorTest extends \PHPUnit\Framework\TestCase
>>>>>>> aa045f5e
{
    private $event_start_res01 = array(
        "resource_id" => 12,
        "instance_id" => 2343,
        "event_time_ts" => "1517936941.000000",
        "event_type_id" => 2,
        "start_event_id" => -1,
        "end_time_ts" => -1,
        "end_event_id" => -1
    );

    private $event_end_res01 = array(
        "resource_id" => 12,
        "instance_id" => 2343,
        "event_time_ts" => "1518026941.000000",
        "event_type_id" => 4,
        "start_event_id" => -1,
        "end_time_ts" => -1,
        "end_event_id" => -1
    );

    private $event_end_res02 = array(
        "resource_id" => 13,
        "instance_id" => 2343,
        "event_time_ts" => "1518026941.000000",
        "event_type_id" => 4,
        "start_event_id" => -1,
        "end_time_ts" => -1,
        "end_event_id" => -1
    );

    private $event_transform_res01 = array(
        "resource_id" => 12,
        "instance_id" => 2343,
        "start_time_ts" => "1517936941.000000",
        "start_event_id" => 2,
        "end_time_ts" => "1518026941.000000",
        "end_event_id" => 4
    );

    private $event_err_res01 = array(
        "resource_id" => 12,
        "instance_id" => -1,
        "event_time_ts" => "1517936941.000000",
        "event_type_id" => 29,
        "start_event_id" => -1,
        "end_time_ts" => -1,
        "end_event_id" => -1
    );

    private $event_zero = array(
        "resource_id" => 12,
        "instance_id" => 0,
        "event_time_ts" => 0,
        "event_type_id" => 0,
        "start_event_id" => 0,
        "end_time_ts" => 0,
        "end_event_id" => 0
    );

    private $event_flush = array(
        "resource_id" => 12,
        "instance_id" => 2343,
        "start_time_ts" => "1517936941.000000",
        "start_event_id" => 2,
        "end_time_ts" => "1517936941.000000",
        "end_event_id" => 4
    );

    private $options_array = array(
        "name" => "cloud-state-action",
        "class" => "CloudStateReconstructorTransformIngestor",
        "destination" => "modw_test",
        "definition_file" => ""
    );

    private $fsm;

    public function __construct(?string $name = null, array $data = [], $dataName = '')
    {
        $configFile = realpath(BASE_DIR . '/tests/artifacts/xdmod/etlv2/configuration/input/xdmod_etl_config_8.0.0.json');

        // This needs to be explicitly defined here so PHP 5.4 doesn't complain
        $this->options_array["definition_file"] = BASE_DIR . "/tests/artifacts/xdmod/etlv2/configuration/input/etl_action_defs_8.0.0.d/cloud_state.json";

        $options = new IngestorOptions($this->options_array);
        $conf = EtlConfiguration::factory($configFile);

        $this->fsm = new CloudStateReconstructorTransformIngestor($options, $conf);
<<<<<<< HEAD
        parent::__construct();
=======
        parent::__construct($name, $data, $dataName);
>>>>>>> aa045f5e
    }

    // happy path
    public function testValidStartEnd()
    {
        $this->fsm->transformHelper($this->event_start_res01);
        $event = $this->fsm->transformHelper($this->event_end_res01);

        $this->assertEquals($this->event_transform_res01, $event[0]);
    }

    // what happens when we hit an invalid start event
    public function testInvalidStart()
    {
        $this->assertEquals(array(), $this->fsm->transformHelper($this->event_err_res01));
    }

    // what happens when we hit the dummy row
    public function testZeroEvent()
    {
        $this->assertEquals(array(), $this->fsm->transformHelper($this->event_zero));
    }

    // what happens when we hit a valid start event and then the dummy row
    public function testValidAndZeroEvent()
    {
        $this->fsm->transformHelper($this->event_start_res01);
        $event = $this->fsm->transformHelper($this->event_zero);

        $this->assertEquals($this->event_flush, $event[0]);
    }

    // what happens when you hit a valid end event from another resource
    public function testTwoResourceEvents()
    {
        $this->fsm->transformHelper($this->event_start_res01);
        $event = $this->fsm->transformHelper($this->event_end_res02);

        $this->assertEquals($this->event_flush, $event[0]);
    }
}<|MERGE_RESOLUTION|>--- conflicted
+++ resolved
@@ -14,11 +14,7 @@
  * Test Cloud State FSM
  */
 
-<<<<<<< HEAD
 class CloudStateReconstructorTransformIngestorTest extends TestCase
-=======
-class CloudStateReconstructorTransformIngestorTest extends \PHPUnit\Framework\TestCase
->>>>>>> aa045f5e
 {
     private $event_start_res01 = array(
         "resource_id" => 12,
@@ -108,11 +104,7 @@
         $conf = EtlConfiguration::factory($configFile);
 
         $this->fsm = new CloudStateReconstructorTransformIngestor($options, $conf);
-<<<<<<< HEAD
-        parent::__construct();
-=======
         parent::__construct($name, $data, $dataName);
->>>>>>> aa045f5e
     }
 
     // happy path
