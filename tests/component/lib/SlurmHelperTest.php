<?php
/**
 * @author Jeffrey T. Palmer <jtpalmer@buffalo.edu>
 */

namespace ComponentTests;

use CCR\DB;
use Exception;
use Models\Services\Realms;

/**
 * @group XDMoD-shredder
 * Test the xdmod-slurm-helper executable.
 */
class SlurmHelperTest extends BaseTest
{
    /**
     * Test artifacts path.
     */
    const TEST_GROUP = 'component/slurm_helper';

    /**
     * Database handle for `mod_shredder`.
     * @var \CCR\DB\PDODB
     */
    private static $dbh;

    /**
     * Maximum id in `shredded_job_slurm` table before tests are run.
     * @var int
     */
    private static $maxSlurmJobId;

    /**
     * Maximum id in `shredded_job` table before tests are run.
     * @var int
     */
    private static $maxShreddedJobId;

    /**
     * Test xdmod-slurm-helper with various sacct commands.
     *
     * @dataProvider sacctCommandProvider
     *
     * @param string $sacctOutputType Output type to simulate.
     * @param int $sacctExitStatus Exit status to simulate.
     * @param string $outputRegex Regular expression that output should match.
     * @param int $exitStatus Exit status expected from slurm helper.
     */
    public function testSlurmHelper(
        $sacctOutputType,
        $sacctExitStatus,
        $stdoutRegex,
        $stderrRegex,
        $exitStatus
    ) {
        //TODO: Needs further integration for other realms
        if (!in_array("jobs", self::$XDMOD_REALMS)) {
            $this->markTestSkipped('Needs realm integration.');
        }

        $result = $this->executeSlurmHelper($sacctOutputType, $sacctExitStatus);
        $this->assertEquals($exitStatus, $result['exit_status']);
        $this->assertMatchesRegularExpression($stdoutRegex, $result['stdout']);
        $this->assertMatchesRegularExpression($stderrRegex, $result['stderr']);
    }

    /**
     * Execute the slurm helper.
     *
     * Uses a fake sacct script to simulate different types of output and exit
     * status codes.
     *
     * @param string $outputType The output type that will be simulated.
     * @param integer $exitStatus The exit status that will be simulated.
     */
    private function executeSlurmHelper($outputType, $exitStatus)
    {
        $process = proc_open(
            'xdmod-slurm-helper -q -r frearson',
            array(
                0 => array('file', '/dev/null', 'r'),
                1 => array('pipe', 'w'),
                2 => array('pipe', 'w'),
            ),
            $pipes,
            null,
            array(
                'PATH' => realpath(__DIR__ . '/../scripts') . ':' . getenv('PATH'),
                'XDMOD_SACCT_OUTPUT_TYPE' => $outputType,
                'XDMOD_SACCT_EXIT_STATUS' => $exitStatus,
            )
        );

        if (!is_resource($process)) {
            throw new Exception('Failed to create xdmod-slurm-helper subprocess');
        }

        $stdout = stream_get_contents($pipes[1]);

        if ($stdout === false) {
            throw new Exception('Failed to get subprocess STDOUT');
        }

        $stderr = stream_get_contents($pipes[2]);

        if ($stderr === false) {
            throw new Exception('Failed to get subprocess STDERR');
        }

        $exitStatus = proc_close($process);

        return array(
            'exit_status' => $exitStatus,
            'stdout' => $stdout,
            'stderr' => $stderr,
        );
    }

    public function sacctCommandProvider()
    {
        return $this->getTestFiles()->loadJsonFile(self::TEST_GROUP, 'sacct');
    }

<<<<<<< HEAD
    public static function setUpBeforeClass(): void
=======
    public static function setupBeforeClass(): void
>>>>>>> aa045f5e
    {
        parent::setupBeforeClass();
        static::$dbh = DB::factory('shredder');
        static::$maxSlurmJobId = static::$dbh->query('SELECT COALESCE(MAX(shredded_job_slurm_id), 0) AS id FROM shredded_job_slurm')[0]['id'];
        static::$maxShreddedJobId = static::$dbh->query('SELECT COALESCE(MAX(shredded_job_id), 0) AS id FROM shredded_job')[0]['id'];
    }

    public static function tearDownAfterClass(): void
    {
        parent::tearDownAfterClass();
        static::$dbh->execute('DELETE FROM shredded_job_slurm WHERE shredded_job_slurm_id > :id', array('id' => static::$maxSlurmJobId));
        static::$dbh->execute('DELETE FROM shredded_job WHERE shredded_job_id > :id', array('id' => static::$maxShreddedJobId));
    }
}<|MERGE_RESOLUTION|>--- conflicted
+++ resolved
@@ -123,11 +123,7 @@
         return $this->getTestFiles()->loadJsonFile(self::TEST_GROUP, 'sacct');
     }
 
-<<<<<<< HEAD
-    public static function setUpBeforeClass(): void
-=======
     public static function setupBeforeClass(): void
->>>>>>> aa045f5e
     {
         parent::setupBeforeClass();
         static::$dbh = DB::factory('shredder');
