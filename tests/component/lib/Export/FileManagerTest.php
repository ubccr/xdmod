<?php

namespace ComponentTests\Export;

use ComponentTests\BaseTest;
use DataWarehouse\Export\FileManager;
use ZipArchive;
use xd_utilities;

/**
 * Test batch processing of export requests.
 *
 * @coversDefaultClass \DataWarehouse\Export\FileManager
 */
class FileManagerTest extends BaseTest
{
    /**
     * Test artifacts path.
     */
    const TEST_GROUP = 'component/export/file_manager';

    /**
     * @var \DataWarehouse\Export\FileManager
     */
    private static $fileManager;

    /**
     * Export directory path.
     * @var string
     */
    private static $exportDir;

    /**
     * Create file manager and test data.
     */
<<<<<<< HEAD
    public static function setUpBeforeClass(): void
=======
    public static function setupBeforeClass(): void
>>>>>>> aa045f5e
    {
        parent::setupBeforeClass();
        self::$fileManager = new FileManager();
        self::$exportDir = xd_utilities\getConfiguration(
            'data_warehouse_export',
            'export_directory'
        );
    }

    /**
     * Test getting export data file paths.
     *
     * @param int $id Export request ID.  Does not need to exist in the
     *   database.
     * @covers ::getExportDataFilePath
     * @dataProvider exportRequestIdProvider
     */
    public function testGetExportDataFilePath($id)
    {
        $path = self::$fileManager->getExportDataFilePath($id);
        $this->assertMatchesRegularExpression(
            sprintf('/^%s/', preg_quote(self::$exportDir, '/')),
            $path,
            'Path begins with export directory'
        );
        $this->assertMatchesRegularExpression(
            sprintf('/\b%s\b/', preg_quote($id, '/')),
            $path,
            'Path contains ID'
        );
    }

    /**
     * Test getting data file names.
     *
     * @covers ::getDataFileName
     * @dataProvider exportRequestProvider
     */
    public function testGetDataFileName(array $request)
    {
        $file = self::$fileManager->getDataFileName($request);
        $this->assertMatchesRegularExpression(
            sprintf('/\b%s\b/', preg_quote($request['realm'], '/')),
            $file,
            'File name contains realm name'
        );
        $this->assertMatchesRegularExpression(
            sprintf('/\b%s\b/', preg_quote($request['start_date'], '/')),
            $file,
            'File name contains start date'
        );
        $this->assertMatchesRegularExpression(
            sprintf('/\b%s\b/', preg_quote($request['end_date'], '/')),
            $file,
            'File name contains end date'
        );
        $this->assertMatchesRegularExpression(
            sprintf(
                '/\.%s$/',
                preg_quote(strtolower($request['export_file_format']), '/')
            ),
            $file,
            'File name ends with correct extension'
        );
    }

    /**
     * Test getting zip files names.
     *
     * @covers ::getZipFileName
     * @dataProvider exportRequestProvider
     */
    public function testGetZipFileName(array $request)
    {
        $file = self::$fileManager->getZipFileName($request);
        $this->assertMatchesRegularExpression(
            sprintf('/\b%s\b/', preg_quote($request['realm'], '/')),
            $file,
            'File name contains realm name'
        );
        $this->assertMatchesRegularExpression(
            sprintf('/\b%s\b/', preg_quote($request['start_date'], '/')),
            $file,
            'File name contains start date'
        );
        $this->assertMatchesRegularExpression(
            sprintf('/\b%s\b/', preg_quote($request['end_date'], '/')),
            $file,
            'File name contains end date'
        );
        $this->assertMatchesRegularExpression(
            '/\.zip$/',
            $file,
            'File name ends with correct extension'
        );
    }

    /**
     * Test writing data sets to files.
     *
     * @covers ::writeDataSetToFile
     * @dataProvider exportRequestProvider
     */
    public function testWriteDataSetToFile(array $request)
    {
        $dataSet = $this->getMockBuilder('\DataWarehouse\Data\BatchDataset')
            ->disableOriginalConstructor()
            ->onlyMethods(['getHeader', 'current', 'key', 'next', 'rewind', 'valid'])
            ->getMock();
        $dataSet->method('getHeader')->willReturn(['heading1', 'heading2', 'heading3']);
        $dataSet->method('current')
         ->will($this->onConsecutiveCalls([0, 1, 2], ['a', 'b', 'c'], false));
        $dataSet->method('key')
         ->will($this->onConsecutiveCalls(1, 2, false));
        $dataSet->method('valid')
         ->will($this->onConsecutiveCalls(true, true, false));

        $format = $request['export_file_format'];
        $file = self::$fileManager->writeDataSetToFile($dataSet, $format);

        $this->assertFileExists($file);

        $expectedFile = $this->getTestFiles()->getFile(
            self::TEST_GROUP,
            $request['id'],
            'output',
            '.' . strtolower($format)
        );

        if (strtolower($format) === 'json') {
            $this->assertJsonFileEqualsJsonFile($expectedFile, $file, 'File contents');
        } else {
            $this->assertFileEquals($expectedFile, $file, 'File contents');
        }

        @unlink($file);
    }

    /**
     * Test creating zip files.
     *
     * @covers ::createZipFile
     * @dataProvider exportRequestProvider
     */
    public function testCreateZipFile(array $request)
    {
        $dataFile = tempnam(sys_get_temp_dir(), 'file-manager-test-');
        $testData = 'TEST DATA';
        file_put_contents($dataFile, $testData);
        $zipFile = self::$fileManager->createZipFile($dataFile, $request);
        @unlink($dataFile);
        $this->assertFileExists($zipFile);
        $zip = new ZipArchive();
        $openCode = $zip->open($zipFile, ZipArchive::CHECKCONS);
        $this->assertTrue($openCode, 'Open zip file');
        $this->assertEquals(2, $zip->numFiles, 'File count in zip file');
        $dataFileName = self::$fileManager->getDataFileName($request);
        $this->assertEquals($dataFileName, $zip->getNameIndex(0), 'Data file name');
        $this->assertEquals('README.txt', $zip->getNameIndex(1), 'README file name');
        $fileData = $zip->getFromName($dataFileName);
        $this->assertEquals($testData, $fileData, 'Data file contents');
        $zip->close();
    }

    /**
     * Test removing export files.
     *
     * @covers ::removeExportFile
     * @dataProvider exportRequestProvider
     * @depends testCreateZipFile
     */
    public function testRemoveExportFile(array $request)
    {
        $file = self::$fileManager->getExportDataFilePath($request['id']);
        $this->assertFileExists($file);
        self::$fileManager->removeExportFile($request['id']);
        $this->assertFileDoesNotExist($file);
    }

    /**
     * Test removing export files for deleted requests.
     *
     * @covers ::removeDeletedRequests
     */
    public function testRemoveDeletedRequests()
    {
        // Start with 5 requests.
        $requestIds = [1, 2, 3, 4, 5];
        foreach ($requestIds as $id) {
            file_put_contents(self::$fileManager->getExportDataFilePath($id), 'TEST DATA');
        }
        // Delete 2.
        $deletedRequestIds = [3, 4];
        $availableRequestIds = [1, 2, 5];
        self::$fileManager->removeDeletedRequests($deletedRequestIds);
        foreach ($deletedRequestIds as $id) {
            $file = self::$fileManager->getExportDataFilePath($id);
            $this->assertFileDoesNotExist($file);
        }
        foreach ($availableRequestIds as $id) {
            $file = self::$fileManager->getExportDataFilePath($id);
            $this->assertFileExists($file);
            @unlink($file);
        }
    }

    public function exportRequestIdProvider()
    {
        return $this->getTestFiles()->loadJsonFile(self::TEST_GROUP, 'export-request-ids', 'input');
    }

    public function exportRequestProvider()
    {
        return $this->getTestFiles()->loadJsonFile(self::TEST_GROUP, 'export-requests', 'input');
    }
}<|MERGE_RESOLUTION|>--- conflicted
+++ resolved
@@ -33,11 +33,7 @@
     /**
      * Create file manager and test data.
      */
-<<<<<<< HEAD
     public static function setUpBeforeClass(): void
-=======
-    public static function setupBeforeClass(): void
->>>>>>> aa045f5e
     {
         parent::setupBeforeClass();
         self::$fileManager = new FileManager();
