<?php

namespace ComponentTests\Export;

use CCR\DB;
use ComponentTests\BaseTest;
use \Exception;
use \DataWarehouse\Export\QueryHandler;
use \XDUser;

// Test access to batch_export_requests table, via QueryHandler class.
class ExportDBTest extends BaseTest
{
    private static $dbh = null;

    // Used for: Clean up table to initial state following testing.
    private static $maxId = null;

    // $debug variable, if true, enables print of output from public functions,
    private static $debug = false;

    /* *********** PRIVATE HELPER METHODS *********** */

    // Acquire an existing userId for test record creation, deletion, transitions
    private function acquireUserId()
    {
        return XDUser::getUserByUserName(self::NORMAL_USER_USER_NAME)->getUserID();
    }

    private function findSubmittedRecord()
    {
        // Find a record in Submitted status
        return static::$dbh->query('SELECT MAX(id) AS id FROM batch_export_requests WHERE export_succeeded IS NULL')[0]['id'];
    }

    private function findAvailableRecord()
    {
        // Find a record in Available status
        return static::$dbh->query('SELECT MAX(id) AS id FROM batch_export_requests WHERE
                                            export_succeeded = 1
                                            AND export_expired = 0')[0]['id'];
    }

    private function findExpiredRecord()
    {
        // Find a record in Expired status
        return static::$dbh->query('SELECT MAX(id) AS id FROM batch_export_requests WHERE
                                            export_expired = 1')[0]['id'];
    }

    private function findFailedRecord()
    {
        // Find a record in Failed status
        return static::$dbh->query('SELECT MAX(id) AS id FROM batch_export_requests WHERE
                                            export_succeeded = 0')[0]['id'];
    }

    private function countSubmittedRecords()
    {
        // Count records in Submitted state
        return static::$dbh->query('SELECT COUNT(id) AS count FROM batch_export_requests WHERE export_succeeded IS NULL')[0]['count'];
    }

    private function countAvailableRecords()
    {
        // Count records in Available state
        return static::$dbh->query('SELECT COUNT(id) AS count FROM batch_export_requests WHERE export_succeeded = 1 and export_expired = 0')[0]['count'];
    }

    private function countExpiredRecords()
    {
        // Count records in Expired state
        return static::$dbh->query('SELECT COUNT(id) AS count FROM batch_export_requests WHERE export_succeeded = 1 and export_expired = 1')[0]['count'];
    }

    private function countFailedRecords()
    {
        // List ids of records in Failed state
        return static::$dbh->query('SELECT COUNT(id) AS count FROM batch_export_requests WHERE export_succeeded = 0 and export_expired = 0')[0]['count'];
    }

    private function countUserRequests()
    {
        // Determine number of requests placed by this user
        $params= array('user_id' => $this->acquireUserId());
        $sql = 'SELECT COUNT(id) AS count FROM batch_export_requests WHERE user_id=:user_id';
        $retval = static::$dbh->query($sql, $params);
        return $retval[0]['count'];
    }

    /* *********** PUBLIC TESTS *********** */

    // Create three new records in Submitted state.
    public function testNewRecordCreation()
    {
        $query = new QueryHandler();
        $userId = $this->acquireUserId();

        // Find the Submitted record count
        $initialCount = $query->countSubmittedRecords();

        // Add new record and verify
        $requestId = $query->createRequestRecord($userId, 'Jobs', '2019-01-01', '2019-03-01', 'CSV');
        $this->assertNotNull($requestId);

        // Add another new record and verify
        $requestId2 = $query->createRequestRecord($userId, 'Accounts', '2016-12-01', '2017-01-01', 'JSON');
        $this->assertNotNull($requestId2);

        // Add another new record and verify
        $requestId3 = $query->createRequestRecord($userId, 'Jobs', '2014-01-05', '2014-01-26', 'CSV');
        $this->assertNotNull($requestId3);

        // Determine final count
        $finalCount = $query->countSubmittedRecords();
        $finalCountTest = $this->countSubmittedRecords();

        $this->assertEquals(3, $finalCount - $initialCount, 'Verify final Submitted count. Should have added 3 records');
        $this->assertEquals($finalCount, $finalCountTest, 'Verify test and class methods return same Submitted counts');

        // debug
        if (self::$debug)
        {
            print("\n".__FUNCTION__.": initialCount=$initialCount finalCount=$finalCount requestId=$requestId
                    requestId2=$requestId2 requestId3=$requestId3\n");
        }
    }

    // Verify counts of Submitted records
    public function testCountSubmitted()
    {
        $query = new QueryHandler();
        $submittedCount = $query->countSubmittedRecords();
        $submittedCountTest = $this->countSubmittedRecords();

        $this->assertEquals($submittedCount, $submittedCountTest);
        $this->assertNotNull($submittedCount);
        $this->assertGreaterThanOrEqual(0, $submittedCount);

        // debug
        if (self::$debug)
        {
            print("\n".__FUNCTION__.": submittedRecords=$submittedCount\n");
        }
    }

    // Verify field list returned from listSubmittedRecords()
    public function testSubmittedRecordFieldList()
    {
        $query = new QueryHandler();

        // Expect these keys from the associative array
        $expectedKeys = array(
            'id',
            'user_id',
            'realm',
            'start_date',
            'end_date',
            'export_file_format',
            'requested_datetime'
        );

        // List all records in Submitted state:
        $actual = $query->listSubmittedRecords();

        $this->assertEquals($expectedKeys, array_keys($actual[0]), 'the expected fields are returned from the query');
        $this->assertEquals($this->countSubmittedRecords(), count($actual), 'the expected number of records is returned from the query');
    }

    public function testSubmittedToFailed()
    {
        $query = new QueryHandler();

        // initial counts
        $submittedCountInitial = $this->countSubmittedRecords();
        $failedCountInitial = $this->countFailedRecords();

        // Find a record in submitted status to transition
        $maxSubmitted = $this->findSubmittedRecord();
        $result = $query->submittedToFailed($maxSubmitted);

        // final counts
        $submittedCountFinal = $this->countSubmittedRecords();
        $failedCountFinal = $this->countFailedRecords();

        $this->assertEquals(1, $result, 'Exactly one record was transitioned');
        $this->assertEquals($submittedCountInitial - 1, $submittedCountFinal, 'There is one fewer Submitted record');
        $this->assertEquals($failedCountInitial + 1, $failedCountFinal, 'There is one more Failed record');

        // debug
        if (self::$debug)
        {
            print("\n".__FUNCTION__.": transitioned Id=$maxSubmitted\n");
        }
    }

    public function testSubmittedToExpired()
    {
        $query = new QueryHandler();

        // initial counts
        $submittedCountInitial = $this->countSubmittedRecords();
        $expiredCountInitial = $this->countExpiredRecords();

        // Find a record in Submitted status to transition
        $maxSubmitted = $this->findSubmittedRecord();
        $result = $query->availableToExpired($maxSubmitted);

        // final counts
        $submittedCountFinal = $this->countSubmittedRecords();
        $expiredCountFinal = $this->countExpiredRecords();

        $this->assertEquals(0, $result, 'Exactly zero records transitioned');
        $this->assertEquals($submittedCountInitial, $submittedCountFinal, 'No change in Submitted counts occurred');
        $this->assertEquals($expiredCountInitial, $expiredCountFinal, 'No change in Expired state counts occurred');

        // debug
        if (self::$debug)
        {
            print("\n".__FUNCTION__.": NON transitioned Id=$maxSubmitted\n");
        }
    }

    public function testSubmittedToAvailable()
    {
        $query = new QueryHandler();

        // initial counts
        $submittedCountInitial = $this->countSubmittedRecords();
        $availCountInitial = $this->countAvailableRecords();

        // Find a record in Submitted status to transition
        $maxSubmitted = $this->findSubmittedRecord();
        $result = $query->submittedToAvailable($maxSubmitted);

        // final counts
        $submittedCountFinal = $this->countSubmittedRecords();
        $availCountFinal = $this->countAvailableRecords();

        $this->assertEquals(1, $result, 'Exactly one record was transitioned');
        $this->assertEquals($submittedCountInitial - 1, $submittedCountFinal, 'There is one fewer Submitted record');
        $this->assertEquals($availCountInitial + 1, $availCountFinal, 'There is one more Available record');

        // debug
        if (self::$debug)
        {
            print("\n".__FUNCTION__.": transitioned Id=$maxSubmitted\n");
        }
    }

    public function testAvailableToFailed()
    {
        $query = new QueryHandler();

        // initial counts
        $availCountInitial = $this->countAvailableRecords();
        $failCountInitial = $this->countFailedRecords();

        // Find a record in Available status to transition
        $maxAvailable = $this->findAvailableRecord();
        $result = $query->submittedToFailed($maxAvailable);

        // final counts
        $availCountFinal = $this->countAvailableRecords();
        $failCountFinal = $this->countFailedRecords();

        $this->assertEquals(0, $result, 'Exactly zero records were transitioned');
        $this->assertEquals($availCountInitial, $availCountFinal, 'No change in Available state counts occurred');
        $this->assertEquals($failCountInitial, $failCountFinal, 'No change in Failed state counts occurred');

        // debug
        if (self::$debug)
        {
            print("\n".__FUNCTION__.": NON transitioned Id=$maxAvailable\n");
        }
    }

    public function testAvailableToExpired()
    {
        $query = new QueryHandler();

        // initial counts
        $availCountInitial = $this->countAvailableRecords();
        $expiredCountInitial = $this->countExpiredRecords();

        // Find a record in Available status to transition
        $maxAvailable = $this->findAvailableRecord();
        $result = $query->availableToExpired($maxAvailable);

        // final counts
        $availCountFinal = $this->countAvailableRecords();
        $expiredCountFinal = $this->countExpiredRecords();

        $this->assertEquals(1, $result, 'Exactly one record was transitioned');
        $this->assertEquals($availCountInitial - 1, $availCountFinal, 'There is one fewer Available record');
        $this->assertEquals($expiredCountInitial + 1, $expiredCountFinal, 'There is one more Expired record');

        // debug
        if (self::$debug)
        {
            print("\n".__FUNCTION__.": transitioned Id=$maxAvailable\n");
        }
    }

    public function testExpiredToFailed()
    {
        $query = new QueryHandler();

        // initial counts
        $expiredCountInitial = $this->countExpiredRecords();
        $failCountInitial = $this->countFailedRecords();

        // Find a record in Expired status to transition
        $maxExpired = $this->findExpiredRecord();
        $result = $query->submittedToFailed($maxExpired);

        // final counts
        $expiredCountFinal = $this->countExpiredRecords();
        $failCountFinal = $this->countFailedRecords();

        $this->assertEquals(0, $result, 'Exactly zero records were transitioned');
        $this->assertEquals($expiredCountInitial, $expiredCountFinal, 'No change in Expired state counts occurred');
        $this->assertEquals($failCountInitial, $failCountFinal, 'No change in Failed state counts occurred');

        // debug
        if (self::$debug)
        {
            print("\n".__FUNCTION__.": NON transitioned Id=$maxExpired\n");
        }
    }

    public function testFailedToExpired()
    {
        $query = new QueryHandler();

        // initial counts
        $expiredCountInitial = $this->countExpiredRecords();
        $failCountInitial = $this->countFailedRecords();

        // Find or create a record in Failed status to transition
        $maxFailed = $this->findFailedRecord();
        $result = $query->availableToExpired($maxFailed);

        // final counts
        $expiredCountFinal = $this->countExpiredRecords();
        $failCountFinal = $this->countFailedRecords();

        $this->assertEquals(0, $result, 'Exactly zero records transitioned');
        $this->assertEquals($expiredCountInitial, $expiredCountFinal, 'No change in Expired state counts occurred');
        $this->assertEquals($failCountInitial, $failCountFinal, 'No change in Failed state counts occurred');

        // debug
        if (self::$debug)
        {
            print("\n".__FUNCTION__.": NON transitioned Id=$maxFailed\n");
        }
    }

    public function testExpiredToAvailable()
    {
        $query = new QueryHandler();

        // initial counts
        $expiredCountInitial = $this->countExpiredRecords();
        $availCountInitial = $this->countAvailableRecords();

        // Find a record in Expired status to transition
        $maxExpired = $this->findExpiredRecord();
        $result = $query->submittedToAvailable($maxExpired);

        // final counts
        $expiredCountFinal = $this->countExpiredRecords();
        $availCountFinal = $this->countAvailableRecords();

        $this->assertEquals(0, $result, 'Exactly zero records transitioned');
        $this->assertEquals($expiredCountInitial, $expiredCountFinal, 'No change in Expired state counts occurred');
        $this->assertEquals($availCountInitial, $availCountFinal, 'No change in Available state counts occurred');

        // debug
        if (self::$debug)
        {
            print("\n".__FUNCTION__.": NON transitioned Id=$maxExpired\n");
        }
    }

    public function testFailedToAvailable()
    {
        $query = new QueryHandler();

        // initial counts
        $availCountInitial = $this->countAvailableRecords();
        $failCountInitial = $this->countFailedRecords();

        // Find a record in Failed status to transition
        $maxFailed = $this->findFailedRecord();
        $result = $query->submittedToAvailable($maxFailed);

        // final counts
        $availCountFinal = $this->countAvailableRecords();
        $failCountFinal = $this->countFailedRecords();

        $this->assertEquals(0, $result, 'Exactly zero records transitioned');
        $this->assertEquals($availCountInitial, $availCountFinal, 'No change in Available state counts occurred');
        $this->assertEquals($failCountInitial, $failCountFinal, 'No change in Failed state counts occurred');

        // debug
        if (self::$debug)
        {
            print("\n".__FUNCTION__.": NON transitioned Id=$maxFailed\n");
        }
    }

    // Verify field list returned from listRequestsForUser()
    public function testUserRecordFieldList()
    {
        $query = new QueryHandler();
        $userId = $this->acquireUserId();

        // Expect these keys from the associative array
        $expectedKeys = array(
            'id',
            'realm',
            'start_date',
            'end_date',
            'export_succeeded',
            'export_expired',
            'export_expires_datetime',
            'export_created_datetime',
            'export_file_format',
            'requested_datetime'
        );

        // Requests via this user have been created as part of these tests
        $actual = $query->listRequestsForUser($userId);

        $this->assertEquals($expectedKeys, array_keys($actual[0]), 'the expected fields are returned from the query');
        $this->assertEquals($this->countUserRequests(), count($actual), 'the expected number of records is returned from the query');
    }

    // Verify field list returned from listUserRequestsByState()
    public function testUserRecordReportStates()
    {
        $query = new QueryHandler();
        $userId = $this->acquireUserId();

        // Expect these keys from the associative array
        $expectedKeys = array(
            'id',
            'realm',
            'start_date',
            'end_date',
            'export_succeeded',
            'export_expired',
            'export_expires_datetime',
            'export_created_datetime',
            'export_file_format',
            'requested_datetime',
            'downloaded_datetime',
            'state'
        );

        // Requests via this user have been created as part of these tests
        $actual = $query->listUserRequestsByState($userId);

        $this->assertEquals($expectedKeys, array_keys($actual[0]), 'the expected fields are returned from the query');
        $this->assertEquals($this->countUserRequests(), count($actual), 'the expected number of records is returned from the query');
    }

    // Verify that user that did not create request cannot delete it
    public function testRecordDeleteIncorrectUser()
    {
        $query = new QueryHandler();
        $userId = $this->acquireUserId();
        $wrongUserId = XDUser::getUserByUserName(self::CENTER_STAFF_USER_NAME)->getUserID();

        // Requests via $userId have been created as part of these tests
        $maxSubmitted = $this->findSubmittedRecord();

        // Provided that we have specified two different users here:
        if ($userId != $wrongUserId) {

            // try to delete the request:
            $actual = $query->deleteRequest($maxSubmitted, $wrongUserId);

            $this->assertEquals(0, $actual, 'the delete attempt affected 0 rows');

            if (self::$debug)
            {
                print("\n".__FUNCTION__.": deleted record id=".$maxSubmitted." ? $actual\n");
            }
        }
    }

    // Verify that user that created request can delete it
    public function testRecordDeleteCorrectUser()
    {
        $query = new QueryHandler();
        $userId = $this->acquireUserId();

        // Requests via $userId have been created as part of these tests
        $maxSubmitted = $this->findSubmittedRecord();

        // try to delete the request:
        $actual = $query->deleteRequest($maxSubmitted, $userId);

        $this->assertEquals(1, $actual, 'the delete affected 1 row');

        if (self::$debug)
        {
            print("\n".__FUNCTION__.": deleted record id=".$maxSubmitted." ? $actual\n");
        }
    }

<<<<<<< HEAD
    public static function setUpBeforeClass(): void
=======
    public static function setupBeforeClass(): void
>>>>>>> aa045f5e
    {
        // setup needed to use NORMAL_USER_USER_NAME or the like
        parent::setupBeforeClass();

        // determine initial max id to enable cleanup after testing
        static::$dbh = DB::factory('database');
        static::$maxId = static::$dbh->query('SELECT COALESCE(MAX(id), 0) AS id FROM batch_export_requests')[0]['id'];
    }

    public static function tearDownAfterClass(): void
    {
        // Reset the batch_export_requests database table to its initial contents
        static::$dbh->execute('DELETE FROM batch_export_requests WHERE id > :id', array('id' => static::$maxId));
    }
}<|MERGE_RESOLUTION|>--- conflicted
+++ resolved
@@ -511,11 +511,7 @@
         }
     }
 
-<<<<<<< HEAD
     public static function setUpBeforeClass(): void
-=======
-    public static function setupBeforeClass(): void
->>>>>>> aa045f5e
     {
         // setup needed to use NORMAL_USER_USER_NAME or the like
         parent::setupBeforeClass();
