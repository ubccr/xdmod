<?php

namespace ComponentTests\Export;

use CCR\Json;
use DataWarehouse\Data\RawStatisticsConfiguration;
use Exception;
<<<<<<< HEAD
use PHPUnit\Framework\TestCase;

=======
use \PHPUnit\Framework\TestCase;
>>>>>>> aa045f5e

/**
 * Test data warehouse export raw statistics configuration.
 *
 * @coversDefaultClass \DataWarehouse\Data\RawStatisticsConfiguration
 */
<<<<<<< HEAD
class RawStatisticsConfigurationTest extends TestCase
=======
class RawStatisticsConfigurationTest extends \PHPUnit\Framework\TestCase
>>>>>>> aa045f5e
{
    /**
     * @var array Realms used for testing.
     */
    private static $testRealms = [
        [
            'name' => 'foo',
            'enabled' => true
        ],
        [
            'name' => 'bar',
            'enabled' => false
        ]
    ];

    /**
     * @var array Enabled realm names before adding test realms.
     */
    private static $realmNames = [];

    /**
     * @var array Configuration files created before running tests.
     */
    private static $testConfigFiles = [];

    /**
     * Store enabled batch export realm names before adding new test
     * configuration files and then add test configuration files.
     */
<<<<<<< HEAD
    public static function setUpBeforeClass(): void
=======
    public static function setupBeforeClass(): void
>>>>>>> aa045f5e
    {
        parent::setupBeforeClass();

        static::$realmNames = array_map(
            function ($realm) {
                return $realm['name'];
            },
            RawStatisticsConfiguration::factory()->getBatchExportRealms()
        );

        $dir = CONFIG_DIR . '/rawstatistics.d';

        foreach (static::$testRealms as $realm) {
            $name = $realm['name'];
            $file = sprintf('%s/99_%s.json', $dir, $name);

            Json::saveFile(
                $file,
                [
                    '+realms' => [
                        [
                            'export_enabled' => $realm['enabled'],
                            'name' => $name,
                            'display' => $name
                        ]
                    ]
                ]
            );

            static::$testConfigFiles[] = $file;
        }
    }

    /**
     * Remove test configuration files.
     */
    public static function tearDownAfterClass(): void
    {
        parent::tearDownAfterClass();

        foreach (static::$testConfigFiles as $file) {
            // The file may not exist because this function is run twice due to
            // the use of `@runInSeparateProcess`.
            if (file_exists($file) && !unlink($file)) {
                throw new Exception("Failed to remove file '$file'");
            }
        }
    }

    /**
     * Test which realms are enabled.
     *
     * This test must run in a separate process because the
     * `RawStatisticsConfiguration` singleton caches configuration data.  Using
     * a separate process ensures that the configuration files are read again
     * during the test.
     *
     * @runInSeparateProcess
     * @covers ::getBatchExportRealms
     */
    public function testEnabledRealms()
    {
        // Names of all currently enabled realms.
        $realmNames = array_map(
            function ($realm) {
                return $realm['name'];
            },
            RawStatisticsConfiguration::factory()->getBatchExportRealms()
        );

        // Check that all the realms enabled before configuration changes are
        // still enabled.
        foreach (static::$realmNames as $realmName) {
            $this->assertTrue(in_array($realmName, $realmNames), "$realmName is enabled");
        }

        // Collected enabled test realm names for use in later assertions.
        $enabledTestRealmNames = [];

        // Check that test realms are included or excluded according to
        // enabled/disabled configuration.
        foreach (static::$testRealms as $realm) {
            $realmName = $realm['name'];
            if ($realm['enabled']) {
                $enabledTestRealmNames[] = $realmName;
                $this->assertTrue(in_array($realmName, $realmNames), "$realmName is enabled");
            } else {
                $this->assertTrue(!in_array($realmName, $realmNames), "$realmName is not enabled");
            }
        }

        // Check that all currently enabled realms should be enabled.  This
        // will fail if a realm is returned from `getBatchExportRealms` that
        // should not be enabled.
        foreach ($realmNames as $realmName) {
            $isEnabledRealm = in_array($realmName, static::$realmNames)
                || in_array($realmName, $enabledTestRealmNames);
            $this->assertTrue($isEnabledRealm, "$realmName is enabled and was before the test or is a test realm");
        }
    }
}<|MERGE_RESOLUTION|>--- conflicted
+++ resolved
@@ -5,23 +5,15 @@
 use CCR\Json;
 use DataWarehouse\Data\RawStatisticsConfiguration;
 use Exception;
-<<<<<<< HEAD
 use PHPUnit\Framework\TestCase;
 
-=======
-use \PHPUnit\Framework\TestCase;
->>>>>>> aa045f5e
 
 /**
  * Test data warehouse export raw statistics configuration.
  *
  * @coversDefaultClass \DataWarehouse\Data\RawStatisticsConfiguration
  */
-<<<<<<< HEAD
 class RawStatisticsConfigurationTest extends TestCase
-=======
-class RawStatisticsConfigurationTest extends \PHPUnit\Framework\TestCase
->>>>>>> aa045f5e
 {
     /**
      * @var array Realms used for testing.
@@ -51,11 +43,7 @@
      * Store enabled batch export realm names before adding new test
      * configuration files and then add test configuration files.
      */
-<<<<<<< HEAD
-    public static function setUpBeforeClass(): void
-=======
     public static function setupBeforeClass(): void
->>>>>>> aa045f5e
     {
         parent::setupBeforeClass();
 
