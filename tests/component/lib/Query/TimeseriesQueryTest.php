<?php
/**
 * This various aspects of the Query class as well as parts of the Realm, GroupBy, and Statistics
 * classes that require database access.
 */

namespace ComponentTests\Query;

use CCR\Log as Logger;
use DataWarehouse\Query\AggregateQuery;
use PHPUnit\Framework\TestCase;

<<<<<<< HEAD
class TimeseriesQueryTest extends TestCase
=======
class TimeseriesQueryTest extends \PHPUnit\Framework\TestCase
>>>>>>> f275bbf2
{

    protected static $logger = null;

    public static function setupBeforeClass(): void
    {
        // Set up a logger so we can get warnings and error messages

        $conf = array(
            'file' => false,
            'db' => false,
            'mail' => false,
            'consoleLogLevel' => Logger::EMERG
        );
        self::$logger = Logger::factory('PHPUnit', $conf);

        // In order to use a non-standard location for datawarehouse.json we must manually
        // initialize the Realm class.

        $options = (object) array(
            'config_file_name' => 'datawarehouse.json',
            'config_base_dir'  => realpath('../artifacts/xdmod/realm')
        );

        \Realm\Realm::initialize(self::$logger, $options);
    }

    /**
     * Simulate execution of a TimeseriesQuery. TimeseriesChart creates a timeseries query and
     * then passes it into a SimpleTimeseriesDataset which executes an aggregate query to get all
     * dimension values. The timeseries query is then executed using the values of the aggregate
     * query in the HAVING clause via the SimpleTimeseriesDataIterator.
     */

    public function testTimeseriesQuery()
    {
        $query = new \DataWarehouse\Query\TimeseriesQuery(
            'Jobs',
            'day',
            '2016-12-01',
            '2017-01-31',
            null,
            null,
            array(),
            self::$logger
        );

        // Simulate TimeseriesChart configure

        $data_description = (object) array(
            'sort_type' => 'value_desc',
            'group_by' => 'person',
            'metric' => 'job_count'
        );

        $query->addGroupBy($data_description->group_by);
        $query->addStat($data_description->metric);
        $query->addOrderByAndSetSortInfo($data_description);

        $generated = $query->getQueryString(10, 0, 'person_id = 82');
        $expected  =<<<SQL
SELECT
  duration.id as 'day_id',
  DATE(duration.day_start) as 'day_short_name',
  DATE(duration.day_start) as 'day_name',
  duration.day_start_ts as 'day_start_ts',
  person.id as 'person_id',
  person.short_name as 'person_short_name',
  person.long_name as 'person_name',
  person.order_id as 'person_order_id',
  COALESCE(SUM(agg.ended_job_count), 0) AS job_count
FROM
  modw_aggregates.jobfact_by_day agg,
  modw.days duration,
  modw.person person
WHERE
  duration.id = agg.day_id
  AND agg.day_id between 201600357 and 201700001
  AND person.id = agg.person_id
GROUP BY duration.id,
  person.id
HAVING person_id = 82
ORDER BY duration.id ASC,
  person.order_id ASC
LIMIT 10 OFFSET 0
SQL;
        $this->assertEquals($expected, $generated, 'Timeseries query');

        $aggQuery = $query->getAggregateQuery();

        $generatedAgg = $aggQuery->getQueryString(10, 0);

        $expectedAgg =<<<SQL
SELECT
  person.id as 'person_id',
  person.short_name as 'person_short_name',
  person.long_name as 'person_name',
  person.order_id as 'person_order_id',
  COALESCE(SUM(agg.ended_job_count), 0) AS job_count
FROM
  modw_aggregates.jobfact_by_day agg,
  modw.days duration,
  modw.person person
WHERE
  duration.id = agg.day_id
  AND agg.day_id between 201600357 and 201700001
  AND person.id = agg.person_id
GROUP BY person.id
ORDER BY job_count desc,
  person.order_id ASC
LIMIT 10 OFFSET 0
SQL;
        $this->assertEquals($expectedAgg, $generatedAgg, 'Timeseries associated Aggregate query');
    }
}<|MERGE_RESOLUTION|>--- conflicted
+++ resolved
@@ -10,11 +10,7 @@
 use DataWarehouse\Query\AggregateQuery;
 use PHPUnit\Framework\TestCase;
 
-<<<<<<< HEAD
 class TimeseriesQueryTest extends TestCase
-=======
-class TimeseriesQueryTest extends \PHPUnit\Framework\TestCase
->>>>>>> f275bbf2
 {
 
     protected static $logger = null;
