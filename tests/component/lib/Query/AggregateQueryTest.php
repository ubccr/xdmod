--- conflicted
+++ resolved
@@ -11,11 +11,7 @@
 use PHPUnit\Framework\TestCase;
 use Psr\Log\LoggerInterface;
 
-<<<<<<< HEAD
 class AggregateQueryTest extends TestCase
-=======
-class AggregateQueryTest extends \PHPUnit\Framework\TestCase
->>>>>>> f275bbf2
 {
 
     /**
