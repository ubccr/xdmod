--- conflicted
+++ resolved
@@ -1,7 +1,4 @@
 <?xml version="1.0"?>
-<<<<<<< HEAD
-<phpunit xmlns:xsi="http://www.w3.org/2001/XMLSchema-instance" xsi:noNamespaceSchemaLocation="https://schema.phpunit.de/9.3/phpunit.xsd" backupGlobals="true" bootstrap="bootstrap.php" colors="true" testSuiteLoaderFile="phpunit/src/Runner/StandardTestSuiteLoader.php" verbose="true">
-=======
 <phpunit
     xmlns:xsi="http://www.w3.org/2001/XMLSchema-instance"
     xsi:noNamespaceSchemaLocation="https://schema.phpunit.de/9.3/phpunit.xsd"
@@ -11,21 +8,20 @@
     testSuiteLoaderFile="phpunit/src/Runner/StandardTestSuiteLoader.php"
     verbose="true"
 >
->>>>>>> f275bbf2
-  <coverage/>
-  <testsuites>
-    <testsuite name="Export">
-      <directory>lib/Export</directory>
-      <exclude>lib/ETL</exclude>
-      <exclude>lib/Roles</exclude>
-    </testsuite>
-    <testsuite name="Roles">
-      <directory>lib/Roles</directory>
-      <exclude>lib/ETL</exclude>
-    </testsuite>
-    <testsuite name="non-roles">
-      <directory>lib</directory>
-      <exclude>lib/Roles</exclude>
-    </testsuite>
-  </testsuites>
+    <coverage/>
+    <testsuites>
+        <testsuite name="Export">
+            <directory>lib/Export</directory>
+            <exclude>lib/ETL</exclude>
+            <exclude>lib/Roles</exclude>
+        </testsuite>
+        <testsuite name="Roles">
+            <directory>lib/Roles</directory>
+            <exclude>lib/ETL</exclude>
+        </testsuite>
+        <testsuite name="non-roles">
+            <directory>lib</directory>
+            <exclude>lib/Roles</exclude>
+        </testsuite>
+    </testsuites>
 </phpunit>