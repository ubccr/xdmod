--- conflicted
+++ resolved
@@ -1,38 +1,3 @@
-<<<<<<< HEAD
-<phpunit xmlns:xsi="http://www.w3.org/2001/XMLSchema-instance"
-         xsi:noNamespaceSchemaLocation="https://schema.phpunit.de/8.5/phpunit.xsd"
-         backupGlobals="true"
-         backupStaticAttributes="false"
-         bootstrap="bootstrap.php"
-         cacheTokens="true"
-         colors="true"
-         convertErrorsToExceptions="true"
-         convertNoticesToExceptions="true"
-         convertWarningsToExceptions="true"
-         forceCoversAnnotation="false"
-         processIsolation="false"
-         stopOnError="false"
-         stopOnFailure="false"
-         stopOnIncomplete="false"
-         stopOnSkipped="false"
-         testSuiteLoaderFile="phpunit/src/Runner/StandardTestSuiteLoader.php"
-         verbose="true">
-    <testsuites>
-        <testsuite name="Export">
-            <directory>lib/Export</directory>
-            <exclude>lib/ETL</exclude>
-            <exclude>lib/Roles</exclude>
-        </testsuite>
-        <testsuite name="Roles">
-            <directory>lib/Roles</directory>
-            <exclude>lib/ETL</exclude>
-        </testsuite>
-        <testsuite name="non-roles">
-            <directory>lib</directory>
-            <exclude>lib/Roles</exclude>
-        </testsuite>
-    </testsuites>
-=======
 <?xml version="1.0"?>
 <phpunit xmlns:xsi="http://www.w3.org/2001/XMLSchema-instance" xsi:noNamespaceSchemaLocation="https://schema.phpunit.de/9.3/phpunit.xsd" backupGlobals="true" bootstrap="bootstrap.php" colors="true" testSuiteLoaderFile="phpunit/src/Runner/StandardTestSuiteLoader.php" verbose="true">
   <coverage/>
@@ -51,5 +16,4 @@
       <exclude>lib/Roles</exclude>
     </testsuite>
   </testsuites>
->>>>>>> aa045f5e
 </phpunit>