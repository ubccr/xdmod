<?xml version="1.0" encoding="UTF-8"?>
<<<<<<< HEAD
<phpunit xmlns:xsi="http://www.w3.org/2001/XMLSchema-instance"
         xsi:noNamespaceSchemaLocation="https://schema.phpunit.de/8.5/phpunit.xsd"
         backupGlobals="true"
         backupStaticAttributes="false"
         bootstrap="bootstrap.php"
         cacheTokens="true"
         colors="true"
         convertErrorsToExceptions="true"
         convertNoticesToExceptions="true"
         convertWarningsToExceptions="true"
         forceCoversAnnotation="false"
         processIsolation="false"
         stopOnError="false"
         stopOnFailure="false"
         stopOnIncomplete="false"
         stopOnSkipped="false"
         testSuiteLoaderFile="phpunit/src/Runner/StandardTestSuiteLoader.php"
         verbose="true">
    <testsuites>
        <testsuite name="default">
            <directory>./lib/</directory>
            <exclude>./lib/Controllers/SSOLoginTest.php</exclude>
        </testsuite>
        <testsuite name="sso">
            <file>./lib/BaseTest.php</file>
            <file>./lib/Controllers/BaseUserAdminTest.php</file>
            <file>./lib/Controllers/SSOLoginTest.php</file>
        </testsuite>
    </testsuites>
    <php>
        <ini name="memory_limit" value="1G"/>
    </php>
=======
<phpunit xmlns:xsi="http://www.w3.org/2001/XMLSchema-instance" xsi:noNamespaceSchemaLocation="https://schema.phpunit.de/9.3/phpunit.xsd" backupGlobals="true" bootstrap="bootstrap.php" colors="true" testSuiteLoaderFile="phpunit/src/Runner/StandardTestSuiteLoader.php" verbose="true">
  <coverage/>
  <testsuites>
    <testsuite name="default">
      <directory>./lib/</directory>
      <exclude>./lib/Controllers/SSOLoginTest.php</exclude>
    </testsuite>
    <testsuite name="sso">
      <file>./lib/BaseTest.php</file>
      <file>./lib/Controllers/BaseUserAdminTest.php</file>
      <file>./lib/Controllers/SSOLoginTest.php</file>
    </testsuite>
  </testsuites>
>>>>>>> aa045f5e
</phpunit><|MERGE_RESOLUTION|>--- conflicted
+++ resolved
@@ -1,38 +1,4 @@
 <?xml version="1.0" encoding="UTF-8"?>
-<<<<<<< HEAD
-<phpunit xmlns:xsi="http://www.w3.org/2001/XMLSchema-instance"
-         xsi:noNamespaceSchemaLocation="https://schema.phpunit.de/8.5/phpunit.xsd"
-         backupGlobals="true"
-         backupStaticAttributes="false"
-         bootstrap="bootstrap.php"
-         cacheTokens="true"
-         colors="true"
-         convertErrorsToExceptions="true"
-         convertNoticesToExceptions="true"
-         convertWarningsToExceptions="true"
-         forceCoversAnnotation="false"
-         processIsolation="false"
-         stopOnError="false"
-         stopOnFailure="false"
-         stopOnIncomplete="false"
-         stopOnSkipped="false"
-         testSuiteLoaderFile="phpunit/src/Runner/StandardTestSuiteLoader.php"
-         verbose="true">
-    <testsuites>
-        <testsuite name="default">
-            <directory>./lib/</directory>
-            <exclude>./lib/Controllers/SSOLoginTest.php</exclude>
-        </testsuite>
-        <testsuite name="sso">
-            <file>./lib/BaseTest.php</file>
-            <file>./lib/Controllers/BaseUserAdminTest.php</file>
-            <file>./lib/Controllers/SSOLoginTest.php</file>
-        </testsuite>
-    </testsuites>
-    <php>
-        <ini name="memory_limit" value="1G"/>
-    </php>
-=======
 <phpunit xmlns:xsi="http://www.w3.org/2001/XMLSchema-instance" xsi:noNamespaceSchemaLocation="https://schema.phpunit.de/9.3/phpunit.xsd" backupGlobals="true" bootstrap="bootstrap.php" colors="true" testSuiteLoaderFile="phpunit/src/Runner/StandardTestSuiteLoader.php" verbose="true">
   <coverage/>
   <testsuites>
@@ -46,5 +12,4 @@
       <file>./lib/Controllers/SSOLoginTest.php</file>
     </testsuite>
   </testsuites>
->>>>>>> aa045f5e
 </phpunit>