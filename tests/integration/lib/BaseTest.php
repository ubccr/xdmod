--- conflicted
+++ resolved
@@ -376,64 +376,6 @@
         $tokenAuth = (
             array_key_exists('token_auth', $options) && $options['token_auth']
         );
-<<<<<<< HEAD
-        // Test failed token authentication.
-        if ($tokenAuth && $this instanceof TokenAuthTest) {
-            foreach ($this->provideTokenAuthTestData() as $testData) {
-                list($role, $tokenType) = $testData;
-                if ('valid_token' !== $tokenType) {
-                    $tests[] = [
-                        $tokenType,
-                        $role,
-                        $tokenType,
-                        $validInputWithAdditionalParams,
-                        []
-                    ];
-                }
-            }
-        }
-        // Test missing required parameters.
-        foreach (array_keys($validInput[$paramSource]) as $param) {
-            $input = $validInput;
-            unset($input[$paramSource][$param]);
-            $tests[] = self::getEndpointTestData(
-                'missing_' . $param,
-                $runAs,
-                $tokenAuth,
-                $input,
-                $this->validateMissingRequiredParameterResponse($param)
-            );
-        }
-        // Test invalid parameters.
-        $types = [
-            'int_params' => 'integer',
-            'date_params' => 'ISO 8601 Date'
-        ];
-        $invalidIntValues = [
-            'string' => 'foo',
-            'array' => ['foo' => 'bar']
-        ];
-        foreach ($types as $key => $type) {
-            if (array_key_exists($key, $options)) {
-                foreach ($options[$key] as $param) {
-                    $input = $validInputWithAdditionalParams;
-                    foreach ($invalidIntValues as $id => $value) {
-                        $input[$paramSource][$param] = $value;
-                        $tests[] = self::getEndpointTestData(
-                            $param . '_' . $id,
-                            $runAs,
-                            $tokenAuth,
-                            $input,
-                            $this->validateInvalidParameterResponse(
-                                $param,
-                                $type
-                            )
-                        );
-                    }
-                }
-            }
-        }
-=======
         $this->provideRestEndpointTokenAuthenticationTests(
             $tests,
             $tokenAuth,
@@ -454,7 +396,6 @@
             $runAs,
             $tokenAuth
         );
->>>>>>> abf888c3
         return $tests;
     }
 
@@ -814,18 +755,27 @@
             'int_params' => 'integer',
             'date_params' => 'ISO 8601 Date'
         ];
+        $values = [
+            'string' => 'foo',
+            'array' => ['foo' => 'bar']
+        ];
         foreach ($types as $key => $type) {
             if (array_key_exists($key, $options)) {
                 foreach ($options[$key] as $param) {
                     $input = $validInputWithAdditionalParams;
-                    $input[$paramSource][$param] = 'foo';
-                    $tests[] = self::getEndpointTestData(
-                        $param . '_string',
-                        $runAs,
-                        $tokenAuth,
-                        $input,
-                        $this->validateInvalidParameterResponse($param, $type)
-                    );
+                    foreach ($values as $id => $value) {
+                        $input[$paramSource][$param] = $value;
+                        $tests[] = self::getEndpointTestData(
+                            $param . '_' . $id,
+                            $runAs,
+                            $tokenAuth,
+                            $input,
+                            $this->validateInvalidParameterResponse(
+                                $param,
+                                $type
+                            )
+                        );
+                    }
                 }
             }
         }
