<?php

namespace IntegrationTests;

use CCR\Json;
use Exception;
<<<<<<< HEAD
use PHPUnit\Framework\TestCase;
=======
use SebastianBergmann\Comparator\ComparisonFailure;
>>>>>>> f275bbf2
use Swaggest\JsonSchema\Schema;
use IntegrationTests\TestHarness\TestFiles;
use IntegrationTests\TestHarness\Utilities;
use IntegrationTests\TestHarness\XdmodTestHelper;
use InvalidArgumentException;
/**
 * This class serves as a base for test classes.
 *
 * It provides methods for making HTTP requests to REST endpoints and making
 * assertions about the JSON responses.
 *
 * Among other things, it has a method, provideRestEndpointTests(), that
 * provides test parameters for some common tests of REST endpoints like failed
 * authentication, failed authorization, and missing and invalid query
 * parameters. These test parameters can be fed into the methods
 * requestAndValidateJson() or authenticateRequestAndValidateJson() to make
 * HTTP requests and use PHPUnit to make assertions about the responses.
 *
 * For testing endpoints that have API token authentication,
 * @see \IntegrationTests\TokenAuthTest.
 *
 * Below is an example of a test that could be defined by a class that extends
 * this one, and a data provider for that test. This test would make GET
 * requests to the endpoint 'rest/example/get_data' and test to make sure
 * authentication failures give the correct response, failing to authorize as a
 * center director gives the correct response, requests in which the 'limit' or
 * 'start_date' parameters are missing give the correct response, and requests
 * give the correct response for which the value of 'limit' is not a valid
 * integer, the value of 'scale' is not a valid floating point number, the
 * value of 'debug' is not a valid Boolean value, the values of 'realm' or
 * 'dimension' are not valid strings, the value of 'ts' is not a valid Unix
 * timestamp, or the value of 'start_date' is not a valid ISO 8601 date. It
 * also tests that the response body of an error response with a given message
 * matches an expected JSON array.
 *
 *   public function testGetData($id, $role, $input, $output)
 *   {
 *      parent::authenticateRequestAndValidateJson(
 *          self::$testHelper,
 *          $role,
 *          $input,
 *          $output
 *      );
 *  }
 *
 *  public function provideGetData()
 *  {
 *      $validInput = [
 *          'path' => 'rest/example/get_data',
 *          'method' => 'get',
 *          'params' => [
 *              'limit' => 0,
 *              'start_date' => '2017-01-01'
 *          ],
 *          'data' => null
 *      ];
 *      // Run some standard endpoint tests.
 *      $tests = parent::provideRestEndpointTests(
 *          $validInput,
 *          [
 *              'authentication' => true,
 *              'authorization' => 'cd',
 *              'int_params' => ['limit'],
 *              'float_params' => ['scale'],
 *              'string_params' => ['realm', 'dimension'],
 *              'bool_params' => ['debug'],
 *              'unix_ts_params' => ['ts'],
 *              'date_params' => ['start_date'],
 *              'error_body_validator' => function ($message) {
 *                  return function ($body, $assertMessage) use ($message) {
 *                      parent::assertEquals(
 *                          [
 *                              'success' => false,
 *                              'message' => $message
 *                          ],
 *                          $body,
 *                          $assertMessage
 *                      );
 *                  }
 *              }
 *          ]
 *      );
 *  }
 */
<<<<<<< HEAD
abstract class BaseTest extends TestCase
=======
abstract class BaseTest extends \PHPUnit\Framework\TestCase
>>>>>>> f275bbf2
{
    const DATE_REGEX = '/[0-9]{4}-[0-9]{2}-[0-9]{2} [0-9]{2}:[0-9]{2}:[0-9]{2}/';

    protected static $XDMOD_REALMS;
    protected static $ROLES;
    protected static $testFiles;

    /**
     * for json test input artifacts that describe http requests to be made to
     * endpoints and json test output artifacts that describe the expected
     * responses, these are the required keys.
     */
    protected static $REQUIRED_ENDPOINT_TEST_KEYS = [
        'input' => ['path', 'method', 'params', 'data'],
        'output' => ['status_code', 'body_validator']
    ];

<<<<<<< HEAD
    public static function setUpBeforeClass(): void
=======
    public static function setupBeforeClass(): void
>>>>>>> f275bbf2
    {
        self::$XDMOD_REALMS = Utilities::getRealmsToTest();
    }

    protected static function getRealms()
    {
        return Utilities::getRealmsToTest();
    }

    public static function getTestFiles()
    {
        if (!isset(self::$testFiles)) {
            self::$testFiles = new TestFiles(__DIR__ . '/../../');
        }
        return self::$testFiles;
    }

    /**
     * Load the base roles to be used by @see provideBaseRoles().
     */
    protected static function getBaseRoles()
    {
        if (!isset(self::$ROLES)) {
            $testConfig = json_decode(
                file_get_contents(__DIR__ . '/../../ci/testing.json'),
                true
            );
            self::$ROLES = array_merge(
                ['pub'],
                array_keys($testConfig['role'])
            );
        }
        return self::$ROLES;
    }

    /**
     * A dataProvider for tests that use each of the base roles.
     */
    public function provideBaseRoles()
    {
        return array_map(
            function ($role) {
                return [$role];
            },
            self::getBaseRoles()
        );
    }

    /**
     * Make an HTTP request and return data about the response.
     *
     * @param XdmodTestHelper $testHelper used to make the request.
     * @param array $input describes the HTTP request. Required keys:
     *                     - 'path': the URL path to the HTTP endpoint (e.g.,
     *                               '/rest/...').
     *                     - 'method': the HTTP method, either 'get', 'post',
     *                                 'put', 'delete', or 'patch'.
     *                     - 'params': associative array of query parameters.
     *                     - 'data': associative array of request body data.
     * @return array element 0 is the response body, element 1 is the return of
     *               curl_getinfo(), and element 2 is the array of response
     *               headers.
     * @throws Exception if the input array does not contain all of the
     *                   required keys or if there is an error making the
     *                   request.
     */
    public static function makeHttpRequest(
        XdmodTestHelper $testHelper,
        array $input
    ) {
        $method = $input['method'];
        switch ($method) {
            case 'get':
                $response = $testHelper->$method(
                    $input['path'],
                    $input['params']
                );
                break;
            case 'post':
            case 'put':
            case 'delete':
            case 'patch':
                $response = $testHelper->$method(
                    $input['path'],
                    $input['params'],
                    $input['data']
                );
                break;
        }
        return $response;
    }

    /**
     * Make an HTTP request and make assertions about the JSON response's
     * status code, content type, body, and possibly headers.
     *
     * @param XdmodTestHelper $testHelper the test helper making the HTTP
     *                                    request.
     * @param array $input associative array describing the HTTP request. Must have the required
     *                     keys from @see self::$REQUIRED_ENDPOINT_TEST_KEYS['input'].
     * @param array $output associative array describing the expected HTTP response status code
     *                      and body. Must have the required keys from
     *                      @see self::$REQUIRED_ENDPOINT_TEST_KEYS['output']. Can also have an
     *                      optional 'headers' key whose value is an associative array containing a
     *                      set of header keys and values that are expected to be present in the
     *                      response (not an exclusive list; i.e., if there are headers that appear
     *                      in the response but not in the list, this will NOT cause the assertion
     *                      to fail).
     * @return mixed the actual decoded JSON response body.
     * @throws Exception if the input array does not contain all of the required keys or if there
     *                   is an error making the request, loading the JSON output file, or running
     *                   the validation of it.
     */
    protected function requestAndValidateJson(
        XdmodTestHelper $testHelper,
        array $input,
        array $output
    ) {
        // Make sure the input and output arrays have all the required keys.
        self::assertRequiredKeys(
            self::$REQUIRED_ENDPOINT_TEST_KEYS['input'],
            $input,
            '$input'
        );
        self::assertRequiredKeys(
            self::$REQUIRED_ENDPOINT_TEST_KEYS['output'],
            $output,
            '$output'
        );

        // Initialize response variables.
        $response = null;
        $actualStatusCode = null;
        $actualContentType = null;
        $actualBody = [];
        $actualHeaders = [];

        // Make HTTP request.
        $response = self::makeHttpRequest($testHelper, $input);

        // Set response variables.
        if (isset($response)) {
            $actualStatusCode = $response[1]['http_code'];
            $actualContentType = $response[1]['content_type'];
            $actualBody = $response[0];
            $actualHeaders = $response[2];
        }

        // Prepare test failure message.
        $message = (
            "\nPATH: $input[path]\nMETHOD: $input[method]\nHEADERS: "
            . json_encode($testHelper->getheaders(), JSON_PRETTY_PRINT)
            . "\nPARAMS: " . json_encode($input['params'], JSON_PRETTY_PRINT)
            . "\nDATA: " . json_encode($input['data'], JSON_PRETTY_PRINT)
            . "\nEXPECTED STATUS CODE: $output[status_code]"
            . "\nACTUAL STATUS CODE: $actualStatusCode"
            . "\nEXPECTED CONTENT TYPE: application/json"
            . "\nACTUAL CONTENT TYPE: $actualContentType"
            . "\nACTUAL BODY: "
            . (is_array($actualBody) ? self::getJsonStringForExceptionMessage($actualBody) : $actualBody)
            . "\n"
        );

        // Make assertions
        parent::assertSame($output['status_code'], $actualStatusCode, $message);
        parent::assertSame('application/json', $actualContentType, $message);
        $output['body_validator']($actualBody, $message);
        if (isset($output['headers'])) {
            foreach ($output['headers'] as $key => $value) {
                parent::assertArrayHasKey($key, $actualHeaders, $message);
                parent::assertSame(
                    $value,
                    trim($actualHeaders[$key]),
                    $message
                );
            }
        }
        return $actualBody;
    }

    /**
     * Same as requestAndValidateJson() but authenticating as the given role
     * first (except for 'pub') and logging out afterwards.
     */
    protected function authenticateRequestAndValidateJson(
        XdmodTestHelper $testHelper,
        $role,
        array $input,
        array $output
    ) {
        $testHelper = new XdmodTestHelper();
        if ('pub' !== $role) {
            $testHelper->authenticate($role);
        }

        $actualBody = $this->requestAndValidateJson(
            $testHelper,
            $input,
            $output
        );
        if ('pub' !== $role) {
            $testHelper->logout();
        }
        return $actualBody;
    }

    /**
     * Assert that a given JSON object validates against a provided file. If
     * the object in the file contains a '$schema' property, treat it as a JSON
     * schema; otherwise, treat it as a literal JSON object to be compared
     * against.
     *
     * @param array|object $json the JSON object to validate.
     * @param string $testGroup the directory (relative to the test artifacts directory) containing
     *                          the file against which to validate.
     * @param string $fileName the name of the file against which to validate.
     * @param string $fileType the type of file, i.e., the subdirectory in which the file is
     *                         located against which to validate, defaults to empty string.
     * @return object the provided JSON object after having been JSON encoded and decoded.
     * @throws Exception if there is an error loading the file or running the validation.
     */
    protected function validateJsonAgainstFile(
        $json,
        $testGroup,
        $fileName,
        $fileType = ''
    ) {
        $expectedFilePath = self::getTestFiles()->getFile(
            $testGroup,
            $fileName,
            $fileType
        );
        $expectedJson = JSON::loadFile($expectedFilePath);
        return $this->validateJson($expectedJson, $json);
    }

    /**
     * Throw an exception if any of the given keys are missing from the given
     * array.
     *
     * @param array $requiredKeys the list of required keys.
     * @param array $array the array.
     * @param array $arrayName the name of the array for printing in the
     *                         exception message.
     * @return null
     * @throws Exception if any of the required keys are missing from the
     *                   array.
     */
    protected static function assertRequiredKeys(
        $requiredKeys,
        $array,
        $arrayName
    ) {
        $missingKeys = [];
        foreach ($requiredKeys as $requiredKey) {
            if (!array_key_exists($requiredKey, $array)) {
                $missingKeys[] = $requiredKey;
            }
        }
        if (!empty($missingKeys)) {
            throw new Exception(
                "$arrayName is missing required keys: '"
                . implode("', '", $missingKeys)
                . "'.\n"
                . self::getJsonStringForExceptionMessage($array)
            );
        }
    }

    /**
     * Provide parameters for tests involving REST endpoints.
     *
     * @param array $validInput an input array for the requestAndValidateJson() method in which the
     *                          'params' or 'data' key is mapped to an associative array in which
     *                          the keys are all of the required endpoint parameters, and the values
     *                          are valid values for those parameters. If the 'method' value is
     *                          'post', 'put', or 'patch', the parameters will be pulled from the
     *                          'data' value; otherwise, they will be pulled from the 'params' value.
     * @param array $options an associative array that configures how this method should run.
     *                       The keys are all optional:
     *                       - 'authentication' — if the value is true, the return will include a
     *                         test for failed authentication in which the endpoint is requested by
     *                         the 'pub' role. Note that this option and 'token_auth' are
     *                         incompatible; 'token_auth' will already include authentication
     *                         tests.
     *                       - 'authorization' — if the value is a string role, the return will
     *                         include tests of failed authorization of the endpoint by all of the
     *                         non-pub base roles (from getBaseRoles()) except the one specified;
     *                         e.g., if the value is 'mgr', the return will include tests to make
     *                         sure the endpoint restricts access to just the admin user. Note that
     *                         this option and 'token_auth' are incompatible; 'token_auth' assumes
     *                         that the 'usr' role has authorization.
     *                       - 'run_as' — if the value is a string role, any tests in the return
     *                         involving an authenticated user will use that role, e.g., 'cd'. This
     *                         is overriden by setting the 'authorization' key, in which case those
     *                         tests will instead run as that authorized role. If both
     *                         'authorization' and 'run_as' are not provided, the tests will be run
     *                         as 'usr'.
     *                       - 'token_auth' — if the value is true, the tests in the return will
     *                         include 'valid_token' as their token type. If $this is a
     *                         TokenAuthTest, the return will also include tests that can be fed
     *                         into TokenAuthTest::runTokenAuthTest(); namely, each of the error
     *                         tests from TokenAuthTest::provideTokenAuthTestData().
     *                       - 'additional_params' — array of parameters that will be merged into
     *                         either 'params' or 'data' (based on the value of
     *                         $validInput['method']) of $validInput; e.g., if there are parameters
     *                         that are not required in all cases for the endpoint (i.e., which
     *                         shouldn't be tested here for missing mandatory parameters) but which
     *                         need to be present for other tests here to succeed.
     *                       - 'int_params' — array of parameters that will each be tested for
     *                         invalid integer values.
     *                       - 'float_params' — array of parameters that will each be tested for
     *                         invalid floating point values.
     *                       - 'string_params' — array of parameters that will each be tested for
     *                         invalid string values.
     *                       - 'bool_params' — array of parameters that will each be tested for
     *                         invalid Boolean values.
     *                       - 'unix_ts_params' — array of parameters that will each be tested for
     *                         invalid Unix timestamp values.
     *                       - 'date_params' — array of parameters that will each be tested for
     *                         invalid ISO 8601 date values.
     *                       - 'error_body_validator' — callable function that is used for
     *                         validating the response body of a request that has an error. Takes
     *                         a message as an argument and returns a function that has body and
     *                         assert message arguments and makes assertions about the body.
     *                         @see validateErrorResponseBody() for an example of the default
     *                         error body validator.
     * @return array of arrays of test data, each of which contains a string ID of the test, a
     *                         string role as whom the request will be made, the value
     *                         'valid_token' if $tokenAuth is true (otherwise this value is not
     *                         included in the array), and input and output arrays suitable for
     *                         requestAndValidateJson().
     * @throws InvalidArgumentException if a key in $options is unrecognized.
     */
    protected function provideRestEndpointTests(
        array $validInput,
        array $options
    ) {
        // Validate options
        $validOptions = [
             'authentication',
             'authorization',
             'run_as',
             'token_auth',
             'additional_params',
             'int_params',
             'float_params',
             'string_params',
             'bool_params',
             'unix_ts_params',
             'date_params',
             'error_body_validator'
        ];
        foreach (array_keys($options) as $key) {
            if (!in_array($key, $validOptions)) {
                throw new InvalidArgumentException(
                    "Unrecognized option '$key'."
                );
            }
        }
        // Determine the source of parameters.
        $paramSource = 'params';
        if (
            'post' === $validInput['method']
            || 'put' === $validInput['method']
            || 'patch' === $validInput['method']
        ) {
            $paramSource = 'data';
        }
        // Add any additional parameters.
        $validInputWithAdditionalParams = $validInput;
        if (array_key_exists('additional_params', $options)) {
            $validInputWithAdditionalParams = self::mergeParams(
                $validInputWithAdditionalParams,
                $paramSource,
                $options['additional_params']
            );
        }
        // Set up the custom error body validator.
        $errorBodyValidator = null;
        if (array_key_exists('error_body_validator', $options)) {
            $errorBodyValidator = $options['error_body_validator'];
        }
        $tests = [];
        // Provide authentication tests.
        if (
            array_key_exists('authentication', $options)
            && $options['authentication']
        ) {
            $tests[] = [
                'unauthenticated',
                'pub',
                $validInputWithAdditionalParams,
                $this->validateAuthorizationErrorResponse(
                    401,
                    $errorBodyValidator
                )
            ];
        }
        // Provide authorization tests.
        if (array_key_exists('authorization', $options)) {
            foreach (self::getBaseRoles() as $role) {
                if ('pub' !== $role && $options['authorization'] !== $role) {
                    $tests[] = [
                        'unauthorized',
                        $role,
                        $validInputWithAdditionalParams,
                        $this->validateAuthorizationErrorResponse(
                            403,
                            $errorBodyValidator
                        )
                    ];
                }
            }
            $runAs = $options['authorization'];
        }
        // Set the role for running the tests.
        if (!isset($runAs)) {
            if (array_key_exists('run_as', $options)) {
                $runAs = $options['run_as'];
            } else {
                $runAs = 'usr';
            }
        }
        // Determine whether API token authorization is used on this endpoint.
        $tokenAuth = (
            array_key_exists('token_auth', $options) && $options['token_auth']
        );
        // Provide token authentication tests.
        if ($tokenAuth && $this instanceof TokenAuthTest) {
            foreach ($this->provideTokenAuthTestData() as $testData) {
                list($role, $tokenType) = $testData;
                if ('valid_token' !== $tokenType) {
                    $tests[] = [
                        $tokenType,
                        $role,
                        $tokenType,
                        $validInputWithAdditionalParams,
                        []
                    ];
                }
            }
        }
        // Provide tests of missing required parameters.
        foreach (array_keys($validInput[$paramSource]) as $param) {
            $input = $validInput;
            unset($input[$paramSource][$param]);
            $testData = ["missing_$param", $runAs];
            if ($tokenAuth) {
                $testData[] = 'valid_token';
            }
            array_push(
                $testData,
                $input,
                $this->validateMissingRequiredParameterResponse(
                    $param,
                    $errorBodyValidator
                )
            );
            $tests[] = $testData;
        }
        // Provide tests of invalid parameters.
        $types = [
            'int_params' => 'integer',
            'float_params' => 'float',
            'string_params' => 'string',
            'bool_params' => 'boolean',
            'unix_ts_params' => 'Unix timestamp',
            'date_params' => 'ISO 8601 Date'
        ];
        $values = [
            'string' => 'foo',
            'array' => ['foo' => 'bar'],
            'invalid_date' => '2024-01-99'
        ];
        foreach ($types as $key => $type) {
            if (array_key_exists($key, $options)) {
                foreach ($options[$key] as $param) {
                    $input = $validInputWithAdditionalParams;
                    foreach ($values as $id => $value) {
                        // We can skip tests:
                        //   - Strings can be strings, so skip that test.
                        //   - Invalid dates should only be tested on date params.
                        if (('string' === $id && 'string_params' === $key) ||
                            ('invalid_date' === $id && 'date_params' !== $key) ) {
                            continue;
                        }

                        $input[$paramSource][$param] = $value;
                        $testData = ["{$param}_$id", $runAs];
                        if ($tokenAuth) {
                            $testData[] = 'valid_token';
                        }
                        array_push(
                            $testData,
                            $input,
                            $this->validateInvalidParameterResponse(
                                $param,
                                $type,
                                $errorBodyValidator
                            )
                        );
                        $tests[] = $testData;
                    }
                }
            }
        }
        return $tests;
    }

    /**
     * Return an output array for use in requestAndValidateJson() that
     * validates 400 Bad Request responses in which a required parameter with
     * the given name was not provided in the request.
     *
     * @param string $name
     * @param callable|null $bodyValidator if provided, overrides the default
     *                                     body validator.
     * @return array
     */
    protected function validateMissingRequiredParameterResponse(
        $name,
        $bodyValidator = null
    ) {
        return $this->validateBadRequestResponse(
            "missing required $name parameter",
            $bodyValidator
        );
    }

    /**
     * Return an output array for use in requestAndValidateJson() that
     * validates 400 Bad Request responses in which a parameter with the given
     * name was not the given type.
     *
     * @param string $name
     * @param string $type
     * @param callable|null $bodyValidator if provided, overrides the default
     *                                     body validator.
     * @return array
     */
    protected function validateInvalidParameterResponse(
        $name,
        $type,
        $bodyValidator = null
    ) {
        return $this->validateBadRequestResponse(
            "Invalid value for $name. Must be a(n) $type.",
            $bodyValidator
        );
    }

    /**
     * Return an output array for use in requestAndValidateJson() that
     * validates 400 Bad Request responses expected to have the given message
     * in their JSON.
     *
     * @param string $message
     * @param callable|null $bodyValidator if provided, overrides the default
     *                                     body validator.
     * @return array
     */
    protected function validateBadRequestResponse(
        $message,
        $bodyValidator = null
    ) {
        return [
            'status_code' => 400,
            'body_validator' => $this->validateErrorResponseBody(
                $message,
                0,
                $bodyValidator
            )
        ];
    }

    /**
     * Return an output array for use in requestAndValidateJson() that
     * validates 404 Not Found responses expected to have the given message
     * in their JSON.
     *
     * @param string $message
     * @param callable|null $bodyValidator if provided, overrides the default
     *                                     body validator.
     * @return array
     */
    protected function validateNotFoundResponse(
        $message,
        $bodyValidator = null
    ) {
        return [
            'status_code' => 404,
            'body_validator' => $this->validateErrorResponseBody(
                $message,
                0,
                $bodyValidator
            )
        ];
    }

    /**
     * Return an output array for use in requestAndValidateJson() that
     * validates authorization error responses with the given HTTP status code.
     *
     * @param int $statusCode
     * @param callable|null $bodyValidator if provided, overrides the default
     *                                     body validator.
     * @return array
     */
    protected function validateAuthorizationErrorResponse(
        $statusCode,
        $bodyValidator = null
    ) {
        return [
            'status_code' => $statusCode,
            'body_validator' => $this->validateErrorResponseBody(
                (
                    'An error was encountered while attempting to process the'
                    . ' requested authorization procedure.'
                ),
                0,
                $bodyValidator
            )
        ];
    }

    /**
     * Return a validator for use in requestAndValidateJson() that
     * validates HTTP error responses expected to have the given message
     * and code in their JSON.
     *
     * @param string $message
     * @param int $code
     * @param callable|null $bodyValidator if provided, overrides the default
     *                                     body validator.
     * @return callable
     */
    protected function validateErrorResponseBody(
        $message,
        $code,
        $bodyValidator = null
    ) {
        if (!is_null($bodyValidator)) {
            return $bodyValidator($message, $code);
        }
        return function ($body, $assertMessage) use ($message, $code) {
            parent::assertEquals(
                [
                    'success' => false,
                    'count' => 0,
                    'total' => 0,
                    'totalCount' => 0,
                    'results' => [],
                    'data' => [],
                    'message' => $message,
                    'code' => $code
                ],
                $body,
                $assertMessage
            );
        };
    }

    /**
     * Return an output array for use in requestAndValidateJson() that
     * uses the given validator to validate 200 OK responses in which the
     * 'success' property is true.
     *
     * @param callable|array $validator if callable, a method used to validate the response body.
     *                                  If an array, the expected response body.
     * @return array
     */
    protected function validateSuccessResponse($validator)
    {
        return [
            'status_code' => 200,
            'body_validator' => function (
                $body,
                $assertMessage
            ) use ($validator) {
                if (is_callable($validator)) {
                    parent::assertSame(true, $body['success'], $assertMessage);
                    $validator($body, $assertMessage);
                } else {
                    parent::assertEquals($validator, $body, $assertMessage);
                }
            }
        ];
    }

    /**
     * Validate ISO 8601 dates.
     *
     * @param string $date
     * @return null
     */
    protected function validateDate($date)
    {
        parent::assertMatchesRegularExpression(self::DATE_REGEX, $date);
    }

    /**
     * Given an input associative array, a key of that array whose value is an
     * associative array, and a new associative array of parameters, make a
     * copy of the input array and merge the parameters into the associative
     * array at the given key.
     *
     * @param array $input the input array, e.g., one that could be passed into
     *                     requestAndValidateJson.
     * @param string $key, e.g., 'params' or 'data'.
     * @param array $params the new associative array of parameters, e.g., as could be used as a
     *                      'params' or 'data' property.
     * @return array the $input array with changes made to it.
     */
    protected function mergeParams(array $input, $key, array $params)
    {
        $newInput = $input;
        $newInput[$key] = array_merge($input[$key], $params);
        return $newInput;
    }

    /**
     * Given a JSON associative array, return a string representation of it for
     * printing in exception messages: pretty-print the JSON, and truncate at
     * 1000 characters.
     *
     * @param array $json the JSON associative array.
     * @return string the string representation.
     */
    protected static function getJsonStringForExceptionMessage(array $json)
    {
        return self::truncateStr(
            json_encode($json, JSON_PRETTY_PRINT),
            1000
        );
    }

    /**
     * Assert that an actual JSON object validates against an expected JSON
     * object. If the expected object contains a '$schema' property, treat it
     * as a JSON schema; otherwise, treat it as a literal JSON object to be
     * compared against.
     *
     * @param array|object $expectedJson the expected JSON object.
     * @param array|object $actualJson the actual JSON object.
     * @param string $message prepended to the error message shown when a test assertion fails.
     * @return object the actual JSON object after having been JSON encoded and decoded.
     * @throws Exception if there is an error running the validation.
     */
    private function validateJson($expectedJson, $actualJson, $message = '')
    {
        $expectedStr = json_encode($expectedJson, JSON_PRETTY_PRINT);
        $expectedJson = json_decode($expectedStr, false);
        $actualStr = json_encode($actualJson, JSON_PRETTY_PRINT);
        $actualJson = json_decode($actualStr, false);
        if (property_exists($expectedJson, '$schema')) {
            $schema = Schema::import($expectedJson);
            try {
                $schema->in($actualJson);
            } catch (Exception $e) {
                parent::fail($message . $e->getMessage());
            }
        } else {
            parent::assertSame($expectedStr, $actualStr, $message);
        }
        return $actualJson;
    }

    /**
     * If a string is longer than the provided number of characters, truncate
     * it and add an elipsis.
     *
     * @param string $str the string.
     * @param int $numChars the number of characters at which to truncate.
     * @return string the truncated string with the elipsis added.
     */
    private static function truncateStr($str, $numChars)
    {
        return (
            strlen($str) > $numChars
            ? substr($str, 0, $numChars) . '...'
            : $str
        );
    }

    protected function log($message)
    {
        if (getenv('TEST_VERBOSE') === '1') {
            echo "\n*****************************\n";
            echo "$message\n";
        }
    }
}<|MERGE_RESOLUTION|>--- conflicted
+++ resolved
@@ -4,11 +4,8 @@
 
 use CCR\Json;
 use Exception;
-<<<<<<< HEAD
+use SebastianBergmann\Comparator\ComparisonFailure;
 use PHPUnit\Framework\TestCase;
-=======
-use SebastianBergmann\Comparator\ComparisonFailure;
->>>>>>> f275bbf2
 use Swaggest\JsonSchema\Schema;
 use IntegrationTests\TestHarness\TestFiles;
 use IntegrationTests\TestHarness\Utilities;
@@ -93,11 +90,7 @@
  *      );
  *  }
  */
-<<<<<<< HEAD
 abstract class BaseTest extends TestCase
-=======
-abstract class BaseTest extends \PHPUnit\Framework\TestCase
->>>>>>> f275bbf2
 {
     const DATE_REGEX = '/[0-9]{4}-[0-9]{2}-[0-9]{2} [0-9]{2}:[0-9]{2}:[0-9]{2}/';
 
@@ -115,11 +108,7 @@
         'output' => ['status_code', 'body_validator']
     ];
 
-<<<<<<< HEAD
     public static function setUpBeforeClass(): void
-=======
-    public static function setupBeforeClass(): void
->>>>>>> f275bbf2
     {
         self::$XDMOD_REALMS = Utilities::getRealmsToTest();
     }
@@ -645,7 +634,7 @@
         $bodyValidator = null
     ) {
         return $this->validateBadRequestResponse(
-            "missing required $name parameter",
+            "$name is a required parameter.",
             $bodyValidator
         );
     }
