<?php

namespace IntegrationTests;

use CCR\Json;
use Exception;
use Swaggest\JsonSchema\Schema;
use TestHarness\IntegrationTestConfiguration;
use TestHarness\TestFiles;
use TestHarness\Utilities;

abstract class BaseTest extends \PHPUnit_Framework_TestCase
{
    protected static $XDMOD_REALMS;
    protected static $testFiles;

    /**
     * for json test input artifacts that describe http requests to be made to
     * endpoints and json test output artifacts that describe the expected
     * responses, these are the required keys.
     */
    protected static $REQUIRED_ENDPOINT_TEST_KEYS = [
        'input' => [
            'path', // string, e.g., 'rest/warehouse/export/realms'.
            'method', // string, e.g., 'get', 'post', 'delete', 'patch'.
            'params', // object containing query parameters of the request.
            'data' // object containing request body data.
        ],
        'output' => [
            'status_code', // int, e.g., 200, 404.
            'body' // json object.
        ]
    ];

    public static function setUpBeforeClass()
    {
        self::$XDMOD_REALMS = Utilities::getRealmsToTest();
    }

    protected static function getRealms()
    {
        return Utilities::getRealmsToTest();
    }

    public static function getTestFiles()
    {
        if (!isset(self::$testFiles)) {
            self::$testFiles = new TestFiles(__DIR__ . '/../../');
        }
        return self::$testFiles;
    }

    /**
     * A dataProvider for tests that use each of the base roles.
     */
    public function provideBaseRoles()
    {
        return array(
            array('pub'),
            array('cd'),
            array('cs'),
            array('pi'),
            array('usr'),
            array('mgr')
        );
    }

    /**
     * Load a JSON test artifact file into an associative array, replacing the
     * string '${INTEGRATION_ROOT}' with the path to the integration test
     * artifacts directory. If the artifacts has a 'body' object, that object
     * will have a '$path' key added to it whose value is the path to the file;
     * this key can be later stripped out by
     * @see BaseTest::requestAndValidateJson() and used to prepare the error
     * message that is displayed when validation fails.
     *
     * @param string $testGroup the directory (relative to the test artifacts
     *                          directory) containing the file.
     * @param string $fileName the name of the file.
     * @param string $fileType the type of file, i.e., the subdirectory in
     *                         which the file is located.
     * @return array the test artifact as an associative array.
     * @throws Exception if there is an error loading the file.
     */
    protected function loadJsonTestArtifact($testGroup, $fileName, $fileType)
    {
        $filePath = self::getTestFiles()->getFile(
            $testGroup,
            $fileName,
            $fileType
        );
        $artifact = IntegrationTestConfiguration::defaultAssocArrayFactory(
            $filePath,
            self::getTestFiles()
        );
        if (isset($artifact['body'])) {
            $artifact['body']['$path'] = $filePath;
        }
        return $artifact;
    }

    /**
     * Make an HTTP request and make assertions about the JSON response's
     * status code, content type, body, and possibly headers.
     *
     * @param \TestHarness\XdmodTestHelper $testHelper the test helper making
     *                                                 the HTTP request.
     * @param array $input associative array describing the HTTP request. Must
<<<<<<< HEAD
     *                     contain the following keys:
     *                     - 'path' the path of the request, e.g.,
     *                              '/rest/warehouse/export/realms'.
     *                     - 'method' the method of the request, i.e.,
     *                                'get', 'post', 'delete', or 'patch'.
     *                     - 'params' the query parameters of the request.
     *                     - 'data' the request body data.
     * @param int $expectedStatusCode the expected status code.
     * @param array $expectedBody associative array representing the expected
     *                            JSON response body.
     * @param array|null $expectedHeaders if not null, associative array
     *                                    containing header keys and values
     *                                    that are expected to be present in
     *                                    the response (not necessarily the
     *                                    full set of these).
=======
     *                     have the required keys from
     *                     @see self::$REQUIRED_ENDPOINT_TEST_KEYS['input'].
     * @param array $output associative array describing the expected HTTP
     *                      response status code and body. Must have the
     *                      required keys from
     *                      @see self::$REQUIRED_ENDPOINT_TEST_KEYS['output'].
     *                      Can also have an optional 'headers' key whose value
     *                      is an associative array containing a set of header
     *                      keys and values that are expected to be present in
     *                      the response (not an exclusive list; i.e., if there
     *                      are headers that appear in the response but not in
     *                      the list, this will NOT cause the assertion to
     *                      fail).
>>>>>>> 8a14aa1a
     * @return mixed the actual decoded JSON response body.
     * @throws Exception if the input object does not contain all of the
     *                   required keys or if there is an error making the
     *                   request, loading the JSON output file, or running the
     *                   validation of it.
     */
    protected function requestAndValidateJson(
        $testHelper,
        $input,
<<<<<<< HEAD
        $expectedStatusCode,
        $expectedBody,
        $expectedHeaders = null
=======
        $output
>>>>>>> 8a14aa1a
    ) {
        // Make sure the input and output objects have all the required keys.
        self::assertRequiredKeys(
            self::$REQUIRED_ENDPOINT_TEST_KEYS['input'],
            $input,
            '$input'
        );
        self::assertRequiredKeys(
            self::$REQUIRED_ENDPOINT_TEST_KEYS['output'],
            $output,
            '$output'
        );

        // Initialize response variables.
        $response = null;
        $actualStatusCode = null;
        $actualContentType = null;
        $actualBody = [];
        $actualHeaders = [];

        // Make HTTP request.
        $method = $input['method'];
        switch ($method) {
            case 'get':
                $response = $testHelper->$method(
                    $input['path'],
                    $input['params']
                );
                break;
            case 'post':
            case 'delete':
            case 'patch':
                $response = $testHelper->$method(
                    $input['path'],
                    $input['params'],
                    $input['data']
                );
                break;
        }

        // Set response variables.
        if (isset($response)) {
            $actualStatusCode = $response[1]['http_code'];
            $actualContentType = $response[1]['content_type'];
            $actualBody = $response[0];
            $actualHeaders = $response[2];
<<<<<<< HEAD
        }

        // If the expected body has a path defined, extract it in preparation
        // for providing it in any test failure messages.
        if (array_key_exists('$path', $expectedBody)) {
            $expectedBodyPath = $expectedBody['$path'];
            unset($expectedBody['$path']);
=======
>>>>>>> 8a14aa1a
        }

        // Prepare test failure message.
        $message = (
            "\nPATH: $input[path]\nMETHOD: $input[method]\nHEADERS: "
            . json_encode($testHelper->getheaders(), JSON_PRETTY_PRINT)
            . "\nPARAMS: " . json_encode($input['params'], JSON_PRETTY_PRINT)
            . "\nDATA: " . json_encode($input['data'], JSON_PRETTY_PRINT)
            . "\nEXPECTED STATUS CODE: $output[status_code]"
            . "\nACTUAL STATUS CODE: $actualStatusCode"
            . "\nEXPECTED CONTENT TYPE: application/json"
            . "\nACTUAL CONTENT TYPE: $actualContentType"
            . "\nEXPECTED BODY: "
            . self::getJsonStringForExceptionMessage($output['body'])
            . "\nACTUAL BODY: "
            . self::getJsonStringForExceptionMessage($actualBody)
            . "\n"
        );

        // If the expected body has a path defined, strip it out before making
        // any assertions.
        unset($output['body']['$path']);

        // Make assertions
        $this->assertSame($output['status_code'], $actualStatusCode, $message);
        $this->assertSame('application/json', $actualContentType, $message);
        $actualBody = json_decode(json_encode($actualBody));
<<<<<<< HEAD
        $this->validateJson($expectedBody, $actualBody, $message);
        if (!is_null($expectedHeaders)) {
            foreach ($expectedHeaders as $key => $value) {
=======
        $this->validateJson($output['body'], $actualBody, $message);
        if (isset($output['headers'])) {
            foreach ($output['headers'] as $key => $value) {
>>>>>>> 8a14aa1a
                $this->assertArrayHasKey($key, $actualHeaders, $message);
                $this->assertSame(
                    $value,
                    trim($actualHeaders[$key]),
                    $message
                );
            }
        }
        return $actualBody;
    }

    /**
     * Assert that a given JSON object validates against a provided file. If
     * the object in the file contains a '$schema' property, treat it as a JSON
     * schema; otherwise, treat it as a literal JSON object to be compared
     * against.
     *
     * @param array|object $json the JSON object to validate.
     * @param string $testGroup the directory (relative to the test artifacts
     *                          directory) containing the file against which
     *                          to validate.
     * @param string $fileName the name of the file against which to validate.
     * @param string $fileType the type of file, i.e., the subdirectory in
     *                         which the file is located against which to
     *                         validate, defaults to empty string.
     * @return object the provided JSON object after having been JSON encoded
     *                and decoded.
     * @throws Exception if there is an error loading the file or running the
     *                   validation.
     */
    protected function validateJsonAgainstFile(
        $json,
        $testGroup,
        $fileName,
        $fileType = ''
    ) {
        $expectedFilePath = self::getTestFiles()->getFile(
            $testGroup,
            $fileName,
            $fileType
        );
        $expectedJson = IntegrationTestConfiguration::defaultAssocArrayFactory(
            $expectedFilePath,
            self::getTestFiles()
        );
        return $this->validateJson($expectedJson, $json);
    }

    /**
     * Throw an exception if any of the given keys are missing from the given
     * array.
     *
     * @param array $requiredKeys the list of required keys.
     * @param array $array the array.
     * @param array $arrayName the name of the array for printing in the
     *                         exception message.
     * @return null
     * @throws Exception if any of the required keys are missing from the
     *                   array.
     */
    protected static function assertRequiredKeys(
        $requiredKeys,
        $array,
        $arrayName
    ) {
        $missingKeys = [];
        foreach ($requiredKeys as $requiredKey) {
            if (!array_key_exists($requiredKey, $array)) {
                $missingKeys[] = $requiredKey;
            }
        }
        if (!empty($missingKeys)) {
            throw new Exception(
                "$arrayName is missing required keys: '"
                . implode("', '", $missingKeys)
                . "'.\n"
                . self::getJsonStringForExceptionMessage($array)
            );
        }
    }

    /**
     * Given a JSON associative array, return a string representation of it for
     * printing in exception messages. If the array has the key '$path',
     * return only that it was defined in the file at that path. Otherwise,
     * return the pretty-printed JSON itself, truncated at 1000 characters.
     *
     * @param array $json the JSON associative array.
     * @return string the string representation.
     */
    private function getJsonStringForExceptionMessage($json)
    {
        return (
            isset($json['$path'])
            ? 'defined in ' . $json['$path']
            : self::truncateStr(
                json_encode($json, JSON_PRETTY_PRINT),
                1000
            )
        );
    }

    /**
     * Assert that an actual JSON object validates against an expected JSON
     * object. If the expected object contains a '$schema' property, treat it
     * as a JSON schema; otherwise, treat it as a literal JSON object to be
     * compared against.
     *
     * @param array|object $expectedJson the expected JSON object.
     * @param array|object $actualJson the actual JSON object.
     * @param string $message prepended to the error message shown when a
     *                        test assertion fails.
     * @return object the actual JSON object after having been JSON encoded
     *                and decoded.
     * @throws Exception if there is an error running the validation.
     */
    private function validateJson($expectedJson, $actualJson, $message = '')
    {
        $expectedStr = json_encode($expectedJson, JSON_PRETTY_PRINT);
        $expectedJson = json_decode($expectedStr, false);
        $actualStr = json_encode($actualJson, JSON_PRETTY_PRINT);
        $actualJson = json_decode($actualStr, false);
        if (property_exists($expectedJson, '$schema')) {
            $schema = Schema::import($expectedJson);
            try {
                $schema->in($actualJson);
            } catch (Exception $e) {
                $this->fail($message . $e->getMessage());
            }
        } else {
            $this->assertSame($expectedStr, $actualStr, $message);
        }
        return $actualJson;
    }

    /**
     * If a string is longer than the provided number of characters, truncate
     * it and add an elipsis.
     *
     * @param string $str the string.
     * @param int $numChars the number of characters at which to truncate.
     * @return string the truncated string with the elipsis added.
     */
    private static function truncateStr($str, $numChars)
    {
        return (
            strlen($str) > $numChars
            ? substr($str, 0, $numChars) . '...'
            : $str
        );
    }
}<|MERGE_RESOLUTION|>--- conflicted
+++ resolved
@@ -106,23 +106,6 @@
      * @param \TestHarness\XdmodTestHelper $testHelper the test helper making
      *                                                 the HTTP request.
      * @param array $input associative array describing the HTTP request. Must
-<<<<<<< HEAD
-     *                     contain the following keys:
-     *                     - 'path' the path of the request, e.g.,
-     *                              '/rest/warehouse/export/realms'.
-     *                     - 'method' the method of the request, i.e.,
-     *                                'get', 'post', 'delete', or 'patch'.
-     *                     - 'params' the query parameters of the request.
-     *                     - 'data' the request body data.
-     * @param int $expectedStatusCode the expected status code.
-     * @param array $expectedBody associative array representing the expected
-     *                            JSON response body.
-     * @param array|null $expectedHeaders if not null, associative array
-     *                                    containing header keys and values
-     *                                    that are expected to be present in
-     *                                    the response (not necessarily the
-     *                                    full set of these).
-=======
      *                     have the required keys from
      *                     @see self::$REQUIRED_ENDPOINT_TEST_KEYS['input'].
      * @param array $output associative array describing the expected HTTP
@@ -136,7 +119,6 @@
      *                      are headers that appear in the response but not in
      *                      the list, this will NOT cause the assertion to
      *                      fail).
->>>>>>> 8a14aa1a
      * @return mixed the actual decoded JSON response body.
      * @throws Exception if the input object does not contain all of the
      *                   required keys or if there is an error making the
@@ -146,13 +128,7 @@
     protected function requestAndValidateJson(
         $testHelper,
         $input,
-<<<<<<< HEAD
-        $expectedStatusCode,
-        $expectedBody,
-        $expectedHeaders = null
-=======
         $output
->>>>>>> 8a14aa1a
     ) {
         // Make sure the input and output objects have all the required keys.
         self::assertRequiredKeys(
@@ -199,16 +175,6 @@
             $actualContentType = $response[1]['content_type'];
             $actualBody = $response[0];
             $actualHeaders = $response[2];
-<<<<<<< HEAD
-        }
-
-        // If the expected body has a path defined, extract it in preparation
-        // for providing it in any test failure messages.
-        if (array_key_exists('$path', $expectedBody)) {
-            $expectedBodyPath = $expectedBody['$path'];
-            unset($expectedBody['$path']);
-=======
->>>>>>> 8a14aa1a
         }
 
         // Prepare test failure message.
@@ -236,15 +202,9 @@
         $this->assertSame($output['status_code'], $actualStatusCode, $message);
         $this->assertSame('application/json', $actualContentType, $message);
         $actualBody = json_decode(json_encode($actualBody));
-<<<<<<< HEAD
-        $this->validateJson($expectedBody, $actualBody, $message);
-        if (!is_null($expectedHeaders)) {
-            foreach ($expectedHeaders as $key => $value) {
-=======
         $this->validateJson($output['body'], $actualBody, $message);
         if (isset($output['headers'])) {
             foreach ($output['headers'] as $key => $value) {
->>>>>>> 8a14aa1a
                 $this->assertArrayHasKey($key, $actualHeaders, $message);
                 $this->assertSame(
                     $value,
