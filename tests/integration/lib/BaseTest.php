<?php

namespace IntegrationTests;

use CCR\Json;
use Exception;
use Swaggest\JsonSchema\Schema;
use TestHarness\TestFiles;
use TestHarness\Utilities;
use TestHarness\XdmodTestHelper;

abstract class BaseTest extends \PHPUnit_Framework_TestCase
{
    protected static $XDMOD_REALMS;
    protected static $ROLES;
    protected static $testFiles;

    /**
     * for json test input artifacts that describe http requests to be made to
     * endpoints and json test output artifacts that describe the expected
     * responses, these are the required keys.
     */
    protected static $REQUIRED_ENDPOINT_TEST_KEYS = [
        'input' => ['path', 'method', 'params', 'data'],
        'output' => ['status_code', 'body_validator']
    ];

    public static function setUpBeforeClass()
    {
        self::$XDMOD_REALMS = Utilities::getRealmsToTest();
    }

    protected static function getRealms()
    {
        return Utilities::getRealmsToTest();
    }

    public static function getTestFiles()
    {
        if (!isset(self::$testFiles)) {
            self::$testFiles = new TestFiles(__DIR__ . '/../../');
        }
        return self::$testFiles;
    }

    /**
     * Load the base roles to be used by @see provideBaseRoles().
     */
    protected static function getBaseRoles()
    {
        if (!isset(self::$ROLES)) {
            $testConfig = json_decode(
                file_get_contents(__DIR__ . '/../../ci/testing.json'),
                true
            );
            self::$ROLES = array_merge(
                ['pub'],
                array_keys($testConfig['role'])
            );
        }
        return self::$ROLES;
    }

    /**
     * A dataProvider for tests that use each of the base roles.
     */
    public function provideBaseRoles()
    {
        return array_map(
            function ($role) {
                return [$role];
            },
            self::getBaseRoles()
        );
    }

    /**
     * Make an HTTP request and make assertions about the JSON response's
     * status code, content type, body, and possibly headers.
     *
     * @param XdmodTestHelper $testHelper the test helper making the HTTP
     *                                    request.
     * @param array $input associative array describing the HTTP request. Must
     *                     have the required keys from
     *                     @see self::$REQUIRED_ENDPOINT_TEST_KEYS['input'].
     * @param array $output associative array describing the expected HTTP
     *                      response status code and body. Must have the
     *                      required keys from
     *                      @see self::$REQUIRED_ENDPOINT_TEST_KEYS['output'].
     *                      Can also have an optional 'headers' key whose value
     *                      is an associative array containing a set of header
     *                      keys and values that are expected to be present in
     *                      the response (not an exclusive list; i.e., if there
     *                      are headers that appear in the response but not in
     *                      the list, this will NOT cause the assertion to
     *                      fail).
     * @return mixed the actual decoded JSON response body.
     * @throws Exception if the input array does not contain all of the
     *                   required keys or if there is an error making the
     *                   request, loading the JSON output file, or running the
     *                   validation of it.
     */
    protected function requestAndValidateJson(
        XdmodTestHelper $testHelper,
        array $input,
        array $output
    ) {
        // Make sure the input and output arrays have all the required keys.
        self::assertRequiredKeys(
            self::$REQUIRED_ENDPOINT_TEST_KEYS['input'],
            $input,
            '$input'
        );
        self::assertRequiredKeys(
            self::$REQUIRED_ENDPOINT_TEST_KEYS['output'],
            $output,
            '$output'
        );

        // Initialize response variables.
        $response = null;
        $actualStatusCode = null;
        $actualContentType = null;
        $actualBody = [];
        $actualHeaders = [];

        // Make HTTP request.
        $method = $input['method'];
        switch ($method) {
            case 'get':
                $response = $testHelper->$method(
                    $input['path'],
                    $input['params']
                );
                break;
            case 'post':
            case 'delete':
            case 'patch':
                $response = $testHelper->$method(
                    $input['path'],
                    $input['params'],
                    $input['data']
                );
                break;
        }

        // Set response variables.
        if (isset($response)) {
            $actualStatusCode = $response[1]['http_code'];
            $actualContentType = $response[1]['content_type'];
            $actualBody = $response[0];
            $actualHeaders = $response[2];
        }

        // Prepare test failure message.
        $message = (
            "\nPATH: $input[path]\nMETHOD: $input[method]\nHEADERS: "
            . json_encode($testHelper->getheaders(), JSON_PRETTY_PRINT)
            . "\nPARAMS: " . json_encode($input['params'], JSON_PRETTY_PRINT)
            . "\nDATA: " . json_encode($input['data'], JSON_PRETTY_PRINT)
            . "\nEXPECTED STATUS CODE: $output[status_code]"
            . "\nACTUAL STATUS CODE: $actualStatusCode"
            . "\nEXPECTED CONTENT TYPE: application/json"
            . "\nACTUAL CONTENT TYPE: $actualContentType"
            . "\nACTUAL BODY: "
            . self::getJsonStringForExceptionMessage($actualBody)
            . "\n"
        );

        // Make assertions
        parent::assertSame($output['status_code'], $actualStatusCode, $message);
        parent::assertSame('application/json', $actualContentType, $message);
        $output['body_validator']($actualBody, $message);
        if (isset($output['headers'])) {
            foreach ($output['headers'] as $key => $value) {
                parent::assertArrayHasKey($key, $actualHeaders, $message);
                parent::assertSame(
                    $value,
                    trim($actualHeaders[$key]),
                    $message
                );
            }
        }
        return $actualBody;
    }

    /**
     * Same as requestAndValidateJson() but authenticating as the given role
     * first (except for 'pub') and logging out afterwards.
     */
    protected function authenticateRequestAndValidateJson(
        XdmodTestHelper $testHelper,
        $role,
        array $input,
        array $output
    ) {
        if ('pub' !== $role) {
            $testHelper->authenticate($role);
        }
        $actualBody = $this->requestAndValidateJson(
            $testHelper,
            $input,
            $output
        );
        if ('pub' !== $role) {
            $testHelper->logout();
        }
        return $actualBody;
    }

    /**
     * Assert that a given JSON object validates against a provided file. If
     * the object in the file contains a '$schema' property, treat it as a JSON
     * schema; otherwise, treat it as a literal JSON object to be compared
     * against.
     *
     * @param array|object $json the JSON object to validate.
     * @param string $testGroup the directory (relative to the test artifacts
     *                          directory) containing the file against which
     *                          to validate.
     * @param string $fileName the name of the file against which to validate.
     * @param string $fileType the type of file, i.e., the subdirectory in
     *                         which the file is located against which to
     *                         validate, defaults to empty string.
     * @return object the provided JSON object after having been JSON encoded
     *                and decoded.
     * @throws Exception if there is an error loading the file or running the
     *                   validation.
     */
    protected function validateJsonAgainstFile(
        $json,
        $testGroup,
        $fileName,
        $fileType = ''
    ) {
        $expectedFilePath = self::getTestFiles()->getFile(
            $testGroup,
            $fileName,
            $fileType
        );
        $expectedJson = JSON::loadFile($expectedFilePath);
        return $this->validateJson($expectedJson, $json);
    }

    /**
     * Throw an exception if any of the given keys are missing from the given
     * array.
     *
     * @param array $requiredKeys the list of required keys.
     * @param array $array the array.
     * @param array $arrayName the name of the array for printing in the
     *                         exception message.
     * @return null
     * @throws Exception if any of the required keys are missing from the
     *                   array.
     */
    protected static function assertRequiredKeys(
        $requiredKeys,
        $array,
        $arrayName
    ) {
        $missingKeys = [];
        foreach ($requiredKeys as $requiredKey) {
            if (!array_key_exists($requiredKey, $array)) {
                $missingKeys[] = $requiredKey;
            }
        }
        if (!empty($missingKeys)) {
            throw new Exception(
                "$arrayName is missing required keys: '"
                . implode("', '", $missingKeys)
                . "'.\n"
                . self::getJsonStringForExceptionMessage($array)
            );
        }
    }

    /**
     * Data provider for tests involving REST endpoints.
     *
     * @param array $validInput an input array for the requestAndValidateJson()
     *                          method in which the 'params' or 'data' key is
     *                          mapped to an associative array in which the
     *                          keys are all of the required endpoint
     *                          parameters, and the values are valid values for
     *                          those parameters.
     * @param array $options an associative array that configures how this
     *                       method should run. There is one required key:
     *                       The other keys are optional:
     *                       - 'authentication' — if the value is true, the
     *                         return will include a test for failed
     *                         authentication in which the endpoint is
     *                         requested by the 'pub' role. Note that this
     *                         option and 'token_auth' are incompatible;
     *                         'token_auth' will already include authentication
     *                         tests.
     *                       - 'authorization' — if the value is a string role,
     *                         the return will include tests of failed
     *                         authorization of the endpoint by all of the
     *                         non-pub base roles (from getBaseRoles()) except
     *                         the one specified; e.g., if the value is 'mgr',
     *                         the return will include tests to make sure the
     *                         endpoint restricts access to just the admin
     *                         user. Note that this option and 'token_auth' are
     *                         incompatible; 'token_auth' assumes that the
     *                         'usr' role has authorization.
     *                       - 'run_as' — if the value is a string role, any
     *                         tests in the return involving an authenticated
     *                         user will use that role, e.g., 'cd'. This is
     *                         overriden by setting the 'authorization' key, in
     *                         which case those tests will instead run as that
     *                         authorized role. If both 'authorization' and
     *                         'run_as' are not provided, the tests will be run
     *                         as 'usr'.
     *                       - 'token_auth' — if the value is true, the tests
     *                         in the return will include 'valid_token' as
     *                         their token type. If $this is a TokenAuthTest,
     *                         the return will also include tests that can be
     *                         fed into TokenAuthTest::runTokenAuthTest();
     *                         namely, each of the error tests from
     *                         TokenAuthTest::provideTokenAuthTestData().
     *                       - 'additional_params' — array of parameters that
     *                         will be merged into either 'params' or 'data'
     *                         (based on the value of $validInput['method']) of
     *                         $validInput; e.g., if there are parameters that
     *                         are not required in all cases for the endpoint
     *                         (i.e., which shouldn't be tested here for
     *                         missing mandatory parameters) but which need to
     *                         be present for other tests here to succeed.
     *                       - 'int_params' — array of parameters that
     *                         will each be tested for invalid integer values.
     *                       - 'date_params' — array of parameters that will
     *                         each be tested for invalid ISO 8601 date values.
     * @return array of arrays of test data, each of which contains a string
     *               ID of the test, a string role as whom the request will be
     *               made, the value 'valid_token' if $tokenAuth is true
     *               (otherwise this value is not included in the array), and
     *               input and output arrays suitable for
     *               requestAndValidateJson().
     */
    protected function provideRestEndpointTests(
        array $validInput,
        array $options
    ) {
        // Determine the source of parameters.
        $paramSource = $validInput['method'] === 'get' ? 'params' : 'data';
        // Add any additional parameters.
        $validInputWithAdditionalParams = $validInput;
        if (array_key_exists('additional_params', $options)) {
            $validInputWithAdditionalParams = self::mergeParams(
                $validInputWithAdditionalParams,
                $paramSource,
                $options['additional_params']
            );
        }
        $tests = [];
        // Test failed authentication.
        if (
            array_key_exists('authentication', $options)
            && $options['authentication']
        ) {
            $tests[] = [
                'unauthenticated',
                'pub',
                $validInputWithAdditionalParams,
                $this->validateAuthorizationErrorResponse(401)
            ];
        }
        // Test failed authorization.
        if (array_key_exists('authorization', $options)) {
            foreach (self::getBaseRoles() as $role) {
                if ('pub' !== $role && $options['authorization'] !== $role) {
                    $tests[] = [
                        'unauthorized',
                        $role,
                        $validInputWithAdditionalParams,
                        $this->validateAuthorizationErrorResponse(403)
                    ];
                }
            }
            $runAs = $options['authorization'];
        }
        // Set the role for running the tests.
        if (!isset($runAs)) {
            if (array_key_exists('run_as', $options)) {
                $runAs = $options['run_as'];
            } else {
                $runAs = 'usr';
            }
        }
        // Determine whether API token authorization is used on this endpoint.
        $tokenAuth = (
            array_key_exists('token_auth', $options) && $options['token_auth']
        );
        // Test failed token authentication.
        if ($tokenAuth && $this instanceof TokenAuthTest) {
            foreach ($this->provideTokenAuthTestData() as $testData) {
                list($role, $tokenType) = $testData;
                if ('valid_token' !== $tokenType) {
                    $tests[] = [
                        $tokenType,
                        $role,
                        $tokenType,
                        $validInputWithAdditionalParams,
                        []
                    ];
                }
            }
        }
        // Test missing required parameters.
        foreach (array_keys($validInput[$paramSource]) as $param) {
            $input = $validInput;
            unset($input[$paramSource][$param]);
            $tests[] = self::getEndpointTestData(
                'missing_' . $param,
                $runAs,
                $tokenAuth,
                $input,
                $this->validateMissingRequiredParameterResponse($param)
            );
        }
        // Test invalid parameters.
        $types = [
            'int_params' => 'integer',
            'date_params' => 'ISO 8601 Date'
        ];
        $invalidIntValues = [
            'string' => 'foo',
            'array' => ['foo' => 'bar']
        ];
        foreach ($types as $key => $type) {
            if (array_key_exists($key, $options)) {
                foreach ($options[$key] as $param) {
                    $input = $validInputWithAdditionalParams;
<<<<<<< HEAD
                    foreach ($invalidIntValues as $id => $value) {
                        $input[$options['param_source']][$param] = $value;
                        $tests[] = self::getEndpointTestData(
                            $param . '_' . $id,
                            $runAs,
                            $tokenAuth,
                            $input,
                            $this->validateInvalidParameterResponse(
                                $param,
                                $type
                            )
                        );
                    }
=======
                    $input[$paramSource][$param] = 'foo';
                    $tests[] = self::getEndpointTestData(
                        $param . '_string',
                        $runAs,
                        $tokenAuth,
                        $input,
                        $this->validateInvalidParameterResponse($param, $type)
                    );
>>>>>>> 1884977d
                }
            }
        }
        return $tests;
    }

    /**
     * Return an output array for use in requestAndValidateJson() that
     * validates 400 Bad Request responses in which a required parameter with
     * the given name was not provided in the request.
     *
     * @param string $name
     * @return array
     */
    protected function validateMissingRequiredParameterResponse($name)
    {
        return $this->validateBadRequestResponse(
            "$name is a required parameter.",
            0
        );
    }

    /**
     * Return an output array for use in requestAndValidateJson() that
     * validates 400 Bad Request responses in which a parameter with the given
     * name was not the given type.
     *
     * @param string $name
     * @param string $type
     * @return array
     */
    protected function validateInvalidParameterResponse($name, $type)
    {
        return $this->validateBadRequestResponse(
            "Invalid value for $name. Must be a(n) $type.",
            0
        );
    }

    /**
     * Return an output array for use in requestAndValidateJson() that
     * validates 400 Bad Request responses expected to have the given message
     * and code in their JSON.
     *
     * @param string $message
     * @param int $code
     * @return array
     */
    protected function validateBadRequestResponse($message, $code)
    {
        return [
            'status_code' => 400,
            'body_validator' => $this->validateErrorResponseBody(
                $message,
                $code
            )
        ];
    }

    /**
     * Return an output array for use in requestAndValidateJson() that
     * validates authorization error responses with the given HTTP status code.
     *
     * @param int $statusCode
     * @return array
     */
    protected function validateAuthorizationErrorResponse($statusCode)
    {
        return [
            'status_code' => $statusCode,
            'body_validator' => $this->validateErrorResponseBody(
                (
                    'An error was encountered while attempting to process the'
                    . ' requested authorization procedure.'
                ),
                0
            )
        ];
    }

    /**
     * Return a validator for use in requestAndValidateJson() that
     * validates HTTP error responses expected to have the given message
     * and code in their JSON.
     *
     * @param string $message
     * @param int $code
     * @return callable
     */
    protected function validateErrorResponseBody($message, $code)
    {
        return function ($body, $assertMessage) use ($message, $code) {
            parent::assertEquals(
                [
                    'success' => false,
                    'count' => 0,
                    'total' => 0,
                    'totalCount' => 0,
                    'results' => [],
                    'data' => [],
                    'message' => $message,
                    'code' => $code
                ],
                $body,
                $assertMessage
            );
        };
    }

    /**
     * Return an output array for use in requestAndValidateJson() that
     * uses the given validator to validate 200 OK responses in which the
     * 'success' property is true.
     *
     * @param callable|array $validator if callable, a method used to validate
     *                                  the response body. If an array, the
     *                                  expected response body.
     * @return array
     */
    protected function validateSuccessResponse($validator)
    {
        return [
            'status_code' => 200,
            'body_validator' => function (
                $body,
                $assertMessage
            ) use ($validator) {
                if (is_callable($validator)) {
                    parent::assertSame(true, $body['success'], $assertMessage);
                    $validator($body, $assertMessage);
                } else {
                    parent::assertEquals($validator, $body, $assertMessage);
                }
            }
        ];
    }

    /**
     * Validate ISO 8601 dates.
     *
     * @param string $date
     * @return null
     */
    protected function validateDate($date)
    {
        parent::assertRegExp(
            '/[0-9]{4}-[0-9]{2}-[0-9]{2} [0-9]{2}:[0-9]{2}:[0-9]{2}/',
            $date
        );
    }

    /**
     * Given an input associative array, a key of that array whose value is an
     * associative array, and a new associative array of parameters, make a
     * copy of the input array and merge the parameters into the associative
     * array at the given key.
     *
     * @param array $input the input array, e.g., one that could be passed into
     *                     requestAndValidateJson.
     * @param string $key, e.g., 'params' or 'data'.
     * @param array $params the new associative array of parameters, e.g., as
     *                      could be used as a 'params' or 'data' property.
     * @return array the $input array with changes made to it.
     */
    protected function mergeParams(array $input, $key, array $params)
    {
        $newInput = $input;
        $newInput[$key] = array_merge($input[$key], $params);
        return $newInput;
    }

    /**
     * Given a JSON associative array, return a string representation of it for
     * printing in exception messages: pretty-print the JSON, and truncate at
     * 1000 characters.
     *
     * @param array $json the JSON associative array.
     * @return string the string representation.
     */
    protected static function getJsonStringForExceptionMessage(array $json)
    {
        return self::truncateStr(
            json_encode($json, JSON_PRETTY_PRINT),
            1000
        );
    }

    /**
     * Assert that an actual JSON object validates against an expected JSON
     * object. If the expected object contains a '$schema' property, treat it
     * as a JSON schema; otherwise, treat it as a literal JSON object to be
     * compared against.
     *
     * @param array|object $expectedJson the expected JSON object.
     * @param array|object $actualJson the actual JSON object.
     * @param string $message prepended to the error message shown when a
     *                        test assertion fails.
     * @return object the actual JSON object after having been JSON encoded
     *                and decoded.
     * @throws Exception if there is an error running the validation.
     */
    private function validateJson($expectedJson, $actualJson, $message = '')
    {
        $expectedStr = json_encode($expectedJson, JSON_PRETTY_PRINT);
        $expectedJson = json_decode($expectedStr, false);
        $actualStr = json_encode($actualJson, JSON_PRETTY_PRINT);
        $actualJson = json_decode($actualStr, false);
        if (property_exists($expectedJson, '$schema')) {
            $schema = Schema::import($expectedJson);
            try {
                $schema->in($actualJson);
            } catch (Exception $e) {
                parent::fail($message . $e->getMessage());
            }
        } else {
            parent::assertSame($expectedStr, $actualStr, $message);
        }
        return $actualJson;
    }

    /**
     * If a string is longer than the provided number of characters, truncate
     * it and add an elipsis.
     *
     * @param string $str the string.
     * @param int $numChars the number of characters at which to truncate.
     * @return string the truncated string with the elipsis added.
     */
    private static function truncateStr($str, $numChars)
    {
        return (
            strlen($str) > $numChars
            ? substr($str, 0, $numChars) . '...'
            : $str
        );
    }

    /**
     * @see provideRestEndpointTests().
     */
    private static function getEndpointTestData(
        $id,
        $role,
        $tokenAuth,
        array $input,
        array $output
    ) {
        $testData = [$id, $role];
        if ($tokenAuth) {
            $testData[] = 'valid_token';
        }
        array_push($testData, $input, $output);
        return $testData;
    }
}<|MERGE_RESOLUTION|>--- conflicted
+++ resolved
@@ -432,9 +432,8 @@
             if (array_key_exists($key, $options)) {
                 foreach ($options[$key] as $param) {
                     $input = $validInputWithAdditionalParams;
-<<<<<<< HEAD
                     foreach ($invalidIntValues as $id => $value) {
-                        $input[$options['param_source']][$param] = $value;
+                        $input[$paramSource][$param] = $value;
                         $tests[] = self::getEndpointTestData(
                             $param . '_' . $id,
                             $runAs,
@@ -446,16 +445,6 @@
                             )
                         );
                     }
-=======
-                    $input[$paramSource][$param] = 'foo';
-                    $tests[] = self::getEndpointTestData(
-                        $param . '_string',
-                        $runAs,
-                        $tokenAuth,
-                        $input,
-                        $this->validateInvalidParameterResponse($param, $type)
-                    );
->>>>>>> 1884977d
                 }
             }
         }
