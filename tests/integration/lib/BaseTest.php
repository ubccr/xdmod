<?php

namespace IntegrationTests;

use CCR\Json;
use Exception;
use Swaggest\JsonSchema\Schema;
<<<<<<< HEAD
use TestHarness\Utilities;
use TestHarness\TestFiles;
=======
use TestHarness\IntegrationTestConfiguration;
use TestHarness\TestFiles;
use TestHarness\Utilities;
>>>>>>> 65818c6f

abstract class BaseTest extends \PHPUnit_Framework_TestCase
{
    protected static $XDMOD_REALMS;
    protected static $testFiles;

    public static function setUpBeforeClass()
    {
        self::$XDMOD_REALMS = Utilities::getRealmsToTest();
    }

    protected static function getRealms()
    {
        return Utilities::getRealmsToTest();
    }

    public static function getTestFiles()
<<<<<<< HEAD
    {
        if (!isset(self::$testFiles)) {
            self::$testFiles = new TestFiles(__DIR__ . '/../../');
        }
        return self::$testFiles;
    }

    public function provideBaseRoles()
    {
        return array(
            array('pub'),
            array('cd'),
            array('cs'),
            array('pi'),
            array('usr'),
            array('mgr')
        );
    }

    public function makeRequest(
        $testHelper,
        $path,
        $verb,
        $params = null,
        $data = null,
        $expectedHttpCode = null,
        $expectedContentType = null,
        $expectedFileGroup = null,
        $expectedFileName = null,
        $validationType = null
    ) {
        $response = null;
        switch ($verb) {
            case 'get':
                $response = $testHelper->$verb($path, $params);
=======
    {
        if (!isset(self::$testFiles)) {
            self::$testFiles = new TestFiles(__DIR__ . '/../../');
        }
        return self::$testFiles;
    }

    /**
     * A dataProvider for tests that use each of the base roles.
     */
    public function provideBaseRoles()
    {
        return array(
            array('pub'),
            array('cd'),
            array('cs'),
            array('pi'),
            array('usr'),
            array('mgr')
        );
    }

    /**
     * Load a JSON test artifact file into an associative array, replacing the
     * string '${INTEGRATION_ROOT}' with the path to the integration test
     * artifacts directory, and adding a '$path' key whose value is the path to
     * the file; this key can be later stripped out by
     * @see BaseTest::requestAndValidateJson() and used to prepare the error
     * message that is displayed when validation fails.
     *
     * @param string $testGroup the directory (relative to the test artifacts
     *                          directory) containing the file.
     * @param string $fileName the name of the file.
     * @param string $fileType the type of file, i.e., the subdirectory in
     *                         which the file is located.
     * @return array the test artifact as an associative array.
     * @throws Exception if there is an error loading the file.
     */
    protected function loadJsonTestArtifact($testGroup, $fileName, $fileType)
    {
        $filePath = self::getTestFiles()->getFile(
            $testGroup,
            $fileName,
            $fileType
        );
        $artifact = IntegrationTestConfiguration::defaultAssocArrayFactory(
            $filePath,
            self::getTestFiles()
        );
        $artifact['$path'] = $filePath;
        return $artifact;
    }

    /**
     * Make an HTTP request and make assertions about the JSON response's
     * status code, content type, and body.
     *
     * @param \TestHarness\XdmodTestHelper $testHelper the test helper making
     *                                                 the HTTP request.
     * @param array $input associative array describing the HTTP request. Must
     *                     contain the following keys:
     *                     - 'path' the path of the request, e.g.,
     *                              '/rest/warehouse/export/realms'.
     *                     - 'method' the method of the request, i.e.,
     *                                'get', 'post', 'delete', or 'patch'.
     *                     - 'params' the query parameters of the request.
     *                     - 'data' the request body data.
     * @param int $expectedStatusCode the expected status code.
     * @param array $expectedBody associative array representing the expected
     *                            JSON response body.
     * @return mixed the actual decoded JSON response body.
     * @throws Exception if the input object does not contain all of the
     *                   required keys or if there is an error making the
     *                   request, loading the JSON output file, or running the
     *                   validation of it.
     */
    protected function requestAndValidateJson(
        $testHelper,
        $input,
        $expectedStatusCode,
        $expectedBody
    ) {
        // Make sure the input object has all the required keys.
        foreach (['path', 'method', 'params', 'data'] as $requiredKey) {
            if (!array_key_exists($requiredKey, $input)) {
                throw new Exception(
                    "input object is missing key '$requiredKey':\n"
                    . var_export($input, true)
                );
            }
        }

        // Initialize response variables.
        $response = null;
        $actualStatusCode = null;
        $actualContentType = null;
        $actualBody = [];

        // Make HTTP request.
        $method = $input['method'];
        switch ($method) {
            case 'get':
                $response = $testHelper->$method(
                    $input['path'],
                    $input['params']
                );
>>>>>>> 65818c6f
                break;
            case 'post':
            case 'delete':
            case 'patch':
<<<<<<< HEAD
                $response = $testHelper->$verb($path, $params, $data);
                break;
        }
        $actualHttpCode = isset($response) ? $response[1]['http_code'] : null;
        $actualContentType = isset($response) ? $response[1]['content_type'] : null;
        $actualResponseBody = isset($response) ? $response[0] : array();
        $message = "PATH: $path\nVERB: $verb\nHEADERS: "
            . json_encode($testHelper->getheaders(), JSON_PRETTY_PRINT)
            . "\nPARAMS: " . json_encode($params, JSON_PRETTY_PRINT)
            . "\nDATA: " . json_encode($data, JSON_PRETTY_PRINT)
            . "\nEXPECTED HTTP CODE: $expectedHttpCode"
            . "\nACTUAL HTTP CODE: $actualHttpCode"
            . "\nEXPECTED CONTENT TYPE: $expectedContentType"
            . "\nACTUAL CONTENT TYPE: $actualContentType";
        if (isset($expectedHttpCode)) {
            $this->assertSame(
                $expectedHttpCode,
                $actualHttpCode,
                $message
            );
        }
        if (isset($expectedContentType)) {
            $this->assertSame(
                $expectedContentType,
                $actualContentType,
                $message
            );
        }

        $actual = json_decode(json_encode($actualResponseBody));

        if (isset($expectedFileName)) {
            $this->validateJson(
                $actual,
                $expectedFileGroup,
                $expectedFileName,
                'output',
                $validationType,
                $message
            );
        }

        return $actual;
    }

    public function validateJson(
        $json,
        $testGroup,
        $fileName,
        $fileType = 'output',
        $validationType = 'schema',
        $message = ''
    ) {
        $expectedFile = self::getTestFiles()->getFile(
            $testGroup,
            $fileName,
            $fileType,
            '.json'
        );
        $actualObject = json_decode(json_encode($json), false);
        if ('exact' === $validationType) {
            $expectedObject = self::loadRawJsonFile(
                $expectedFile,
                $validationType
            );
            $this->assertSame(
                json_encode($expectedObject),
                json_encode($actualObject),
                $message . "\nEXPECTED OUTPUT FILE: $expectedFile"
            );
        } elseif ('schema' === $validationType) {
            $expectedObject = Json::loadFile($expectedFile, false);
            $expectedObject = self::resolveRemoteSchemaRefs(
                $expectedObject,
                dirname($expectedFile)
            );
            $schema = Schema::import($expectedObject);
            try {
                $schema->in($actualObject);
            } catch (Exception $e) {
                $a = json_encode($actualObject);
                $this->fail(
                    $e->getMessage() . "\nEXPECTED SCHEMA: $expectedFile"
                    . "\nACTUAL OBJECT: "
                    . (strlen($a) > 1000 ? substr($a, 0, 1000) . '...' : $a)
                );
            }
        }
        return $actualObject;
    }

    private function loadRawJsonFile($file, $validationType) {
        $object = Json::loadFile($file, true);
        if ('exact' === $validationType) {
            if (isset($object['$extends'])) {
                $parentObject = self::loadRawJsonFile(
                    self::resolveExternalFilePath(
                        dirname($file),
                        $object['$extends']
                    ),
                    $validationType
                );
                $object = array_replace_recursive($parentObject, $object);
                unset($object['$extends']);
            }
        }
        return $object;
    }

    private static function resolveRemoteSchemaRefs($obj, $schemaDir)
    {
        foreach ($obj as $key => $value) {
            if ('$ref' === $key && '#' !== $value[0]) {
                $obj->$key = self::resolveExternalFilePath($schemaDir, $value);
            } elseif ('object' === gettype($value)
                    || 'array' === gettype($value)) {
                $value = self::resolveRemoteSchemaRefs($value, $schemaDir);
            }
        }
        return $obj;
    }

    private static function resolveExternalFilePath($parentPath, $path)
    {
        if (false !== strpos($path, '${INTEGRATION_ROOT}')) {
            return self::getTestFiles()->getFile(
                'integration',
                str_replace(
                    '${INTEGRATION_ROOT}/',
                    '',
                    $path
                ),
                '',
                ''
            );
        } else {
            return $parentPath . '/' . $path;
        }
=======
                $response = $testHelper->$method(
                    $input['path'],
                    $input['params'],
                    $input['data']
                );
                break;
        }

        // Set response variables.
        if (isset($response)) {
            $actualStatusCode = $response[1]['http_code'];
            $actualContentType = $response[1]['content_type'];
            $actualBody = $response[0];
        }

        // If the expected body has a path defined, extract it in preparation
        // for providing it in any test failure messages.
        if (array_key_exists('$path', $expectedBody)) {
            $expectedBodyPath = $expectedBody['$path'];
            unset($expectedBody['$path']);
        }

        // Prepare test failure message.
        $message = "\nPATH: $input[path]\nMETHOD: $input[method]\nHEADERS: "
            . json_encode($testHelper->getheaders(), JSON_PRETTY_PRINT)
            . "\nPARAMS: " . json_encode($input['params'], JSON_PRETTY_PRINT)
            . "\nDATA: " . json_encode($input['data'], JSON_PRETTY_PRINT)
            . "\nEXPECTED STATUS CODE: $expectedStatusCode"
            . "\nACTUAL STATUS CODE: $actualStatusCode"
            . "\nEXPECTED CONTENT TYPE: application/json"
            . "\nACTUAL CONTENT TYPE: $actualContentType"
            . "\nEXPECTED BODY: "
            . (
                isset($expectedBodyPath)
                ? "defined in $expectedBodyPath"
                : self::truncateStr(
                    json_encode($expectedBody, JSON_PRETTY_PRINT),
                    1000
                )
            )
            . "\nACTUAL BODY: " . self::truncateStr(
                json_encode($actualBody, JSON_PRETTY_PRINT),
                1000
            )
            . "\n";

        // Make assertions
        $this->assertSame($expectedStatusCode, $actualStatusCode, $message);
        $this->assertSame('application/json', $actualContentType, $message);
        $actualBody = json_decode(json_encode($actualBody));
        $this->validateJson($expectedBody, $actualBody, $message);
        return $actualBody;
    }

    /**
     * Assert that a given JSON object validates against a provided file. If
     * the object in the file contains a '$schema' property, treat it as a JSON
     * schema; otherwise, treat it as a literal JSON object to be compared
     * against.
     *
     * @param array|object $json the JSON object to validate.
     * @param string $testGroup the directory (relative to the test artifacts
     *                          directory) containing the file against which
     *                          to validate.
     * @param string $fileName the name of the file against which to validate.
     * @param string $fileType the type of file, i.e., the subdirectory in
     *                         which the file is located against which to
     *                         validate, defaults to empty string.
     * @return object the provided JSON object after having been JSON encoded
     *                and decoded.
     * @throws Exception if there is an error loading the file or running the
     *                   validation.
     */
    protected function validateJsonAgainstFile(
        $json,
        $testGroup,
        $fileName,
        $fileType = ''
    ) {
        $expectedFilePath = self::getTestFiles()->getFile(
            $testGroup,
            $fileName,
            $fileType
        );
        $expectedJson = IntegrationTestConfiguration::defaultAssocArrayFactory(
            $expectedFilePath,
            self::getTestFiles()
        );
        return $this->validateJson($expectedJson, $json);
    }

    /**
     * Assert that an actual JSON object validates against an expected JSON
     * object. If the expected object contains a '$schema' property, treat it
     * as a JSON schema; otherwise, treat it as a literal JSON object to be
     * compared against.
     *
     * @param array|object $expectedJson the expected JSON object.
     * @param array|object $actualJson the actual JSON object.
     * @param string $message prepended to the error message shown when a
     *                        test assertion fails.
     * @return object the actual JSON object after having been JSON encoded
     *                and decoded.
     * @throws Exception if there is an error running the validation.
     */
    private function validateJson($expectedJson, $actualJson, $message = '')
    {
        $expectedStr = json_encode($expectedJson, JSON_PRETTY_PRINT);
        $expectedJson = json_decode($expectedStr, false);
        $actualStr = json_encode($actualJson, JSON_PRETTY_PRINT);
        $actualJson = json_decode($actualStr, false);
        if (property_exists($expectedJson, '$schema')) {
            $schema = Schema::import($expectedJson);
            try {
                $schema->in($actualJson);
            } catch (Exception $e) {
                $this->fail($message . $e->getMessage());
            }
        } else {
            $this->assertSame($expectedStr, $actualStr, $message);
        }
        return $actualJson;
    }

    /**
     * If a string is longer than the provided number of characters, truncate
     * it and add an elipsis.
     *
     * @param string $str the string.
     * @param int $numChars the number of characters at which to truncate.
     * @return string the truncated string with the elipsis added.
     */
    private static function truncateStr($str, $numChars)
    {
        return (
            strlen($str) > $numChars
            ? substr($str, 0, $numChars) . '...'
            : $str
        );
>>>>>>> 65818c6f
    }
}<|MERGE_RESOLUTION|>--- conflicted
+++ resolved
@@ -5,14 +5,9 @@
 use CCR\Json;
 use Exception;
 use Swaggest\JsonSchema\Schema;
-<<<<<<< HEAD
-use TestHarness\Utilities;
-use TestHarness\TestFiles;
-=======
 use TestHarness\IntegrationTestConfiguration;
 use TestHarness\TestFiles;
 use TestHarness\Utilities;
->>>>>>> 65818c6f
 
 abstract class BaseTest extends \PHPUnit_Framework_TestCase
 {
@@ -30,43 +25,6 @@
     }
 
     public static function getTestFiles()
-<<<<<<< HEAD
-    {
-        if (!isset(self::$testFiles)) {
-            self::$testFiles = new TestFiles(__DIR__ . '/../../');
-        }
-        return self::$testFiles;
-    }
-
-    public function provideBaseRoles()
-    {
-        return array(
-            array('pub'),
-            array('cd'),
-            array('cs'),
-            array('pi'),
-            array('usr'),
-            array('mgr')
-        );
-    }
-
-    public function makeRequest(
-        $testHelper,
-        $path,
-        $verb,
-        $params = null,
-        $data = null,
-        $expectedHttpCode = null,
-        $expectedContentType = null,
-        $expectedFileGroup = null,
-        $expectedFileName = null,
-        $validationType = null
-    ) {
-        $response = null;
-        switch ($verb) {
-            case 'get':
-                $response = $testHelper->$verb($path, $params);
-=======
     {
         if (!isset(self::$testFiles)) {
             self::$testFiles = new TestFiles(__DIR__ . '/../../');
@@ -173,151 +131,10 @@
                     $input['path'],
                     $input['params']
                 );
->>>>>>> 65818c6f
                 break;
             case 'post':
             case 'delete':
             case 'patch':
-<<<<<<< HEAD
-                $response = $testHelper->$verb($path, $params, $data);
-                break;
-        }
-        $actualHttpCode = isset($response) ? $response[1]['http_code'] : null;
-        $actualContentType = isset($response) ? $response[1]['content_type'] : null;
-        $actualResponseBody = isset($response) ? $response[0] : array();
-        $message = "PATH: $path\nVERB: $verb\nHEADERS: "
-            . json_encode($testHelper->getheaders(), JSON_PRETTY_PRINT)
-            . "\nPARAMS: " . json_encode($params, JSON_PRETTY_PRINT)
-            . "\nDATA: " . json_encode($data, JSON_PRETTY_PRINT)
-            . "\nEXPECTED HTTP CODE: $expectedHttpCode"
-            . "\nACTUAL HTTP CODE: $actualHttpCode"
-            . "\nEXPECTED CONTENT TYPE: $expectedContentType"
-            . "\nACTUAL CONTENT TYPE: $actualContentType";
-        if (isset($expectedHttpCode)) {
-            $this->assertSame(
-                $expectedHttpCode,
-                $actualHttpCode,
-                $message
-            );
-        }
-        if (isset($expectedContentType)) {
-            $this->assertSame(
-                $expectedContentType,
-                $actualContentType,
-                $message
-            );
-        }
-
-        $actual = json_decode(json_encode($actualResponseBody));
-
-        if (isset($expectedFileName)) {
-            $this->validateJson(
-                $actual,
-                $expectedFileGroup,
-                $expectedFileName,
-                'output',
-                $validationType,
-                $message
-            );
-        }
-
-        return $actual;
-    }
-
-    public function validateJson(
-        $json,
-        $testGroup,
-        $fileName,
-        $fileType = 'output',
-        $validationType = 'schema',
-        $message = ''
-    ) {
-        $expectedFile = self::getTestFiles()->getFile(
-            $testGroup,
-            $fileName,
-            $fileType,
-            '.json'
-        );
-        $actualObject = json_decode(json_encode($json), false);
-        if ('exact' === $validationType) {
-            $expectedObject = self::loadRawJsonFile(
-                $expectedFile,
-                $validationType
-            );
-            $this->assertSame(
-                json_encode($expectedObject),
-                json_encode($actualObject),
-                $message . "\nEXPECTED OUTPUT FILE: $expectedFile"
-            );
-        } elseif ('schema' === $validationType) {
-            $expectedObject = Json::loadFile($expectedFile, false);
-            $expectedObject = self::resolveRemoteSchemaRefs(
-                $expectedObject,
-                dirname($expectedFile)
-            );
-            $schema = Schema::import($expectedObject);
-            try {
-                $schema->in($actualObject);
-            } catch (Exception $e) {
-                $a = json_encode($actualObject);
-                $this->fail(
-                    $e->getMessage() . "\nEXPECTED SCHEMA: $expectedFile"
-                    . "\nACTUAL OBJECT: "
-                    . (strlen($a) > 1000 ? substr($a, 0, 1000) . '...' : $a)
-                );
-            }
-        }
-        return $actualObject;
-    }
-
-    private function loadRawJsonFile($file, $validationType) {
-        $object = Json::loadFile($file, true);
-        if ('exact' === $validationType) {
-            if (isset($object['$extends'])) {
-                $parentObject = self::loadRawJsonFile(
-                    self::resolveExternalFilePath(
-                        dirname($file),
-                        $object['$extends']
-                    ),
-                    $validationType
-                );
-                $object = array_replace_recursive($parentObject, $object);
-                unset($object['$extends']);
-            }
-        }
-        return $object;
-    }
-
-    private static function resolveRemoteSchemaRefs($obj, $schemaDir)
-    {
-        foreach ($obj as $key => $value) {
-            if ('$ref' === $key && '#' !== $value[0]) {
-                $obj->$key = self::resolveExternalFilePath($schemaDir, $value);
-            } elseif ('object' === gettype($value)
-                    || 'array' === gettype($value)) {
-                $value = self::resolveRemoteSchemaRefs($value, $schemaDir);
-            }
-        }
-        return $obj;
-    }
-
-    private static function resolveExternalFilePath($parentPath, $path)
-    {
-        if (false !== strpos($path, '${INTEGRATION_ROOT}')) {
-            return self::getTestFiles()->getFile(
-                'integration',
-                str_replace(
-                    '${INTEGRATION_ROOT}/',
-                    '',
-                    $path
-                ),
-                '',
-                ''
-            );
-        } else {
-            return $parentPath . '/' . $path;
-        }
-=======
                 $response = $testHelper->$method(
                     $input['path'],
                     $input['params'],
@@ -457,6 +274,5 @@
             ? substr($str, 0, $numChars) . '...'
             : $str
         );
->>>>>>> 65818c6f
     }
 }