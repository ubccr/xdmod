<?php

namespace TestHarness;

use CCR\DB;
use Exception;
use IntegrationTests\BaseTest;
use Models\Services\Tokens;
use TestHarness\XdmodTestHelper;

/**
 * Provides methods for testing API token authentication for HTTP endpoints.
 */
abstract class TokenAuthTest extends BaseTest
{
    /**
     * HTTP path for endpoint that creates, reads, and deletes API tokens.
     */
    private static $TOKEN_CRD_ENDPOINT = 'rest/users/current/api/token';

    /**
     * Valid, expired, and revoked tokens for each of the non-public base roles
     * (@see BaseTest::getBaseRoles()). Generated as a 2D array when it is
     * first needed (@see self::getToken()) and stored statically for use by
     * all tests that need the tokens. Indexed first by string role (e.g.,
     * 'cd') and then by string token type (e.g., 'valid_token').
     */
    private static $TOKENS = null;

    /**
     * User IDs for each of the base roles (@see BaseTest::getBaseRoles()),
     * used to expire and unexpire tokens. Generated when they are first needed
     * (@see self::getToken()) and stored statically for use by all tests that
     * need them.
     */
    private static $USER_IDS = [];

    /**
     * A dataProvider for testing token authentication on a given endpoint.
     * Provides data for testing empty and malformed tokens using the public
     * user and for testing invalid, valid, expired, and revoked tokens for
     * each of the base roles (@see BaseTest::getBaseRoles()).
     */
    public function provideTokenAuthTestData()
    {
        $testData = [
            ['pub', 'empty_token'],
            ['pub', 'malformed_token']
        ];
        foreach (parent::getBaseRoles() as $role) {
            if ('pub' === $role) {
                continue;
            }
            $testData[] = [$role, 'invalid_token'];
            $testData[] = [$role, 'expired_token'];
            $testData[] = [$role, 'revoked_token'];
            $testData[] = [$role, 'valid_token'];
        }
        return $testData;
    }

    /**
     * Make an HTTP request to an endpoint involving API token authentication
     * and validate the response.
     *
     * A JSON object is loaded from the provided test input artifact file to
     * specify how to make the HTTP request. This file needs to have the
     * required keys (@see BaseTest::REQUIRED_ENDPOINT_TEST_KEYS['input']) as
     * well as an 'endpoint_type' key whose value is either 'controller' or
     * 'rest' and an 'authentication_type' key whose value is either
     * 'token_optional' or 'token_required'.
     *
     * If this is testing an error in authentication, the expected response
     * status codes and bodies are defined in the test artifact file
     * integration/token_auth/output/errors.json. If this is instead testing a
     * successful authentication, the expected response status code and body
     * must be defined in the provided test output artifact file (@see
     * BaseTest::REQUIRED_ENDPOINT_TEST_KEYS['output']).
     *
     * @param string $role the user role to use when authenticating.
     * @param string $tokenType the type of token being provided
     *                          (@see provideTokenAuthTestData()); if testing
     *                          an authentication error, this is also the key
     *                          in the test output artifact that describes the
     *                          expected response.
     * @param string $testGroup the directory containing the JSON test input
     *                          artifact that describes the HTTP request to be
     *                          made, and, if $tokenType is 'valid_token', the
     *                          output artifact that describes how to validate
     *                          the HTTP response body.
     * @param string $fileName the name of the JSON test input artifact file
     *                         that describes the HTTP request to be made, and,
     *                         if $tokenType is 'valid_token', the output
     *                         artifact that describes how to validate the HTTP
     *                         response body.
     * @param string|null $testKey if the test artifact files contain multiple
     *                             keys, a single key must be provided to
     *                             indicate which test to run, and this key
     *                             must be present in both the input and output
     *                             test artifacts.
     * @return mixed the decoded JSON response body of the request.
     * @throws Exception if the role is unrecognized or there is an error
     *                   parsing the input or output files, making HTTP
     *                   requests, or validating the response.
     */
    public function runTokenAuthTest(
        $role,
        $tokenType,
        $testGroup,
        $fileName,
        $testKey = null
    ) {
        // Load the input test artifact.
        $input = parent::loadJsonTestArtifact($testGroup, $fileName, 'input');

        // If the input test artifact contains multiple test keys, load the
        // test from the provided key, and store the path to the artifact file
        // so it can be displayed in test assertion failure messages.
        if (!is_null($testKey)) {
            $path = $input['$path'] . "#$testKey";
            $input = $input[$testKey];
            $input['$path'] = $path;
        }

<<<<<<< HEAD
        // Store the path to the input object for displaying in test assertion
        // failure messages.
        if (!is_null($testKey)) {
            $path = $input['$path'] . "#$testKey";
            $input = $input[$testKey];
            $input['$path'] = $path;
        }

=======
>>>>>>> 4aec9044
        // Make sure the input object has the additional required keys.
        parent::assertRequiredKeys(
            ['endpoint_type', 'authentication_type'],
            $input,
            '$input'
        );

        if ('valid_token' === $tokenType) {
            $token = self::getToken($role, 'valid_token');

            // Load the test output artifact that describes the successful
            // authentication response.
            $output = parent::loadJsonTestArtifact(
                $testGroup,
                $fileName,
                'output'
            );
        } else {
            // Construct the desired type of token.
            if ('empty_token' === $tokenType) {
                $token = '';
            } elseif ('malformed_token' === $tokenType) {
                $token = 'asdf';
            } elseif ('invalid_token' === $tokenType) {
                $token = self::getToken($role, 'invalid_token');
            } elseif ('expired_token' === $tokenType) {
                // Expire the token (it will be unexpired at the end of this
                // test).
                self::updateTokenExpirationDate(
                    self::$USER_IDS[$role],
                    'SUBDATE(NOW(), 1)'
                );
                // Load the token for use in this test.
                $token = self::getToken($role, 'valid_token');
            } elseif ('revoked_token' === $tokenType) {
<<<<<<< HEAD
                // Create a token so we can revoke it.
                $token = self::createAndRevokeToken($role);
                // The key in the test output artifact should now be switched
                // since revoked and invalid tokens are expected to produce the
                // same response.
                $tokenType = 'invalid_token';
=======
                $token = self::getToken($role, 'revoked_token');
>>>>>>> 4aec9044
            } else {
                throw new Exception(
                    'Unknown value for $tokenType: "' . $tokenType . '".'
                );
            }

            // If the endpoint can authenticate via a method other than API
            // token (i.e., its 'authentication_type' is 'token_optional'), the
            // response on authentication failure will be different depending
            // on whether the endpoint is defined in 'html/controllers' (in
            // which case it will be 'Session Expired') or 'classes/Rest' (in
            // which case it will be 'authentication error').
            if ('token_optional' === $input['authentication_type']) {
                if ('controller' === $input['endpoint_type']) {
                    $testKey = 'session_expired';
                } elseif ('rest' === $input['endpoint_type']) {
                    $testKey = 'authentication_error';
                } else {
                    throw new Exception(
                        "Unknown value for endpoint_type:"
                        . " '$input[endpoint_type]'."
                    );
                }
<<<<<<< HEAD
            } elseif ('token_required' === $input['authentication_type']) {
                $testKey = null;
=======
            // If the endpoint requires a token for authentication, there is a
            // separate key in the output test artifact for each token type.
            } elseif ('token_required' === $input['authentication_type']) {
                $testKey = $tokenType;
>>>>>>> 4aec9044
            } else {
                throw new Exception(
                    'Unknown value for authentication_type:'
                    . " '$input[authentication_type]'."
                );
            }

            // Load the test output artifact that describes how to validate the
            // authentication error response.
            $output = parent::loadJsonTestArtifact(
                'integration/token_auth',
                'errors',
                'output'
            );
        }

        // Store the path to the artifact file so it can be displayed in test
        // assertion failure messages.
        if (is_null($testKey)) {
            $output['body']['$path'] = $output['$path'];
        } else {
            $path = $output['$path'];
            // Load the specific output object for the given test key.
            $output = $output[$testKey];
            $output['body']['$path'] = "$path#$testKey";
        }

        // Set the expected header for authentication errors.
        if (
            'token_required' === $input['authentication_type']
            && 'valid_token' !== $tokenType
        ) {
            $output['headers'] = [
                'WWW-Authenticate' => Tokens::HEADER_KEY
            ];
        }

        // Do one request with the token in both the header and the query
        // parameters (because the Apache server eats the 'Authorization'
        // header on EL7) and one request with the token only in the query
        // parameters, to make sure the result is the same.
        $actualBodies = [];
        foreach (['token_in_header', 'token_not_in_header'] as $mode) {
            // Construct a test helper for making the request.
            $helper = new XdmodTestHelper();

            // Add the token to the header.
            if ('token_in_header' === $mode) {
                $helper->addheader(
                    'Authorization',
                    Tokens::HEADER_KEY . ' ' . $token
                );
            }

            // Add the token to the query parameters.
            parent::assertRequiredKeys(['params'], $input, '$input');
            if (is_null($input['params'])) {
                $input['params'] = [];
            }
            $input['params'][Tokens::HEADER_KEY] = $token;

            // Make the request and validate the response.
            $actualBodies[$mode] = parent::requestAndValidateJson(
                $helper,
                $input,
                $output
            );
        }
        $this->assertSame(
            json_encode($actualBodies['token_in_header']),
            json_encode($actualBodies['token_not_in_header']),
            json_encode(
                $actualBodies['token_in_header'],
                JSON_PRETTY_PRINT
            )
            . "\n"
            . json_encode(
                $actualBodies['token_not_in_header'],
                JSON_PRETTY_PRINT
            )
        );
        // If the token is expired, unexpire it.
        if ('expired_token' === $tokenType) {
            self::updateTokenExpirationDate(
                self::$USER_IDS[$role],
                'DATE_ADD(NOW(), INTERVAL 1 DAY)'
            );
        }
        return $actualBodies['token_in_header'];
    }

    /**
     * Nullify the list of generated tokens. This is useful if another test
     * invalidated them, e.g.,
     * Controllers\UserControllerProviderTest::testAPITokensCRD().
     */
    public static function nullifyTokens()
    {
        self::$TOKENS = null;
    }

    /**
     * Return the generated token for the given role and token type.
     *
     * @param string $role one of the non-public roles from
     *                     @see BaseTest::getBaseRoles().
     * @param string $tokenType either 'valid_token', 'invalid_token', or
     *                          'revoked_token'.
     * @return string the token.
     */
    private static function getToken($role, $tokenType)
    {
        // If the valid, invalid, and revoked tokens have not already been
        // generated for the roles, generate them.
        if (is_null(self::$TOKENS)) {
            self::$TOKENS = [];
            foreach (parent::getBaseRoles() as $baseRole) {
                if ('pub' === $baseRole) {
                    continue;
                }
                self::$TOKENS[$baseRole] = [];

                // Construct a test helper for making HTTP requests to create
                // and revoke tokens.
                $helper = new XdmodTestHelper();

                // Log the user in so tokens can be created for the role.
                $helper->authenticate($baseRole);

                // User tokens cannot be obtained after they have been created,
                // so if the user already has a token, we don't know what it is
                // and need to revoke it before creating a new one.
                $helper->delete(self::$TOKEN_CRD_ENDPOINT);

                // Create a new token.
                $token = self::createToken($helper);

                // Store the role's user ID so it can be used to create an
                // invalid token and later used for expiring and unexpiring
                // tokens.
                self::$USER_IDS[$baseRole] = substr(
                    $token,
                    0,
                    strpos($token, Tokens::DELIMITER)
                );

                // Create and store an invalid token.
                self::$TOKENS[$baseRole]['invalid_token'] = (
                    self::$USER_IDS[$baseRole] . Tokens::DELIMITER . 'asdf'
                );

                // Revoke the created token and store it.
                $helper->delete(self::$TOKEN_CRD_ENDPOINT);
                self::$TOKENS[$baseRole]['revoked_token'] = $token;

                // Create a new token and store it.
                self::$TOKENS[$baseRole]['valid_token'] = self::createToken(
                    $helper
                );
            }
        }
        return self::$TOKENS[$role][$tokenType];
    }

    /**
     * Create an API token.
     *
     * @param XdmodTestHelper $helper used to make HTTP requests.
     * @return string the token.
     * @throws Exception if there is an error making HTTP requests.
     */
    private static function createToken($helper)
    {
        $response = $helper->post(
            self::$TOKEN_CRD_ENDPOINT,
            null,
            null
        );
        return $response[0]['data']['token'];
    }

    /**
     * Set the new expiration date of the given role's token.
     *
     * @param string $userId the ID of the role.
     * @param string $newDate the new date's SQL value.
     */
    private static function updateTokenExpirationDate($userId, $newDate)
    {
        // We need to directly access the database as we do not have an
        // endpoint for expiring/unexpiring a token.
        $db = DB::factory('database');
        $query = "UPDATE moddb.user_tokens SET expires_on = $newDate"
            . ' WHERE user_id = :user_id';
        $params = [':user_id' => $userId];
        $db->execute($query, $params);
    }
}<|MERGE_RESOLUTION|>--- conflicted
+++ resolved
@@ -122,17 +122,6 @@
             $input['$path'] = $path;
         }
 
-<<<<<<< HEAD
-        // Store the path to the input object for displaying in test assertion
-        // failure messages.
-        if (!is_null($testKey)) {
-            $path = $input['$path'] . "#$testKey";
-            $input = $input[$testKey];
-            $input['$path'] = $path;
-        }
-
-=======
->>>>>>> 4aec9044
         // Make sure the input object has the additional required keys.
         parent::assertRequiredKeys(
             ['endpoint_type', 'authentication_type'],
@@ -168,16 +157,7 @@
                 // Load the token for use in this test.
                 $token = self::getToken($role, 'valid_token');
             } elseif ('revoked_token' === $tokenType) {
-<<<<<<< HEAD
-                // Create a token so we can revoke it.
-                $token = self::createAndRevokeToken($role);
-                // The key in the test output artifact should now be switched
-                // since revoked and invalid tokens are expected to produce the
-                // same response.
-                $tokenType = 'invalid_token';
-=======
                 $token = self::getToken($role, 'revoked_token');
->>>>>>> 4aec9044
             } else {
                 throw new Exception(
                     'Unknown value for $tokenType: "' . $tokenType . '".'
@@ -201,15 +181,10 @@
                         . " '$input[endpoint_type]'."
                     );
                 }
-<<<<<<< HEAD
-            } elseif ('token_required' === $input['authentication_type']) {
-                $testKey = null;
-=======
             // If the endpoint requires a token for authentication, there is a
             // separate key in the output test artifact for each token type.
             } elseif ('token_required' === $input['authentication_type']) {
                 $testKey = $tokenType;
->>>>>>> 4aec9044
             } else {
                 throw new Exception(
                     'Unknown value for authentication_type:'
