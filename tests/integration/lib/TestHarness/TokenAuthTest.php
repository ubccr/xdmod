<?php

namespace TestHarness;

use CCR\DB;
use Exception;
use IntegrationTests\BaseTest;
use Models\Services\Tokens;
use TestHarness\XdmodTestHelper;

/**
 * Provides methods for testing API token authentication for HTTP endpoints.
 */
abstract class TokenAuthTest extends BaseTest
{
    /**
     * HTTP path for endpoint that creates, reads, and deletes API tokens.
     */
    private static $TOKEN_CRD_ENDPOINT = 'rest/users/current/api/token';

    /**
     * A dataProvider for testing token authentication on a given endpoint.
     * Provides data for testing empty and malformed tokens using the public
     * user and for testing invalid, valid, expired, and revoked tokens for
     * each of the base roles (@see BaseTest::getBaseRoles()).
     */
    public function provideTokenAuthTestData()
    {
        $testData = [
            ['pub', 'empty_token'],
            ['pub', 'malformed_token']
        ];
        foreach (parent::getBaseRoles() as $role) {
            if ('pub' === $role) {
                continue;
            }
            $testData[] = [$role, 'invalid_token'];
            $testData[] = [$role, 'expired_token'];
            $testData[] = [$role, 'revoked_token'];
            $testData[] = [$role, 'valid_token'];
        }
        return $testData;
    }

    /**
     * Make an HTTP request to an endpoint involving API token authentication
     * and validate the response.
     *
     * A JSON object is loaded from the provided test input artifact file to
     * specify how to make the HTTP request. This file needs to have the
     * required keys (@see BaseTest::REQUIRED_ENDPOINT_TEST_KEYS['input']) as
     * well as an 'endpoint_type' key whose value is either 'controller' or
     * 'rest' and an 'authentication_type' key whose value is either
     * 'token_optional' or 'token_required'.
     *
     * If this is testing an error in authentication, the expected response
     * status codes and bodies are defined in the test artifact file
     * integration/token_auth/output/errors.json. If this is instead testing a
     * successful authentication, the expected response status code and body
     * must be defined in the provided test output artifact file (@see
     * BaseTest::REQUIRED_ENDPOINT_TEST_KEYS['output']).
     *
     * @param string $role the user role to use when authenticating.
     * @param string $tokenType the type of token being provided
     *                          (@see provideTokenAuthTestData()); if testing
     *                          an authentication error, this is also the key
     *                          in the test output artifact that describes the
     *                          expected response.
     * @param string $inputTestGroup the directory containing the JSON test
     *                               input artifact that describes the HTTP
     *                               request to be made.
     * @param string $inputFileName the name of the JSON test input artifact
     *                              file that describes the HTTP request
     *                              to be made.
     * @param string|null $testKey if the test artifact files contain multiple
     *                             keys, a single key must be provided to
     *                             indicate which test to run, and this key
     *                             must be present in both the input and output
     *                             test artifacts.
     * @param string|null $outputTestGroup if not null, the directory
     *                                     containing the JSON test output
     *                                     artifact that describes how to
     *                                     validate the HTTP response body when
     *                                     authentication is successful. If
     *                                     null, set to be equal to
     *                                     $inputTestGroup.
     * @param string|null $outputFileName if not null, the name of the JSON
     *                                    test output artifact file that
     *                                    describes how to validate the HTTP
     *                                    response body when authentication is
     *                                    successful.  If null, set to be equal
     *                                    to $inputFileName.
     * @return mixed the decoded JSON response body of the request.
     * @throws Exception if the role is unrecognized or there is an error
     *                   parsing the input or output files, making HTTP
     *                   requests, or validating the response.
     */
    public function runTokenAuthTest(
        $role,
        $tokenType,
        $inputTestGroup,
        $inputFileName,
        $testKey = null,
        $outputTestGroup = null,
        $outputFileName = null
    ) {
        if (is_null($outputTestGroup)) {
            $outputTestGroup = $inputTestGroup;
        }
        if (is_null($outputFileName)) {
            $outputFileName = $inputFileName;
        }
        $input = parent::loadJsonTestArtifact(
            $inputTestGroup,
            $inputFileName,
            'input'
        );

        // Make sure the input object has the additional required keys.
        parent::assertRequiredKeys(
            ['endpoint_type', 'authentication_type'],
            $input,
            '$input'
        );

        // Store the path to the input object for displaying in test assertion
        // failure messages.
        if (!is_null($testKey)) {
            $path = $input['$path'] . "#$testKey";
            $input = $input[$testKey];
            $input['$path'] = $path;
        }

        if ('valid_token' === $tokenType) {
            // If the token should be valid, load the test output artifact that
            // describes the successful authentication response.
            $output = parent::loadJsonTestArtifact(
                $outputTestGroup,
                $outputFileName,
                'output'
            );
            $path = $output['$path'];

            // Create the token.
            $token = self::createToken($role);
        } else {
            // Construct the desired type of token.
            if ('empty_token' === $tokenType) {
                $token = '';
            } elseif ('malformed_token' === $tokenType) {
                $token = 'asdf';
            } elseif ('invalid_token' === $tokenType) {
                // Create a valid token so we can break it apart to make an
                // invalid token.
                $token = self::createToken($role);
                $userId = self::getUserId($token);
                $token = $userId . Tokens::DELIMITER . 'asdf';
            } elseif ('expired_token' === $tokenType) {
                // Create a valid token so we can expire it.
                $token = self::createToken($role);
                $userId = self::getUserId($token);
                // We need to directly access the database as we do not have an
                // endpoint for expiring a token.
                $db = DB::factory('database');
                $query = 'UPDATE moddb.user_tokens'
                    . ' SET expires_on = SUBDATE(NOW(), 1)'
                    . ' WHERE user_id = :user_id';
                $params = [':user_id' => $userId];
                $db->execute($query, $params);
            } elseif ('revoked_token' === $tokenType) {
                // Create a token so we can revoke it.
                $token = self::createAndRevokeToken($role);
            } else {
                throw new Exception(
                    'Unknown value for $tokenType: "' . $tokenType . '".'
                );
            }

<<<<<<< HEAD
            // Expire the token and make a request with it.
            self::expireToken($userId);
            $this->runErrorTest(
                $errorTestInput,
                $token,
                'expired_token'
            );

            // Log the user in and revoke their token.
            $testHelper->authenticate($role);
            $testHelper->delete(self::$TOKEN_CRD_ENDPOINT);

            // Log the user back out and make a request with the revoked token.
            $testHelper->logout();
            $this->runErrorTest(
                $errorTestInput,
                $token,
                'invalid_token'
            );
        }
        return $successBodies;
    }

    /**
     * Make an HTTP request involving an error in token authentication and
     * validate the response.
     *
     * @param array $input associative array describing the HTTP request to be
     *                     made. Needs to have the required keys
     *                     (@see BaseTest::REQUIRED_ENDPOINT_TEST_KEYS) as well
     *                     as an 'endpoint_type' key whose value is either
     *                     'controller' or 'rest' and an 'authentication_type'
     *                     key whose value is either 'token_optional' or
     *                     'token_required'.
     * @param string $token the API token to use for authentication.
     * @param string $type the type of expected error ('empty_token',
     *                     'malformed_token', 'invalid_token', or
     *                     'expired_token').
     * @return mixed the decoded JSON response body.
     * @throws Exception if an unknown value of 'endpoint_type' or
     *                   'authentication_type' is provided or there is an error
     *                   while making the request or validating the response.
     */
    private function runErrorTest($input, $token, $type)
    {
        // Make sure the input object has the additional required keys.
        parent::assertRequiredKeys(
            ['endpoint_type', 'authentication_type'],
            $input,
            '$input'
        );
        $output = parent::loadJsonTestArtifact(
            'integration/token_auth',
            'errors',
            'output'
        );
        // If the endpoint can authenticate via a method other than API token
        // (i.e., its 'authentication_type' is 'token_optional'), the response
        // on authentication failure will be different depending on whether the
        // endpoint is defined in 'html/controllers' (in which case it will be
        // 'Session Expired') or 'classes/Rest' (in which case it will be
        // 'authentication error').
        if ('token_optional' === $input['authentication_type']) {
            if ('controller' === $input['endpoint_type']) {
                $type = 'session_expired';
            } elseif ('rest' === $input['endpoint_type']) {
                $type = 'authentication_error';
            } else {
=======
            // If the endpoint can authenticate via a method other than API
            // token (i.e., its 'authentication_type' is 'token_optional'), the
            // response on authentication failure will be different depending
            // on whether the endpoint is defined in 'html/controllers' (in
            // which case it will be 'Session Expired') or 'classes/Rest' (in
            // which case it will be 'authentication error').
            if ('token_optional' === $input['authentication_type']) {
                if ('controller' === $input['endpoint_type']) {
                    $tokenType = 'session_expired';
                } elseif ('rest' === $input['endpoint_type']) {
                    $tokenType = 'authentication_error';
                } else {
                    throw new Exception(
                        "Unknown value for endpoint_type:"
                        . " '$input[endpoint_type]'."
                    );
                }
            } elseif ('token_required' !== $input['authentication_type']) {
>>>>>>> ea3cba63
                throw new Exception(
                    'Unknown value for authentication_type:'
                    . " '$input[authentication_type]'."
                );
            }
<<<<<<< HEAD
        } elseif ('token_required' === $input['authentication_type']) {
            $output['headers'] = [
                'WWW-Authenticate' => Tokens::HEADER_KEY
            ];
        } else {
            throw new Exception(
                'Unknown value for authentication_type:'
                . " '$input[authentication_type]'."
=======
            // Load the test output artifact that describes the successful
            // authentication response.
            $output = parent::loadJsonTestArtifact(
                'integration/token_auth',
                'errors',
                'output'
>>>>>>> ea3cba63
            );
            $path = $output['$path'];
            $output = $output[$tokenType];
        }
        // Store the path to the output object for displaying in test assertion
        // failure messages.
        if (!is_null($testKey)) {
            $output = $output[$testKey];
            $output[$testKey]['body']['$path'] = "$path#$testKey";
        } else {
            $output['body']['$path'] = $path;
        }
<<<<<<< HEAD
        return $this->runTokenAuthTest($input, $token, $output[$type]);
    }
=======
>>>>>>> ea3cba63

        // Do one request with the token in both the header and the query
        // parameters (because the Apache server eats the 'Authorization'
        // header on EL7) and one request with the token only in the query
        // parameters, to make sure the result is the same.
        $actualBodies = [];
        foreach (['token_in_header', 'token_not_in_header'] as $mode) {
            // Construct a test helper for making the request.
            $helper = new XdmodTestHelper();

            // Add the token to the header.
            if ('token_in_header' === $mode) {
                $helper->addheader(
                    'Authorization',
                    Tokens::HEADER_KEY . ' ' . $token
                );
            }

            // Add the token to the query parameters.
            parent::assertRequiredKeys(['params'], $input, '$input');
            if (is_null($input['params'])) {
                $input['params'] = [];
            }
            $input['params'][Tokens::HEADER_KEY] = $token;

            // Make the request and validate the response.
            $actualBodies[$mode] = parent::requestAndValidateJson(
                $helper,
                $input,
                $output
            );
        }
        $this->assertSame(
            json_encode($actualBodies['token_in_header']),
            json_encode($actualBodies['token_not_in_header']),
            json_encode(
                $actualBodies['token_in_header'],
                JSON_PRETTY_PRINT
            )
            . "\n"
            . json_encode(
                $actualBodies['token_not_in_header'],
                JSON_PRETTY_PRINT
            )
        );
        return $actualBodies['token_in_header'];
    }

    /**
     * Create an API token.
     *
     * @param string $role for whom to create the token.
     * @param XdmodTestHelper $helper used to authenticate the user and make
     *                                HTTP requests.
     * @return string the API token.
     * @throws Exception if there is an error making HTTP requests.
     */
    private static function createToken($role, $helper = null)
    {
        if (is_null($helper)) {
            $helper = new XdmodTestHelper();
        }
        // Log the user in so a token can be created.
        $helper->authenticate($role);

        // User tokens cannot be obtained after they have been created, so
        // if the user already has a token, we don't know what it is and
        // need to revoke it and create a new one.
        $helper->delete(self::$TOKEN_CRD_ENDPOINT);

        // Create a new token.
        $response = $helper->post(
            self::$TOKEN_CRD_ENDPOINT,
            null,
            null
        );
        return $response[0]['data']['token'];
    }

    /**
     * Extract a user's ID from the given token.
     *
     * @param string $token
     * @return string
     */
    private static function getUserId($token)
    {
        return substr($token, 0, strpos($token, Tokens::DELIMITER));
    }

    /**
     * Create and revoke a token.
     *
     * @param $role for whom to create and revoke the token.
     * @return string the token.
     * @throws Exception if there is an error making HTTP requests.
     */
    private static function createAndRevokeToken($role)
    {
        $helper = new XdmodTestHelper();
        $token = self::createToken($role, $helper);
        $helper->delete(self::$TOKEN_CRD_ENDPOINT);
        return $token;
    }
}<|MERGE_RESOLUTION|>--- conflicted
+++ resolved
@@ -176,76 +176,6 @@
                 );
             }
 
-<<<<<<< HEAD
-            // Expire the token and make a request with it.
-            self::expireToken($userId);
-            $this->runErrorTest(
-                $errorTestInput,
-                $token,
-                'expired_token'
-            );
-
-            // Log the user in and revoke their token.
-            $testHelper->authenticate($role);
-            $testHelper->delete(self::$TOKEN_CRD_ENDPOINT);
-
-            // Log the user back out and make a request with the revoked token.
-            $testHelper->logout();
-            $this->runErrorTest(
-                $errorTestInput,
-                $token,
-                'invalid_token'
-            );
-        }
-        return $successBodies;
-    }
-
-    /**
-     * Make an HTTP request involving an error in token authentication and
-     * validate the response.
-     *
-     * @param array $input associative array describing the HTTP request to be
-     *                     made. Needs to have the required keys
-     *                     (@see BaseTest::REQUIRED_ENDPOINT_TEST_KEYS) as well
-     *                     as an 'endpoint_type' key whose value is either
-     *                     'controller' or 'rest' and an 'authentication_type'
-     *                     key whose value is either 'token_optional' or
-     *                     'token_required'.
-     * @param string $token the API token to use for authentication.
-     * @param string $type the type of expected error ('empty_token',
-     *                     'malformed_token', 'invalid_token', or
-     *                     'expired_token').
-     * @return mixed the decoded JSON response body.
-     * @throws Exception if an unknown value of 'endpoint_type' or
-     *                   'authentication_type' is provided or there is an error
-     *                   while making the request or validating the response.
-     */
-    private function runErrorTest($input, $token, $type)
-    {
-        // Make sure the input object has the additional required keys.
-        parent::assertRequiredKeys(
-            ['endpoint_type', 'authentication_type'],
-            $input,
-            '$input'
-        );
-        $output = parent::loadJsonTestArtifact(
-            'integration/token_auth',
-            'errors',
-            'output'
-        );
-        // If the endpoint can authenticate via a method other than API token
-        // (i.e., its 'authentication_type' is 'token_optional'), the response
-        // on authentication failure will be different depending on whether the
-        // endpoint is defined in 'html/controllers' (in which case it will be
-        // 'Session Expired') or 'classes/Rest' (in which case it will be
-        // 'authentication error').
-        if ('token_optional' === $input['authentication_type']) {
-            if ('controller' === $input['endpoint_type']) {
-                $type = 'session_expired';
-            } elseif ('rest' === $input['endpoint_type']) {
-                $type = 'authentication_error';
-            } else {
-=======
             // If the endpoint can authenticate via a method other than API
             // token (i.e., its 'authentication_type' is 'token_optional'), the
             // response on authentication failure will be different depending
@@ -264,29 +194,17 @@
                     );
                 }
             } elseif ('token_required' !== $input['authentication_type']) {
->>>>>>> ea3cba63
                 throw new Exception(
                     'Unknown value for authentication_type:'
                     . " '$input[authentication_type]'."
                 );
             }
-<<<<<<< HEAD
-        } elseif ('token_required' === $input['authentication_type']) {
-            $output['headers'] = [
-                'WWW-Authenticate' => Tokens::HEADER_KEY
-            ];
-        } else {
-            throw new Exception(
-                'Unknown value for authentication_type:'
-                . " '$input[authentication_type]'."
-=======
             // Load the test output artifact that describes the successful
             // authentication response.
             $output = parent::loadJsonTestArtifact(
                 'integration/token_auth',
                 'errors',
                 'output'
->>>>>>> ea3cba63
             );
             $path = $output['$path'];
             $output = $output[$tokenType];
@@ -299,11 +217,13 @@
         } else {
             $output['body']['$path'] = $path;
         }
-<<<<<<< HEAD
-        return $this->runTokenAuthTest($input, $token, $output[$type]);
-    }
-=======
->>>>>>> ea3cba63
+
+        // Set the expected authentication header.
+        if ('token_required' === $input['authentication_type']) {
+            $output['headers'] = [
+                'WWW-Authenticate' => Tokens::HEADER_KEY
+            ];
+        }
 
         // Do one request with the token in both the header and the query
         // parameters (because the Apache server eats the 'Authorization'
