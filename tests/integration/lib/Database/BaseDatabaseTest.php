<?php

namespace IntegrationTests\Database;

use CCR\DB;
use CCR\Json;
use Configuration\XdmodConfiguration;
use Exception;
use IntegrationTests\BaseTest;

abstract class BaseDatabaseTest extends BaseTest
{
    protected $db;

    /**
     * @throws Exception
     */
    public function setUp()
    {
        $this->db = DB::factory('datawarehouse');
    }

    /**
     * This function provides a generic way of validating the results of a SQL Query are what is expected.
     * Specifically, it executes `$actualSQLQuery` and validates the results against the schema contained in
     * `$actualSchemaFilename`. Then, for each realm found in `self::$XDMOD_REALMS` it retrieves what the
     * expected output is based on `$expectedFileName`. If the file does not exist the function will generate
     * the expected output and save it in `$expectedFilename`. Finally, it ensures that each expected record
     * is found within the results of `$actualSQLQuery`.
     *
     * @param string $actualSQLQuery         A sql query that will return the current results to be tested.
     * @param string $actualSchemaFileName   A json schema file that describes what form the results from
     *                                       `$actualSQLQuery` should be in.
     * @param string $expectedFileName       The name of the file ( minus extension ) that contains the expected
     *                                       results.
     * @param string $skippedMessage         The message that will be displayed if the test is skipped. This string will
     *                                       formatted with `sprintf` be supplied with a value for
     *                                       `$expectedOutputFile`.
     * @param string $schemaTestGroup        [Optional] Which test group the `$actualSchemaFileName` is located in.
     * @param string $expectedTestGroup      [Optional] Which test group the expected test result files are located in.
     *
     * @throws Exception if unable to load the expected schema file.
     */
    protected function validateDatabaseValues(
        $actualSQLQuery,
        $actualSchemaFileName,
        $expectedFileName,
        $skippedMessage,
        $schemaTestGroup = 'schema/integration',
        $expectedTestGroup = 'integration/database'
    ) {
        $actual = $this->db->query($actualSQLQuery);

<<<<<<< HEAD
        $this->validateJson(
            $actual,
            $schemaTestGroup,
            $actualSchemaFileName,
            ''
=======
        $this->validateJsonAgainstFile(
            $actual,
            $schemaTestGroup,
            $actualSchemaFileName
>>>>>>> 65818c6f
        );

        # Check expected file
        foreach(self::$XDMOD_REALMS as $realm) {
            $expectedOutputFile = parent::getTestFiles()->getFile($expectedTestGroup, $expectedFileName, "output/" . strtolower($realm));

            # Create missing files/directories
            if(!is_file($expectedOutputFile)) {
                $resourceConversions = $this->db->query('SELECT modw.resourcefact.code, modw.resourcetype.abbrev FROM modw.resourcefact
                INNER JOIN modw.resourcetype ON modw.resourcefact.resourcetype_id=modw.resourcetype.id;');
                $resourceTypes = XdmodConfiguration::assocArrayFactory('resource_types.json', CONFIG_DIR);

                $usedTypes = array();
                foreach($resourceTypes['resource_types'] as $id => $items) {
                    foreach($items['realms'] as $rlm) {
                        if ($rlm == ucfirst($realm)) {
                            array_push($usedTypes, $id);
                        }
                    }
                }

                $usedCodes = array();
                foreach($usedTypes as $type) {
                    foreach($resourceConversions as $resource) {
                        if ($resource['abbrev'] == $type) {
                            array_push($usedCodes, $resource['code']);
                        }
                    }
                }

                $newFile = array();
                foreach($usedCodes as $code) {
                    foreach($actual as $item) {
                        if ($code == $item['code']){
                            array_push($newFile, $item);
                        }
                    }
                }

                $filePath = dirname($expectedOutputFile);
                if (!is_dir($filePath)){
                    mkdir($filePath);
                }
                file_put_contents($expectedOutputFile, json_encode($newFile, JSON_PRETTY_PRINT) . "\n");
                $this->markTestSkipped(sprintf($skippedMessage, $expectedOutputFile));
            }

            $expectedResults = Json::loadFile($expectedOutputFile);
            foreach($expectedResults as $expected) {
                $this->assertContains($expected, $actual);
            }
        }
    }
}<|MERGE_RESOLUTION|>--- conflicted
+++ resolved
@@ -51,18 +51,10 @@
     ) {
         $actual = $this->db->query($actualSQLQuery);
 
-<<<<<<< HEAD
-        $this->validateJson(
-            $actual,
-            $schemaTestGroup,
-            $actualSchemaFileName,
-            ''
-=======
         $this->validateJsonAgainstFile(
             $actual,
             $schemaTestGroup,
             $actualSchemaFileName
->>>>>>> 65818c6f
         );
 
         # Check expected file
