--- conflicted
+++ resolved
@@ -24,18 +24,10 @@
     {
         $actual = $this->db->query('SELECT code, name FROM modw.resourcefact ORDER BY code');
 
-<<<<<<< HEAD
-        $this->validateJson(
-            $actual,
-            'schema/integration',
-            'resource_names.spec',
-            ''
-=======
         $this->validateJsonAgainstFile(
             $actual,
             'schema/integration',
             'resource_names.spec'
->>>>>>> 65818c6f
         );
 
         # Check expected file
