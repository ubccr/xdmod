--- conflicted
+++ resolved
@@ -2,20 +2,13 @@
 
 namespace IntegrationTests\Rest;
 
-use DMS\PHPUnitExtensions\ArraySubset\Assert;
 use CCR\DB;
 use DataWarehouse\Export\FileManager;
 use DataWarehouse\Export\QueryHandler;
 use IntegrationTests\TokenAuthTest;
 use JsonSchema\Constraints\Constraint;
 use JsonSchema\Validator;
-<<<<<<< HEAD
-use PHPUnit\Framework\TestCase;
-use TestHarness\TestFiles;
-use PHPUnit_Framework_TestCase;
-=======
 use \PHPUnit\Framework\TestCase;
->>>>>>> aa045f5e
 use IntegrationTests\TestHarness\XdmodTestHelper;
 use XDUser;
 
@@ -89,11 +82,7 @@
     /**
      * Instantiate fixtures and authenticate helpers.
      */
-<<<<<<< HEAD
-    public static function setUpBeforeClass(): void
-=======
     public static function setupBeforeClass(): void
->>>>>>> aa045f5e
     {
         foreach (self::$userRoles as $role => $username) {
             self::$helpers[$role] = new XdmodTestHelper();
@@ -268,13 +257,8 @@
      */
     public function testCreateRequest($role, array $params, $httpCode, $schema)
     {
-<<<<<<< HEAD
         list($content, $info, $headers) = self::$helpers[$role]->post('warehouse/export/request', null, $params);
-        $this->assertRegExp('#\bapplication/json\b#', $headers['Content-Type'], 'Content type header');
-=======
-        list($content, $info, $headers) = self::$helpers[$role]->post('rest/warehouse/export/request', null, $params);
-        $this->assertMatchesRegularExpression('#\bapplication/json\b#', $headers['Content-Type'], 'Content type header');
->>>>>>> aa045f5e
+        $this->assertMatchesRegularExpression('#\bapplication/json\b#', $headers['Content-Type'], 'Content type header');
         $this->assertEquals($httpCode, $info['http_code'], 'HTTP response code');
         $this->validateAgainstSchema($content, $schema);
     }
@@ -332,23 +316,14 @@
         $schema,
         array $requests
     ) {
-<<<<<<< HEAD
         list($content, $info, $headers) = self::$helpers[$role]->get('warehouse/export/requests');
-        $this->assertRegExp('#\bapplication/json\b#', $headers['Content-Type'], 'Content type header');
-=======
-        list($content, $info, $headers) = self::$helpers[$role]->get('rest/warehouse/export/requests');
-        $this->assertMatchesRegularExpression('#\bapplication/json\b#', $headers['Content-Type'], 'Content type header');
->>>>>>> aa045f5e
+        $this->assertMatchesRegularExpression('#\bapplication/json\b#', $headers['Content-Type'], 'Content type header');
         $this->assertEquals($httpCode, $info['http_code'], 'HTTP response code');
         $this->validateAgainstSchema($content, $schema);
 
         // Only check data for successful requests.
         if ($httpCode == 200) {
-<<<<<<< HEAD
-            Assert::assertArraySubset($requests, $content['data'], 'Data contains requests');
-=======
             $this->assertTrue(count($requests) === count($content['data']), 'Data contains requests');
->>>>>>> aa045f5e
         }
     }
 
@@ -364,13 +339,8 @@
         $id = self::$queryHandler->createRequestRecord(self::$users[$role]->getUserID(), 'jobs', '2019-01-01', '2019-01-31', 'CSV');
         self::$queryHandler->submittedToAvailable($id);
         @file_put_contents(self::$fileManager->getExportDataFilePath($id), $zipContent);
-<<<<<<< HEAD
         list($content, $info, $headers) = self::$helpers[$role]->get('warehouse/export/download/' . $id);
-        $this->assertRegExp('#\bapplication/zip\b#', $headers['Content-Type'], 'Content type header');
-=======
-        list($content, $info, $headers) = self::$helpers[$role]->get('rest/warehouse/export/download/' . $id);
         $this->assertMatchesRegularExpression('#\bapplication/zip\b#', $headers['Content-Type'], 'Content type header');
->>>>>>> aa045f5e
         $this->assertEquals(200, $info['http_code'], 'HTTP response code');
         $this->assertEquals($zipContent, $content, 'Download content');
         self::$fileManager->removeExportFile($id);
@@ -401,13 +371,8 @@
         list($createContent) = self::$helpers[$role]->post('warehouse/export/request', null, $params);
         $id = $createContent['data'][0]['id'];
 
-<<<<<<< HEAD
         list($content, $info, $headers) = self::$helpers[$role]->delete('warehouse/export/request/' . $id);
-        $this->assertRegExp('#\bapplication/json\b#', $headers['Content-Type'], 'Content type header');
-=======
-        list($content, $info, $headers) = self::$helpers[$role]->delete('rest/warehouse/export/request/' . $id);
-        $this->assertMatchesRegularExpression('#\bapplication/json\b#', $headers['Content-Type'], 'Content type header');
->>>>>>> aa045f5e
+        $this->assertMatchesRegularExpression('#\bapplication/json\b#', $headers['Content-Type'], 'Content type header');
         $this->assertEquals($httpCode, $info['http_code'], 'HTTP response code');
         $this->validateAgainstSchema($content, $schema);
         $this->assertEquals($id, $content['data'][0]['id'], 'Deleted ID is in response');
@@ -427,48 +392,28 @@
     public function testDeleteRequestErrors()
     {
         // Public user can't delete anything.
-<<<<<<< HEAD
         list($content, $info, $headers) = self::$helpers['pub']->delete('warehouse/export/request/1');
-        $this->assertRegExp('#\bapplication/json\b#', $headers['Content-Type'], 'Content type header');
-=======
-        list($content, $info, $headers) = self::$helpers['pub']->delete('rest/warehouse/export/request/1');
-        $this->assertMatchesRegularExpression('#\bapplication/json\b#', $headers['Content-Type'], 'Content type header');
->>>>>>> aa045f5e
+        $this->assertMatchesRegularExpression('#\bapplication/json\b#', $headers['Content-Type'], 'Content type header');
         $this->assertEquals(401, $info['http_code'], 'HTTP response code');
         $this->validateAgainstSchema($content, 'error');
 
         // Non-integer ID.
-<<<<<<< HEAD
         list($content, $info, $headers) = self::$helpers['usr']->delete('warehouse/export/request/abc');
-        $this->assertRegExp('#\bapplication/json\b#', $headers['Content-Type'], 'Content type header');
-=======
-        list($content, $info, $headers) = self::$helpers['usr']->delete('rest/warehouse/export/request/abc');
-        $this->assertMatchesRegularExpression('#\bapplication/json\b#', $headers['Content-Type'], 'Content type header');
->>>>>>> aa045f5e
+        $this->assertMatchesRegularExpression('#\bapplication/json\b#', $headers['Content-Type'], 'Content type header');
         $this->assertEquals(404, $info['http_code'], 'HTTP response code');
         $this->validateAgainstSchema($content, 'error');
 
         // Trying to delete a non-existent request.
         list($row) = self::$dbh->query('SELECT MAX(id) + 1 AS id FROM batch_export_requests');
-<<<<<<< HEAD
         list($content, $info, $headers) = self::$helpers['usr']->delete('warehouse/export/request/' . $row['id']);
-        $this->assertRegExp('#\bapplication/json\b#', $headers['Content-Type'], 'Content type header');
-=======
-        list($content, $info, $headers) = self::$helpers['usr']->delete('rest/warehouse/export/request/' . $row['id']);
-        $this->assertMatchesRegularExpression('#\bapplication/json\b#', $headers['Content-Type'], 'Content type header');
->>>>>>> aa045f5e
+        $this->assertMatchesRegularExpression('#\bapplication/json\b#', $headers['Content-Type'], 'Content type header');
         $this->assertEquals(404, $info['http_code'], 'HTTP response code');
         $this->validateAgainstSchema($content, 'error');
 
         // Trying to delete another user's request.
         list($row) = self::$dbh->query('SELECT id FROM batch_export_requests WHERE user_id = :user_id LIMIT 1', ['user_id' => self::$users['pi']->getUserId()]);
-<<<<<<< HEAD
         list($content, $info, $headers) = self::$helpers['usr']->delete('warehouse/export/request/' . $row['id']);
-        $this->assertRegExp('#\bapplication/json\b#', $headers['Content-Type'], 'Content type header');
-=======
-        list($content, $info, $headers) = self::$helpers['usr']->delete('rest/warehouse/export/request/' . $row['id']);
-        $this->assertMatchesRegularExpression('#\bapplication/json\b#', $headers['Content-Type'], 'Content type header');
->>>>>>> aa045f5e
+        $this->assertMatchesRegularExpression('#\bapplication/json\b#', $headers['Content-Type'], 'Content type header');
         $this->assertEquals(404, $info['http_code'], 'HTTP response code');
         $this->validateAgainstSchema($content, 'error');
     }
@@ -497,19 +442,11 @@
             $ids[] = $datum['id'];
         }
         // Delete all existing requests.
-<<<<<<< HEAD
-        list($content, $info, $headers) = self::$helpers[$role]->delete('warehouse/export/requests', ['ids' => $ids]);
-        $this->assertRegExp('#\bapplication/json\b#', $headers['Content-Type'], 'Content type header');
-        $this->assertEquals($httpCode, $info['http_code'], 'HTTP response code');
-        $this->validateAgainstSchema($content, $schema);
-        Assert::assertArraySubset($content['data'], $beforeContent['data'], 'Deleted IDs are in response');
-=======
-        list($content, $info, $headers) = self::$helpers[$role]->delete('rest/warehouse/export/requests', null, $data);
+        list($content, $info, $headers) = self::$helpers[$role]->delete('warehouse/export/requests', null, $data);
         $this->assertMatchesRegularExpression('#\bapplication/json\b#', $headers['Content-Type'], 'Content type header');
         $this->assertEquals($httpCode, $info['http_code'], 'HTTP response code');
         $this->validateAgainstSchema($content, $schema);
         $this->assertTrue(count($content['data']) === count($beforeContent['data']), 'Deleted IDs are in response');
->>>>>>> aa045f5e
 
         // Get list of requests after deletion
         list($afterContent) = self::$helpers[$role]->get('warehouse/export/requests');
