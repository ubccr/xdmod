--- conflicted
+++ resolved
@@ -9,10 +9,7 @@
 use IntegrationTests\TokenAuthTest;
 use JsonSchema\Constraints\Constraint;
 use JsonSchema\Validator;
-<<<<<<< HEAD
 use \PHPUnit\Framework\TestCase;
-=======
->>>>>>> f275bbf2
 use IntegrationTests\TestHarness\XdmodTestHelper;
 use XDUser;
 
@@ -262,11 +259,7 @@
      */
     public function testCreateRequest($role, array $params, $httpCode, $schema)
     {
-<<<<<<< HEAD
         list($content, $info, $headers) = self::$helpers[$role]->post('warehouse/export/request', null, $params);
-=======
-        list($content, $info, $headers) = self::$helpers[$role]->post('rest/warehouse/export/request', null, $params);
->>>>>>> f275bbf2
         $this->assertMatchesRegularExpression('#\bapplication/json\b#', $headers['Content-Type'], 'Content type header');
         $this->assertEquals($httpCode, $info['http_code'], 'HTTP response code');
         $this->validateAgainstSchema($content, $schema);
@@ -325,22 +318,14 @@
         $schema,
         array $requests
     ) {
-<<<<<<< HEAD
         list($content, $info, $headers) = self::$helpers[$role]->get('warehouse/export/requests');
-=======
-        list($content, $info, $headers) = self::$helpers[$role]->get('rest/warehouse/export/requests');
->>>>>>> f275bbf2
         $this->assertMatchesRegularExpression('#\bapplication/json\b#', $headers['Content-Type'], 'Content type header');
         $this->assertEquals($httpCode, $info['http_code'], 'HTTP response code');
         $this->validateAgainstSchema($content, $schema);
 
         // Only check data for successful requests.
         if ($httpCode == 200) {
-<<<<<<< HEAD
-            $this->assertTrue(count($requests) === count($content['data']), 'Data contains requests');
-=======
             self::assertArraySubset($requests, $content['data']);
->>>>>>> f275bbf2
         }
     }
 
@@ -356,11 +341,7 @@
         $id = self::$queryHandler->createRequestRecord(self::$users[$role]->getUserID(), 'jobs', '2019-01-01', '2019-01-31', 'CSV');
         self::$queryHandler->submittedToAvailable($id);
         @file_put_contents(self::$fileManager->getExportDataFilePath($id), $zipContent);
-<<<<<<< HEAD
         list($content, $info, $headers) = self::$helpers[$role]->get('warehouse/export/download/' . $id);
-=======
-        list($content, $info, $headers) = self::$helpers[$role]->get('rest/warehouse/export/download/' . $id);
->>>>>>> f275bbf2
         $this->assertMatchesRegularExpression('#\bapplication/zip\b#', $headers['Content-Type'], 'Content type header');
         $this->assertEquals(200, $info['http_code'], 'HTTP response code');
         $this->assertEquals($zipContent, $content, 'Download content');
@@ -392,11 +373,7 @@
         list($createContent) = self::$helpers[$role]->post('warehouse/export/request', null, $params);
         $id = $createContent['data'][0]['id'];
 
-<<<<<<< HEAD
         list($content, $info, $headers) = self::$helpers[$role]->delete('warehouse/export/request/' . $id);
-=======
-        list($content, $info, $headers) = self::$helpers[$role]->delete('rest/warehouse/export/request/' . $id);
->>>>>>> f275bbf2
         $this->assertMatchesRegularExpression('#\bapplication/json\b#', $headers['Content-Type'], 'Content type header');
         $this->assertEquals($httpCode, $info['http_code'], 'HTTP response code');
         $this->validateAgainstSchema($content, $schema);
@@ -417,43 +394,29 @@
     public function testDeleteRequestErrors()
     {
         // Public user can't delete anything.
-<<<<<<< HEAD
         list($content, $info, $headers) = self::$helpers['pub']->delete('warehouse/export/request/1');
-=======
-        list($content, $info, $headers) = self::$helpers['pub']->delete('rest/warehouse/export/request/1');
->>>>>>> f275bbf2
         $this->assertMatchesRegularExpression('#\bapplication/json\b#', $headers['Content-Type'], 'Content type header');
         $this->assertEquals(401, $info['http_code'], 'HTTP response code');
         $this->validateAgainstSchema($content, 'error');
 
         // Non-integer ID.
-<<<<<<< HEAD
         list($content, $info, $headers) = self::$helpers['usr']->delete('warehouse/export/request/abc');
-=======
+        $this->assertMatchesRegularExpression('#\bapplication/json\b#', $headers['Content-Type'], 'Content type header');
         list($content, $info, $headers) = self::$helpers['usr']->delete('rest/warehouse/export/request/abc');
->>>>>>> f275bbf2
         $this->assertMatchesRegularExpression('#\bapplication/json\b#', $headers['Content-Type'], 'Content type header');
         $this->assertEquals(404, $info['http_code'], 'HTTP response code');
         $this->validateAgainstSchema($content, 'error');
 
         // Trying to delete a non-existent request.
         list($row) = self::$dbh->query('SELECT MAX(id) + 1 AS id FROM batch_export_requests');
-<<<<<<< HEAD
         list($content, $info, $headers) = self::$helpers['usr']->delete('warehouse/export/request/' . $row['id']);
-=======
-        list($content, $info, $headers) = self::$helpers['usr']->delete('rest/warehouse/export/request/' . $row['id']);
->>>>>>> f275bbf2
         $this->assertMatchesRegularExpression('#\bapplication/json\b#', $headers['Content-Type'], 'Content type header');
         $this->assertEquals(404, $info['http_code'], 'HTTP response code');
         $this->validateAgainstSchema($content, 'error');
 
         // Trying to delete another user's request.
         list($row) = self::$dbh->query('SELECT id FROM batch_export_requests WHERE user_id = :user_id LIMIT 1', ['user_id' => self::$users['pi']->getUserId()]);
-<<<<<<< HEAD
         list($content, $info, $headers) = self::$helpers['usr']->delete('warehouse/export/request/' . $row['id']);
-=======
-        list($content, $info, $headers) = self::$helpers['usr']->delete('rest/warehouse/export/request/' . $row['id']);
->>>>>>> f275bbf2
         $this->assertMatchesRegularExpression('#\bapplication/json\b#', $headers['Content-Type'], 'Content type header');
         $this->assertEquals(404, $info['http_code'], 'HTTP response code');
         $this->validateAgainstSchema($content, 'error');
@@ -484,20 +447,12 @@
         }
         $data = ['ids' => $ids];
         // Delete all existing requests.
-<<<<<<< HEAD
         list($content, $info, $headers) = self::$helpers[$role]->delete('warehouse/export/requests', $data);
 
         $this->assertMatchesRegularExpression('#\bapplication/json\b#', $headers['Content-Type'], 'Content type header');
         $this->assertEquals($httpCode, $info['http_code'], 'HTTP response code');
         $this->validateAgainstSchema($content, $schema);
         $this->assertTrue(count($content['data']) === count($beforeContent['data']), 'Deleted IDs are in response');
-=======
-        list($content, $info, $headers) = self::$helpers[$role]->delete('rest/warehouse/export/requests', null, $data);
-        $this->assertMatchesRegularExpression('#\bapplication/json\b#', $headers['Content-Type'], 'Content type header');
-        $this->assertEquals($httpCode, $info['http_code'], 'HTTP response code');
-        $this->validateAgainstSchema($content, $schema);
-        self::assertArraySubset($content['data'], $beforeContent['data'], false, 'Deleted IDs are in the response');
->>>>>>> f275bbf2
 
         // Get list of requests after deletion
         list($afterContent) = self::$helpers[$role]->get('warehouse/export/requests');
