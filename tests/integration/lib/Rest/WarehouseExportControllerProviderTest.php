--- conflicted
+++ resolved
@@ -233,20 +233,8 @@
                     }
                     $index++;
                 }
-<<<<<<< HEAD
-                $this->assertCount(
-                    29,
-                    $body['data'][0]['fields'],
-                    $assertMessage
-                );
-                $this->assertCount(
-                    16,
-                    $body['data'][1]['fields'],
-                    $assertMessage
-                );
-=======
-
-                $counts = [28, 16, 16];
+
+                $counts = [29, 16, 16];
                 for ($i = 0; $i < count($counts); $i++) {
                     $this->assertCount(
                         $counts[$i],
@@ -254,7 +242,6 @@
                         $assertMessage
                     );
                 }
->>>>>>> aa16fb5d
             })
         );
     }
