<?php

namespace IntegrationTests\Rest;

use CCR\DB;
use DataWarehouse\Export\FileManager;
use DataWarehouse\Export\QueryHandler;
use DMS\PHPUnitExtensions\ArraySubset\ArraySubsetAsserts;
use IntegrationTests\TokenAuthTest;
use JsonSchema\Constraints\Constraint;
use JsonSchema\Validator;
use IntegrationTests\TestHarness\XdmodTestHelper;
use XDUser;

/**
 * Test data warehouse export REST endpoints.
 *
 * @coversDefaultClass \Rest\Controllers\WarehouseExportControllerProvider
 */
class WarehouseExportControllerProviderTest extends TokenAuthTest
{
    use ArraySubsetAsserts;

    /**
     * Directory containing test artifact files.
     */
    const TEST_GROUP = 'integration/rest/warehouse/export';

    /**
     * User roles and usernames.
     * @var string[]
     */
    private static $userRoles = [
        'pub' => null,
        'usr' => 'normaluser',
        'pi' => 'principal',
        'cs' => 'centerstaff',
        'cd' => 'centerdirector',
        'mgr' => 'admin'
    ];

    /**
     * User for each role.
     * @var XDUser[]
     */
    private static $users = [];

    /**
     * Instances of XdmodTestHelper for each user role.
     * @var XdmodTestHelper[]
     */
    private static $helpers = [];

    /**
     * Database handle.
     * @var iDatabase
     */
    private static $dbh;

    /**
     * Database handle.
     * @var QueryHandler
     */
    private static $queryHandler;

    /**
     * Data warehouse export file manager.
     * @var FileManager
     */
    private static $fileManager;

    /**
     * JSON schema validator.
     * @var Validator
     */
    private static $schemaValidator;

    /**
     * JSON schema objects.
     * @var stdClass[]
     */
    private static $schemaCache = [];

    /**
     * Instantiate fixtures and authenticate helpers.
     */
    public static function setupBeforeClass(): void
    {
        foreach (self::$userRoles as $role => $username) {
            self::$helpers[$role] = new XdmodTestHelper();

            if ($role !== 'pub') {
                self::$users[$role] = XDUser::getUserByUserName($username);
                self::$helpers[$role]->authenticate($role);
            }
        }

        self::$dbh = DB::factory('database');

        list($row) = self::$dbh->query('SELECT COUNT(*) AS count FROM batch_export_requests');
        if ($row['count'] > 0) {
            error_log(sprintf('Expected 0 rows in moddb.batch_export_requests, found %d', $row['count']));
        }

        self::$schemaValidator = new Validator();
        self::$queryHandler = new QueryHandler();
        self::$fileManager = new FileManager();
    }

    /**
     * Logout and unset fixtures.
     */
    public static function tearDownAfterClass(): void
    {
        foreach (self::$helpers as $helper) {
            $helper->logout();
        }

        // Delete any requests that weren't already deleted.
        self::$dbh->execute('DELETE FROM batch_export_requests');

        self::$users = null;
        self::$helpers = null;
        self::$dbh = null;
        self::$schemaValidator = null;
        self::$queryHandler = null;
        self::$testFiles = null;
    }

    /**
     * Load a JSON schema file.
     *
     * @return stdClass
     */
    private static function getSchema($schema)
    {
        if (!array_key_exists($schema, self::$schemaCache)) {
            static::$schemaCache[$schema] = parent::getTestFiles()->loadJsonFile(
                'schema',
                $schema . '.schema',
                'warehouse/export',
                false
            );
        }

        return self::$schemaCache[$schema];
    }

    /**
     * Validate content against a JSON schema.
     *
     * Test the results of the validation with an assertion.
     *
     * @param mixed $content The content to validate.
     * @param string $schema The name of the schema file (without ".schema.json").
     * @param string $message The message to use in the assertion.
     */
    public function validateAgainstSchema(
        $content,
        $schema,
        $message = 'Validate against JSON schema'
    ) {
        // The content may have been decoded as an associative array so it needs
        // to be encoded and decoded again as a stdClass before it is validated.
        $normalizedContent = json_decode(json_encode($content));

        // Data (numbers, etc.) are returned from MySQL as strings and likewise
        // returned from the REST endpoint as string.  Using
        // CHECK_MODE_COERCE_TYPES to allow these values.
        self::$schemaValidator->validate(
            $normalizedContent,
            self::getSchema($schema),
            Constraint::CHECK_MODE_COERCE_TYPES
        );

        $errors = self::$schemaValidator->getErrors();
        $this->assertCount(
            0,
            $errors,
            $message . "\n" . implode("\n", array_map(
                function ($error) {
                    return sprintf("[%s] %s", $error['property'], $error['message']);
                },
                $errors
            ))
        );
    }

    /**
     * @covers ::getRealms
     * @dataProvider provideTokenAuthTestData
     */
    public function testGetRealmsTokenAuth($role, $tokenType) {
        parent::runTokenAuthTest(
            $role,
            $tokenType,
            [
                'path' => 'rest/warehouse/export/realms',
                'method' => 'get',
                'params' => null,
                'data' => null,
                'endpoint_type' => 'rest',
                'authentication_type' => 'token_optional'
            ],
            parent::validateSuccessResponse(function ($body, $assertMessage) {
                $this->assertSame(3, $body['total'], $assertMessage);
                $index = 0;
                foreach (['Jobs', 'Cloud', 'ResourceSpecifications'] as $realmName) {
                    $realm = $body['data'][$index];
                    foreach (['id', 'name'] as $property) {
                        $this->assertSame(
                            $realmName,
                            str_replace(' ', '', $realm[$property]),
                            $assertMessage
                        );
                    }
                    foreach ($realm['fields'] as $field) {
                        foreach ([
                            'name',
                            'alias',
                            'display',
                            'documentation'
                        ] as $string) {
                            $this->assertIsString(
                                $field[$string],
                                $assertMessage
                            );
                        }
                        $this->assertIsBool(
                            $field['anonymize'],
                            $assertMessage
                        );
                    }
                    $index++;
                }

<<<<<<< HEAD
                $counts = [29, 16, 16];
=======
                $counts = [31, 19, 16];
>>>>>>> e1a52504
                for ($i = 0; $i < count($counts); $i++) {
                    $this->assertCount(
                        $counts[$i],
                        $body['data'][$i]['fields'],
                        $assertMessage
                    );
                }
            })
        );
    }

    /**
     * Test creating a new export request.
     *
     * @param string $role Role to use during test.
     * @param int $httpCode Expected HTTP response code.
     * @param string $schema Name of JSON schema file that will be used
     *   to validate returned data.
     * @covers ::createRequest
     * @dataProvider createRequestProvider
     */
    public function testCreateRequest($role, array $params, $httpCode, $schema)
    {
        list($content, $info, $headers) = self::$helpers[$role]->post('rest/warehouse/export/request', null, $params);
        $this->assertMatchesRegularExpression('#\bapplication/json\b#', $headers['Content-Type'], 'Content type header');
        $this->assertEquals($httpCode, $info['http_code'], 'HTTP response code');
        $this->validateAgainstSchema($content, $schema);
    }

    /**
     * @dataProvider provideCreateRequestParamValidation
     */
    public function testCreateRequestParamValidation(
        $id,
        $role,
        $input,
        $output
    ) {
        parent::requestAndValidateJson(self::$helpers[$role], $input, $output);
    }

    public function provideCreateRequestParamValidation()
    {
        $validInput = [
            'path' => 'rest/warehouse/export/request',
            'method' => 'post',
            'params' => null,
            'data' => [
                'realm' => 'Jobs',
                'start_date' => '2017-01-01',
                'end_date' => '2017-01-01'
            ]
        ];
        // Run some standard endpoint tests.
        return parent::provideRestEndpointTests(
            $validInput,
            [
                'authentication' => true,
                'string_params' => ['realm', 'format'],
                'date_params' => ['start_date', 'end_date']
            ]
        );
    }

    /**
     * Test getting the list of export requests.
     *
     * @param string $role Role to use during test.
     * @param int $httpCode Expected HTTP response code.
     * @param string $schema Name of JSON schema file that will be used
     *   to validate returned data.
     * @param array $requests Export requests expected to exist.
     * @covers ::getRequests
     * @depends testCreateRequest
     * @dataProvider getRequestsProvider
     */
    public function testGetRequests(
        $role,
        $httpCode,
        $schema,
        array $requests
    ) {
        list($content, $info, $headers) = self::$helpers[$role]->get('rest/warehouse/export/requests');
        $this->assertMatchesRegularExpression('#\bapplication/json\b#', $headers['Content-Type'], 'Content type header');
        $this->assertEquals($httpCode, $info['http_code'], 'HTTP response code');
        $this->validateAgainstSchema($content, $schema);

        // Only check data for successful requests.
        if ($httpCode == 200) {
            self::assertArraySubset($requests, $content['data']);
        }
    }

    /**
     * Test getting the exported data.
     *
     * @covers ::getExportedDataFile
     */
    public function testDownloadExportedDataFile()
    {
        $role = 'usr';
        $zipContent = 'Mock Zip File';
        $id = self::$queryHandler->createRequestRecord(self::$users[$role]->getUserID(), 'jobs', '2019-01-01', '2019-01-31', 'CSV');
        self::$queryHandler->submittedToAvailable($id);
        @file_put_contents(self::$fileManager->getExportDataFilePath($id), $zipContent);
        list($content, $info, $headers) = self::$helpers[$role]->get('rest/warehouse/export/download/' . $id);
        $this->assertMatchesRegularExpression('#\bapplication/zip\b#', $headers['Content-Type'], 'Content type header');
        $this->assertEquals(200, $info['http_code'], 'HTTP response code');
        $this->assertEquals($zipContent, $content, 'Download content');
        self::$fileManager->removeExportFile($id);
        self::$queryHandler->deleteRequest($id, self::$users[$role]->getUserID());
    }

    /**
     * Test deleting an export request.
     *
     * Creates an export and then deletes it.
     *
     * @param string $role Role to use during test.
     * @param array $params Parameters to create an export request.
     * @param int $httpCode Expected HTTP response code.
     * @param string $schema Name of JSON schema file that will be used
     *   to validate returned data.
     * @covers ::deleteRequest
     * @uses ::createRequest
     * @uses ::getRequests
     * @dataProvider deleteRequestProvider
     */
    public function testDeleteRequest($role, array $params, $httpCode, $schema)
    {
        // Get list of requests before deletion.
        list($beforeContent) = self::$helpers[$role]->get('rest/warehouse/export/requests');
        $dataBefore = $beforeContent['data'];

        list($createContent) = self::$helpers[$role]->post('rest/warehouse/export/request', null, $params);
        $id = $createContent['data'][0]['id'];

        list($content, $info, $headers) = self::$helpers[$role]->delete('rest/warehouse/export/request/' . $id);
        $this->assertMatchesRegularExpression('#\bapplication/json\b#', $headers['Content-Type'], 'Content type header');
        $this->assertEquals($httpCode, $info['http_code'], 'HTTP response code');
        $this->validateAgainstSchema($content, $schema);
        $this->assertEquals($id, $content['data'][0]['id'], 'Deleted ID is in response');

        // Get list of requests after deletion
        list($afterContent) = self::$helpers[$role]->get('rest/warehouse/export/requests');
        $dataAfter = $afterContent['data'];

        $this->assertEquals($dataBefore, $dataAfter, 'Data before and after creation/deletion are the same.');
    }

    /**
     * Test deleting an export request in cases where it is expected to fail.
     *
     * @covers ::deleteRequest
     */
    public function testDeleteRequestErrors()
    {
        // Public user can't delete anything.
        list($content, $info, $headers) = self::$helpers['pub']->delete('rest/warehouse/export/request/1');
        $this->assertMatchesRegularExpression('#\bapplication/json\b#', $headers['Content-Type'], 'Content type header');
        $this->assertEquals(401, $info['http_code'], 'HTTP response code');
        $this->validateAgainstSchema($content, 'error');

        // Non-integer ID.
        list($content, $info, $headers) = self::$helpers['usr']->delete('rest/warehouse/export/request/abc');
        $this->assertMatchesRegularExpression('#\bapplication/json\b#', $headers['Content-Type'], 'Content type header');
        $this->assertEquals(404, $info['http_code'], 'HTTP response code');
        $this->validateAgainstSchema($content, 'error');

        // Trying to delete a non-existent request.
        list($row) = self::$dbh->query('SELECT MAX(id) + 1 AS id FROM batch_export_requests');
        list($content, $info, $headers) = self::$helpers['usr']->delete('rest/warehouse/export/request/' . $row['id']);
        $this->assertMatchesRegularExpression('#\bapplication/json\b#', $headers['Content-Type'], 'Content type header');
        $this->assertEquals(404, $info['http_code'], 'HTTP response code');
        $this->validateAgainstSchema($content, 'error');

        // Trying to delete another user's request.
        list($row) = self::$dbh->query('SELECT id FROM batch_export_requests WHERE user_id = :user_id LIMIT 1', ['user_id' => self::$users['pi']->getUserId()]);
        list($content, $info, $headers) = self::$helpers['usr']->delete('rest/warehouse/export/request/' . $row['id']);
        $this->assertMatchesRegularExpression('#\bapplication/json\b#', $headers['Content-Type'], 'Content type header');
        $this->assertEquals(404, $info['http_code'], 'HTTP response code');
        $this->validateAgainstSchema($content, 'error');
    }

    /**
     * Test deleting multiple export requests at a time.
     *
     * @param string $role Role to use during test.
     * @param int $httpCode Expected HTTP response code.
     * @param string $schema Name of JSON schema file that will be used
     *   to validate returned data.
     * @covers ::deleteRequests
     * @uses ::getRequests
     * @dataProvider deleteRequestsProvider
     */
    public function testDeleteRequests($role, $httpCode, $schema)
    {
        // Get list of requests before deletion.
        list($beforeContent) = self::$helpers[$role]->get('rest/warehouse/export/requests');

        // Gather ID values and also convert to integers for the array
        // comparison done below.
        $ids = [];
        foreach ($beforeContent['data'] as &$datum) {
            $datum['id'] = (int)$datum['id'];
            $ids[] = $datum['id'];
        }
        $data = json_encode($ids);

        // Delete all existing requests.
        list($content, $info, $headers) = self::$helpers[$role]->delete('rest/warehouse/export/requests', null, $data);
        $this->assertMatchesRegularExpression('#\bapplication/json\b#', $headers['Content-Type'], 'Content type header');
        $this->assertEquals($httpCode, $info['http_code'], 'HTTP response code');
        $this->validateAgainstSchema($content, $schema);
        self::assertArraySubset($content['data'], $beforeContent['data'], false, 'Deleted IDs are in the response');

        // Get list of requests after deletion
        list($afterContent) = self::$helpers[$role]->get('rest/warehouse/export/requests');
        $this->assertEquals([], $afterContent['data'], 'Data after deletion is empty.');
    }

    public function createRequestProvider()
    {
        return parent::getTestFiles()->loadJsonFile(self::TEST_GROUP, 'create-request', 'input');
    }

    public function getRequestsProvider()
    {
        return parent::getTestFiles()->loadJsonFile(self::TEST_GROUP, 'get-requests', 'input');
    }

    public function getRequestProvider()
    {
        return parent::getTestFiles()->loadJsonFile(self::TEST_GROUP, 'get-request', 'input');
    }

    public function deleteRequestProvider()
    {
        return parent::getTestFiles()->loadJsonFile(self::TEST_GROUP, 'delete-request', 'input');
    }

    public function deleteRequestsProvider()
    {
        return parent::getTestFiles()->loadJsonFile(self::TEST_GROUP, 'delete-requests', 'input');
    }
}<|MERGE_RESOLUTION|>--- conflicted
+++ resolved
@@ -234,11 +234,7 @@
                     $index++;
                 }
 
-<<<<<<< HEAD
-                $counts = [29, 16, 16];
-=======
                 $counts = [31, 19, 16];
->>>>>>> e1a52504
                 for ($i = 0; $i < count($counts); $i++) {
                     $this->assertCount(
                         $counts[$i],
