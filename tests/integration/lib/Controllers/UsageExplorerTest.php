--- conflicted
+++ resolved
@@ -405,11 +405,7 @@
         $this->assertCount(1, $dataseries[0]['y']);
         $this->assertArrayHasKey('y', $dataseries[0]);
 
-<<<<<<< HEAD
-        $this->assertEqualsWithDelta($expected, $dataseries[0]['data'][0]['y'], 1.0e-6, '');
-=======
         $this->assertEquals($expected, $dataseries[0]['y'][0], '', 1.0e-6);
->>>>>>> f275bbf2
     }
 
     /**
