<?php

namespace IntegrationTests\Controllers;

use CCR\DB;
use CCR\Json;
use Exception;
use IntegrationTests\TestHarness\XdmodTestHelper;
use IntegrationTests\TestHarness\PeopleHelper;
use IntegrationTests\BaseTest;

abstract class BaseUserAdminTest extends BaseTest
{

    const MIN_USERS = 1;
    const MAX_USERS = 1000;
    const DEFAULT_TEST_USER_NAME = "test";
    const DEFAULT_EMAIL_ADDRESS_SUFFIX = "@test.com";

    /**
     * @var int The id of the default user type, 'Testing'
     */
    const DEFAULT_USER_TYPE = 3;

    const CENTER_TACC = 476;
    const CENTER_SDSC = 856;
    const CENTER_PSC = 848;

    const PUBLIC_USER_NAME = 'Public User';

    /**
     * @var XdmodTestHelper
     */
    protected $helper;

    /**
     * Used to keep track of the users created during the process of testing so that they can be removed in the end.
     *
     * @var array
     */
    protected static $newUsers = array();

    /**
     * Used to keep track of the users that already exist in the database.
     *
     * @var array
     */
    protected static $existingUsers = array();

    /**
     * @var PeopleHelper
     */
    protected $peopleHelper;

<<<<<<< HEAD
    protected function setUp(): void
=======
    protected function setup(): void
>>>>>>> aa045f5e
    {
        $this->helper = new XdmodTestHelper();
        $this->peopleHelper = new PeopleHelper();
    }

    public static function tearDownAfterClass(): void
    {
        foreach (self::$newUsers as $username => $userId) {
            try {
                self::removeUser($userId, $username);
            } catch (Exception $e) {
                echo sprintf(
                    "Exception removing user [%d, %s] during teardown: [%d] %s: \n%s\n",
                    $userId,
                    $username,
                    $e->getCode(),
                    $e->getMessage(),
                    $e->getTraceAsString()
                );
            }
        }
    }

    /**
     * Attempt to remove the user identified by $userId and $username.
     * This is used at the tearDownAfterClass step so that any dynamically created
     * users are removed from the system.
     *
     * @param int    $userId   of the user that is to be removed.
     * @param string $username of the user that is to be removed.
     * @throws Exception if the remove user request was not successful. Or if
     *                   the user's username could not be found in the response
     *                   message.
     */
    protected static function removeUser($userId, $username)
    {
        $helper = new XdmodTestHelper();

        $helper->authenticate('mgr');
        $data = array(
            'operation' => 'delete_user',
            'uid'       => $userId
        );

        $response = $helper->post('controllers/user_admin.php', null, $data);

        $expectedHttpCode = 200;
        $expectedContentType = 'application/json';

        $actualContentType = $response[1]['content_type'];
        $actualHttpCode = $response[1]['http_code'];
        if (strpos($actualContentType, $expectedContentType) === false) {
            print_r($response);
            throw new Exception("Expected content-type: $expectedContentType. Received: $actualContentType");
        }
        if ($expectedHttpCode !== $actualHttpCode) {
            print_r($response);
            throw new Exception("Expected http code: $expectedHttpCode. Received: $actualHttpCode");
        }

        $actualSuccess = (bool) $response[0]['success'];
        $actualMessage = $response[0]['message'];

        $actualSuccessMessage = $actualMessage ? 'true' : 'false';

        // Begin determining if the response was as expected.
        if (strpos($actualMessage, 'user_does_not_exist') === false) {
            // If the user does exist...

            // then we expect the 'success' property to be true. If not,
            // throw an exception.
            if ($actualSuccess !== true) {
                throw new Exception(
                    sprintf(
                        "Remove User ['success'] Expected: true, Received: %s | %s",
                        $actualSuccessMessage,
                        $actualMessage
                    )
                );
            }

            // then we expect that the users name will be in the returned
            // message. If it's not then throw an exception.
            if (strpos($actualMessage, $username) === false) {
                throw new Exception(
                    sprintf(
                        "Remove User ['message'] did not contain username: %s. Received: %s",
                        $username,
                        $actualMessage
                    )
                );
            }
        } else {
            // If the user is not found

            // And the 'success' property is not false ( as expected ) then throw
            // an exception.
            if ($actualSuccess !== false) {
                throw new Exception(
                    sprintf(
                        "Remove User ['success'] Expected: false, Received: %s | %s",
                        $actualSuccessMessage,
                        $actualMessage
                    )
                );
            }
        }

        $helper->logoutDashboard();
    }

    /**
     * Attempt to create a user via issuing a user_admin/create_user request and
     * supplying the provided array of $options as form parameters.
     *
     * @param array $options the array of options that will be used to submit
     *                       a 'create_user' request.
     * @return int the user_id for the newly created user
     * @throws \Exception if there is a problem authenticating with the
     *                    dashboard
     **/
    protected function createUser(array $options)
    {
        $this->helper->authenticate('mgr');

        // retrieve required arguments
        $username = isset($options['username']) ? $options['username'] : null;
        $acls = isset($options['acls']) ? $options['acls'] : null;

        $this->assertNotNull(
            $username,
            "Invalid creation data. Must supply a 'username' property. Received: " . json_encode($options)
        );
        $this->assertNotNull(
            $acls,
            "Invalid creation data. Must supply an 'acls' property'. Received: " . json_encode($options)
        );

        // retrieve optional arguments
        $person = -1;
        if (isset($options['long_name'])) {
            $person = $this->peopleHelper->getPersonIdByLongName($options['long_name']);
        }
        $institution = isset($options['institution']) ? $options['institution'] : -1;
        $firstName = isset($options['first_name']) ? $options['first_name'] : 'Test';
        $lastName = isset($options['last_name']) ? $options['last_name'] : 'User';
        $emailAddress = isset($options['email_address']) ? $options['email_address'] : $username . self::DEFAULT_EMAIL_ADDRESS_SUFFIX;
        $userType = isset($options['user_type']) ? $options['user_type'] : self::DEFAULT_USER_TYPE;
        $output = isset($options['output']) ? $options['output'] : 'test.create.user';
        $expectedSuccess = isset($options['expected_success']) ? $options['expected_success'] : true;
        $expectedHttpCode = !$expectedSuccess ? 400 : 200;

        // construct form params for post request to create new user.
        $data = array(
            'operation'          => 'create_user',
            'account_request_id' => '',
            'first_name'         => $firstName,
            'last_name'          => $lastName,
            'email_address'      => $emailAddress,
            'username'           => $username,
            'acls'               => json_encode(
                $acls
            ),
            'assignment'         => $person,
            'institution'        => $institution,
            'user_type'          => $userType
        );

        $response = $this->helper->post('controllers/user_admin.php', null, $data);

        $this->validateResponse($response, $expectedHttpCode);

        // retrieve the expected results of submitting the 'create_user' request
        // with the supplied arguments.
        $expected = JSON::loadFile(
            parent::getTestFiles()->getFile(
                'user_admin',
                $output
            )
        );

        $actual = $response[0];

        // substitutions that will be used in the event that the actual and
        // expected have keys in common.
        $substitutions = array(
            '$emailAddress' => $emailAddress,
            '$username'     => $username,
            '$userType'     => $userType,
            '$firstName'    => $firstName,
            '$lastName'     => $lastName,
            '$assignment'   => $person,
            '$institution'  => $institution
        );

        // retrieve the keys that the actual / expected have in common.
        $similar = array_intersect(array_keys($actual), array_keys($expected));

        // make sure that we perform substitutions on those keys they have in
        // common ( and whose values are string ).
        foreach ($similar as $key) {
            $expectedValue = $expected[$key];
            if (is_string($expectedValue)) {
                $expected[$key] = strtr($expected[$key], $substitutions);
            }
        }

        $this->assertEquals($expected, $actual);
        $userId = null;
        if ($expectedSuccess === true) {
            $userId = $this->retrieveUserId($username);
            self::$newUsers[$username] = $userId;
        }
        $this->log("Logging out of mgr session");
        // make sure to logout of the current 'mgr' session.
        $this->helper->logout();

        return $userId;
    }

    protected function updateCurrentUser($username, $password, $firstName = null, $lastName = null, $emailAddress = null)
    {
        $helper = new XdmodTestHelper();

        $this->log("Logging in as Manager!");
        $helper->authenticate('mgr');

        // perform the pseudo-login
        $this->log("Attempting to Switch Users");
        $switchResult = $helper->get("?_switch_user=$username");
        if ($switchResult[1]['http_code'] !== 200) {
            $this->fail("Unable to switch to $username");
        }

        // build the update user params
        $updateUserData = [
            '_user_switch' => $username
        ];

        if (isset($password)) {
            $updateUserData['password'] = $password;
        }

        if (isset($firstName)) {
            $updateUserData['first_name'] = $firstName;
        }

        if (isset($lastName)) {
            $updateUserData['last_name'] = $lastName;
        }

        if (isset($emailAddress)) {
            $updateUserData['email_address'] = $emailAddress;
        }

        $this->log("Attempting to Update User");
        $this->log(var_export($updateUserData, true));
        $updateUserResponse = $helper->patch('users/current', $updateUserData);

        $expected = JSON::loadFile(
            parent::getTestFiles()->getFile('user_admin', 'test.update_user')
        );

        $this->log("Validating Update User Response");
        $this->validateResponse($updateUserResponse);

        $this->assertEquals(
            $expected,
            $updateUserResponse[0],
            "Unable to validate update user response. Expected: " . json_encode($expected) . " Received: " . json_encode($updateUserResponse[0])
        );

        $this->log("Switching back");
        $switchBackResult = $helper->get('', ['_switch_user' => '_exit']);
        if ($switchBackResult[1]['http_code'] !== 200) {
            echo "Switch Back Request unexpectedly failed\n";
            print_r($switchBackResult);
        }
        $this->log("Logging Out!");
        $helper->logout();
    }

    /**
     * Update the user identified by $userId w/ the values supplied for the rest of the function
     * arguments. Note that this utilizes the user_admin/update_user operation to do the updating
     * as opposed to the `updateCurrentUser` function that utilizes the `users/current` rest path.
     *
     * @param int $userId
     * @param string $emailAddress
     * @param array $acls
     * @param int $assignedPerson
     * @param int $institution
     * @param int $user_type
     * @throws Exception
     */
    protected function updateUser($userId, $emailAddress, $acls, $assignedPerson, $institution, $user_type, $sticky = false)
    {
        $data = array(
            'operation'     => 'update_user',
            'uid'           => $userId,
            'email_address' => $emailAddress,
            'acls'          => json_encode(
                $acls
            ),
            'assigned_user' => $assignedPerson,
            'institution'   => $institution,
            'user_type'     => $user_type,
            'sticky'        => $sticky
        );

        $this->helper->authenticate('mgr');

        $response = $this->helper->post('controllers/user_admin.php', null, $data);

        $this->assertEquals('application/json', $response[1]['content_type']);
        $this->assertEquals(200, $response[1]['http_code']);


        $data = $response[0];

        $this->assertArrayHasKey('success', $data, "Expected the returned data structure to contain a 'success' property.");
        $this->assertArrayHasKey('status', $data, "Expected the returned data structure to contain a 'status' property.");
        $this->assertArrayHasKey('username', $data, "Expected the returned data structure to contain a 'username' property.");
        $this->assertArrayHasKey('user_type', $data, "Expected the returned data structure to contain a 'user_type' property.");

        $this->assertTrue($data['success'], "Expected the 'success' property to be: true Received: " . $data['success']);

        $this->helper->logoutDashboard();
    }

    /**
     * Attempts to lookup a user_id for the user identified by the provided
     * $userName and $userGroup. This will either return the id or fail the
     * test.
     *
     * @param $userName
     * @param int $userGroup
     * @return int the user id for the provided user name / user group.
     * @throws Exception
     */
    protected function retrieveUserId($userName, $userGroup = 3)
    {
        $this->helper->authenticate('mgr');

        $listUsersResponse = $this->helper->post(
            'controllers/user_admin.php',
            null,
            array(
                'operation' => 'list_users',
                'group'     => $userGroup
            )
        );

        $this->validateResponse($listUsersResponse);

        $userId = null;
        $users = $listUsersResponse[0]['users'];
        foreach ($users as $idx => $user) {
            if (isset($user['username']) && $user['username'] === $userName) {
                $userId = $user['id'];
                break;
            }
        }

        $this->assertNotNull($userId, "Unable to find user: $userName in user group: $userGroup");

        $this->helper->logoutDashboard();

        return $userId;
    }

    /**
     * @param string $userId the `id` of the user whose properties we are retrieving.
     * @param array $properties the set of properties that we want to retrieve from the user.
     * @return mixed|array      An empty array if none of the requested properties are found. If
     *                          only one property is requested / found then return the properties
     *                          value. Else, return the properties that were found in an associative
     *                          array.
     * @throws Exception
     */
    protected function retrieveUserProperties($userId, array $properties)
    {
        $this->helper->authenticate('mgr');

        $response = $this->helper->post(
            'controllers/user_admin.php',
            null,
            array(
                'operation' => 'get_user_details',
                'uid'       => $userId
            )
        );

        $this->validateResponse($response);

        $user = $response[0]['user_information'];
        $keys = array_intersect($properties, array_keys($user));
        $results = array_intersect_key($user, array_flip($keys));
        $this->helper->logoutDashboard();

        return count($results) === 1 && count($properties) === 1 ? array_pop($results) : $results;
    }

    /**
     * Helper function that takes care of doing a baseline validation of a
     * response. In particular, it asserts that the http-code and content-type
     * match the provided arguments.
     *
     * @param mixed $response to be validated.
     * @param int $expectedHttpCode the http-code that the response is
     *                                    expected to have.
     * @param string $expectedContentType the content-type that the response is
     *                                    expected to have.
     */
    protected function validateResponse($response, $expectedHttpCode = 200, $expectedContentType = 'application/json')
    {
        $actualContentType = $response[1]['content_type'];
        $actualHttpCode = $response[1]['http_code'];
        if ($actualHttpCode !== $expectedHttpCode || $actualContentType !== $expectedContentType) {
            print_r($response);
        }

        $this->assertTrue(
            strpos($actualContentType, $expectedContentType) !== false,
            "Expected content-type: $expectedContentType. Received: $actualContentType"
        );
        $this->assertEquals(
            $expectedHttpCode,
            $actualHttpCode,
            "Expected http code: $expectedHttpCode. Received: $actualHttpCode"
        );
    }


    protected function copyAndReplace(array $data, array $replace)
    {
        $results = $data;
        foreach ($replace as $key => $value) {
            if (array_key_exists($key, $results)) {
                $results[$key] = $value;
            }
        }
        return $results;
    }


    protected function copyAndRemove(array $data, array $remove)
    {
        $results = $data;
        foreach ($remove as $key) {
            if (array_key_exists($key, $results)) {
                unset($results[$key]);
            }
        }
        return $results;

    }
}<|MERGE_RESOLUTION|>--- conflicted
+++ resolved
@@ -52,11 +52,7 @@
      */
     protected $peopleHelper;
 
-<<<<<<< HEAD
     protected function setUp(): void
-=======
-    protected function setup(): void
->>>>>>> aa045f5e
     {
         $this->helper = new XdmodTestHelper();
         $this->peopleHelper = new PeopleHelper();
@@ -98,7 +94,7 @@
         $helper->authenticate('mgr');
         $data = array(
             'operation' => 'delete_user',
-            'uid'       => $userId
+            'uid' => $userId
         );
 
         $response = $helper->post('controllers/user_admin.php', null, $data);
