--- conflicted
+++ resolved
@@ -52,11 +52,7 @@
         'http_code' => 200
     );
 
-<<<<<<< HEAD
-    protected function setUp(): void
-=======
     protected function setup(): void
->>>>>>> aa045f5e
     {
         $this->verbose = getenv('TEST_VERBOSE');
         $this->helper = new XdmodTestHelper(__DIR__ . '/../../../');
