<?php

namespace IntegrationTests\Controllers;

use CCR\Json;

class UserInterfaceTest extends BaseUserAdminTest
{

    /**
     * Test the `html/controllers/user_interface/get_menus.php` endpoint.
     *
     * @dataProvider provideTestGetMenus
     *
     * @param array $options
     * @throws \Exception
     */
    public function testGetMenus(array $options)
    {
        $user = $options['user'];
        $additionalData = $options['data'];

        $defaultExpected = array(
            "output" => "$user-get_menus",
            "http_code" => 200,
            "content_type" => 'application/json'
        );

        $expectedConfig = isset($options['expected']) ? $options['expected'] : $defaultExpected;
        $expectedOutputFileName = $expectedConfig['output'];
        $expectedHttpCode = isset($expectedConfig['http_code']) ? $expectedConfig['http_code'] : 200;
        $expectedContentType = isset($expectedConfig['content_type']) ? $expectedConfig['content_type'] : 'application/json';

        // Make sure to authenticate the user if necessary.
        if ($user !== ROLE_ID_PUBLIC) {
            $this->helper->authenticate($user);
        }

        $data = array_merge(
            array(
                'operation' => 'get_menus',
                'query_group' => 'tg_usage'
            ),
            $additionalData
        );

        $response = $this->helper->post("controllers/user_interface.php", null, $data);

        if ($user !== ROLE_ID_PUBLIC) {
            $this->helper->logout();
        }

        $this->validateResponse($response, $expectedHttpCode, $expectedContentType);

        $actual = $response[0];

<<<<<<< HEAD
        $this->validateJson($actual, 'schema', 'get-menus.spec', '');
=======
        $this->validateJsonAgainstFile($actual, 'schema', 'get-menus.spec');
>>>>>>> 65818c6f

        # Check expected file
        $expected = array();
        foreach(self::$XDMOD_REALMS as $realm) {
            $expectedOutputFile = $this->getTestFiles()->getFile('user_interface', $expectedOutputFileName, "output/$realm");

            # Create missing files/directories
            if (!is_file($expectedOutputFile)) {
                $newFile = array();
                foreach ($actual as $arr) {
                    if (isset($arr['realm'])) {
                        if (strtolower($arr['realm']) == $realm) {
                            array_push($newFile, $arr);
                        }
                    }
                }
                $separator = array(
                    "text" => "",
                    "id" => "-111",
                    "node_type" => "separator",
                    "iconCls" => "blank",
                    "leaf" => true,
                    "disabled" => true
                );
                array_push($newFile, $separator);
                $filePath = dirname($expectedOutputFile);
                if (!is_dir($filePath)){
                    mkdir($filePath);
                }
                file_put_contents($expectedOutputFile, json_encode($newFile, JSON_PRETTY_PRINT) . "\n");
                $this->markTestSkipped("Generated Expected Output for UserInterfaceTest testGetMenus: $expectedOutputFile\n");
            }

            $expected = array_merge($expected, json_decode(file_get_contents($expectedOutputFile), true));

        }

        $this->assertEquals($expected, $actual);

    }

    /**
     * Provides test data to `testGetMenus`.
     *
     * @return array|object
     * @throws \Exception
     */
    public function provideTestGetMenus()
    {
        return JSON::loadFile(
            $this->getTestFiles()->getFile('user_interface', 'get_menus', 'input')
        );
    }
}<|MERGE_RESOLUTION|>--- conflicted
+++ resolved
@@ -54,11 +54,7 @@
 
         $actual = $response[0];
 
-<<<<<<< HEAD
-        $this->validateJson($actual, 'schema', 'get-menus.spec', '');
-=======
         $this->validateJsonAgainstFile($actual, 'schema', 'get-menus.spec');
->>>>>>> 65818c6f
 
         # Check expected file
         $expected = array();
