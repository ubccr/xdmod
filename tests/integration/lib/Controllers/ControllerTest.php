--- conflicted
+++ resolved
@@ -15,11 +15,7 @@
      */
     protected $helper;
 
-<<<<<<< HEAD
     protected function setUp(): void
-=======
-    protected function setup(): void
->>>>>>> f275bbf2
     {
         $this->helper = new XdmodTestHelper(__DIR__ . '/../../../');
     }
@@ -498,20 +494,12 @@
         $this->assertEquals($expectedContentType, $response[1]['content_type']);
         $this->assertEquals($expectedHttpCode, $response[1]['http_code']);
 
-<<<<<<< HEAD
-        // the current responses are json but specify the text/html; charset=UTF-8;
-        // content_type. Where as some of the exception cases specify
-        // application/json but do not return valid json. To account for these
-        // two cases we just default to attempting to decode the response data
-        // and if that fails then just fallback to the full response body as is.
-=======
         // A brief description of what the below `if-else` block is all about:
         // - If a controller returns json data & includes the 'application/json' content type the data is converted
         //   implicitly to an array by PHP.
         // - On the other hand, there are some controllers that return json data but do not include the
         //   `application/json` content type and so these are received as strings which we then attempt to `json_decode`.
         // - Finally, if we didn't get any of the expected types of results go ahead and fail the test.
->>>>>>> f275bbf2
         if (is_array($response[0])) {
             $actual = $response[0];
         } elseif (is_string($response[0])) {
