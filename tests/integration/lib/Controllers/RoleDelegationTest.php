--- conflicted
+++ resolved
@@ -22,11 +22,7 @@
      */
     private $config;
 
-<<<<<<< HEAD
-    protected function setUp(): void
-=======
     protected function setup(): void
->>>>>>> aa045f5e
     {
         parent::setup();
         $this->config = json_decode(file_get_contents(__DIR__ . '/../../../ci/testing.json'), true);
