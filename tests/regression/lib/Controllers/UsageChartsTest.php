<?php

namespace RegressionTests\Controllers;

class UsageChartsTest extends \PHPUnit_Framework_TestCase
{
    /** Hash data JSON file relative to __DIR__ */
    const HASH_FILE_REL_PATH = '/../../../artifacts/xdmod/regression/images/expected.json';

    protected static $helper;

    // Used when running in hash-generation mode.
    protected static $imagehashes = array();

    public static function tearDownAfterClass()
    {
        self::$helper->logout();
        if(!empty(self::$imagehashes)) {
            if (getenv('REG_TEST_FORCE_GENERATION') === '1') {
                // Overwrite test data.
                $hashFile = realpath(__DIR__ . self::HASH_FILE_REL_PATH);
                $expectedHashes = json_decode(file_get_contents($hashFile), true);
                foreach (self::$imagehashes as $testName => $hash) {
                    $expectedHashes[$testName] = $hash;
                }
                file_put_contents($hashFile, json_encode($expectedHashes, JSON_PRETTY_PRINT));
            } else {
                // print to stdout rather than, e.g., overwriting
                // the expected results file.
                print json_encode(self::$imagehashes, JSON_PRETTY_PRINT);
            }
        }
    }

    private function phash($type, $imageData)
    {
        $out = "";

        if ($type === 'png') {
            $pipes = array();
            $descriptor_spec = array(
                    0 => array('pipe', 'r'),
                    1 => array('pipe', 'w'),
                    2 => array('pipe', 'w'),
                    );
            $process = proc_open('/root/bin/imagehash', $descriptor_spec, $pipes);
            if (!is_resource($process)) {
                throw new \Exception('Unable execute command Details: ' . print_r(error_get_last(), true));
            }
            fwrite($pipes[0], $imageData);
            fclose($pipes[0]);

            $out = stream_get_contents($pipes[1]);
            $err = stream_get_contents($pipes[2]);
            fclose($pipes[1]);
            fclose($pipes[2]);
            $retval = proc_close($process);
            if (strlen($err) > 0 || $retval !== 0) {
                throw new Exception("imagehash returned $retval stderr='$err'");
            }
        } else {
            $out = sha1($imageData);
        }

        return $out;
    }

    /**
     * @dataProvider chartSettingsProvider
     */
    public function testChartSettings($testName, $input, $expectedHash)
    {
        $postvars = null;
        $response = self::$helper->post('/controllers/user_interface.php', $postvars, $input);

        $imageData = $response[0];
<<<<<<< HEAD
        if ($expectedHash === false) {

            self::$imagehashes[$testName] =  $this->phash($input['format'], $imageData);
=======
        $actualHash = sha1($imageData);
>>>>>>> 28316c64

        if ($expectedHash === false || getenv('REG_TEST_FORCE_GENERATION') === '1') {
            self::$imagehashes[$testName] = $actualHash;
            $this->markTestSkipped('Created Expected output for ' . $testName);
        } else {
<<<<<<< HEAD

            $actualHash = $this->phash($input['format'], $imageData);
=======
>>>>>>> 28316c64
            $this->assertEquals($expectedHash, $actualHash, $testName);
        }
    }

    private function genoutput($reference, $settings, $expectedHashes)
    {
        $testName = '';
        foreach ($settings as $key => $value) {
            $reference[$key] = $value;
            $testName .= "${key}=${value}/";
        }

        $hash = false;
        if (isset($expectedHashes[$testName])) {
            $hash = $expectedHashes[$testName];
        }

        return array($testName, $reference, $hash);
    }

    public function chartSettingsProvider()
    {
        self::$helper = new \TestHarness\XdmodTestHelper();
        self::$helper->authenticate('cd');

        $expectedHashes = array();

        $hashFile = realpath(__DIR__ . self::HASH_FILE_REL_PATH);
        if (file_exists($hashFile)) {
            $expectedHashes = json_decode(file_get_contents($hashFile), true);
        }

        // Provide all the different combinations of chart settings except Guide Lines (which do not
        // work at all) and Hide Tooltip (which is an interactive-only setting)..
        //
        // Also we do not test and changes from the default for the following settings:
        //    legend location / off
        //    font size
        //    Chart Title override

        $reference = array(
           'public_user' => 'false',
           'realm' => 'Jobs',
           'group_by' => 'pi',
           'statistic' => 'total_cpu_hours',
           'start_date' => '2016-12-22',
           'end_date' => '2017-01-01',
           'timeframe_label' => 'User Defined',
           'scale' => 1,
           'aggregation_unit' => 'Day',
           'dataset_type' => 'timeseries',
           'thumbnail' => 'n',
           'query_group' => 'tg_usage',
           'display_type' => 'line',
           'combine_type' => 'side',
           'limit' => '10',
           'offset' => '0',
           'log_scale' => 'n',
           'show_guide_lines' => 'y',
           'show_trend_line' => 'n',
           'show_error_bars' => 'n',
           'show_aggregate_labels' => 'n',
           'show_error_labels' => 'n',
           'hide_tooltip' => 'false',
           'show_title' => 'y',
           'width' => '916',
           'height' => '484',
           'legend_type' => 'bottom_center',
           'font_size' => '3',
           'none' => '-9999',
           'format' => 'png',
           'inline' => 'n',
           'operation' => 'get_data',
           'controller_module' => 'user_interface'
        );

        $statistics = array('job_count', 'total_cpu_hours', 'utilization');
        $agg_err_stats = array('avg_waitduration_hours');
        $errstatistics = array('avg_cpu_hours', 'avg_node_hours', 'avg_waitduration_hours');

        $group_bys = array('none', 'person', 'resource', 'jobsize');


        $timeseries = array(
            'dataset_type' => array('timeseries'),
            'statistic' => $statistics,
            'group_by' => $group_bys,
            'log_scale' => array('y', 'n'),
            'format' => array('png', 'svg'),
            'show_aggregate_labels' => array('y', 'n'),
            'show_trend_line' => array('y', 'n'),
            'display_type' => array('line', 'area', 'bar')
        );

        $aggregate = array(
            'dataset_type' => array('aggregate'),
            'statistic' => $statistics,
            'group_by' => $group_bys,
            'format' => array('png', 'svg'),
            'log_scale' => array('y', 'n'),
            'show_aggregate_labels' => array('y', 'n'),
            'display_type' => array('line', 'h_bar', 'bar', 'pie')
        );

        $output = array();

        foreach(\TestHarness\Utilities::getCombinations($timeseries) as $settings) {
            $output[] = $this->genoutput($reference, $settings, $expectedHashes);
        }

        foreach(\TestHarness\Utilities::getCombinations($aggregate) as $settings) {
            $output[] = $this->genoutput($reference, $settings, $expectedHashes);
        }

        $timeseries['statistic'] = $errstatistics;
        $timeseries['show_error_bars'] = array('y', 'n');
        $timeseries['show_error_labels'] = array('y', 'n');

        $aggregate['statistic'] = $agg_err_stats;
        $aggregate['show_error_bars'] = array('y', 'n');
        $aggregate['show_error_labels'] = array('y', 'n');

        foreach(\TestHarness\Utilities::getCombinations($timeseries) as $settings) {
            $output[] = $this->genoutput($reference, $settings, $expectedHashes);
        }

        foreach(\TestHarness\Utilities::getCombinations($aggregate) as $settings) {
            $output[] = $this->genoutput($reference, $settings, $expectedHashes);
        }
        if (getenv('REG_TEST_ALL') === '1') {
            return $output;
        } else {
            return array_intersect_key($output, array_flip(array_rand($output, 35)));
        }
    }
}<|MERGE_RESOLUTION|>--- conflicted
+++ resolved
@@ -74,23 +74,12 @@
         $response = self::$helper->post('/controllers/user_interface.php', $postvars, $input);
 
         $imageData = $response[0];
-<<<<<<< HEAD
-        if ($expectedHash === false) {
-
-            self::$imagehashes[$testName] =  $this->phash($input['format'], $imageData);
-=======
-        $actualHash = sha1($imageData);
->>>>>>> 28316c64
+        $actualHash = $this->phash($input['format'], $imageData);
 
         if ($expectedHash === false || getenv('REG_TEST_FORCE_GENERATION') === '1') {
             self::$imagehashes[$testName] = $actualHash;
             $this->markTestSkipped('Created Expected output for ' . $testName);
         } else {
-<<<<<<< HEAD
-
-            $actualHash = $this->phash($input['format'], $imageData);
-=======
->>>>>>> 28316c64
             $this->assertEquals($expectedHash, $actualHash, $testName);
         }
     }
