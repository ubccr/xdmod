<?php

namespace RegressionTests\Controllers;

use IntegrationTests\TestHarness\Utilities;
use IntegrationTests\TestHarness\XdmodTestHelper;

class UsageChartsTest extends \PHPUnit_Framework_TestCase
{
    /**
     * The path relative to this file that contains the expected hashes for this test case.
     *
     * @var string
     */
    const HASH_DIR_REL_PATH = '/../../../artifacts/xdmod/regression/images';

    /**
     * Hash data JSON file absolute path or null.
     *
     * @var string|null
     */
    private static $hashFilePath = null;

    protected static $helper;

    // Used when running in hash-generation mode.
    protected static $imagehashes = array();

    /**
     * Determine which JSON file to use for expected hash data.
     */
    private static function getHashPath()
    {
        if (self::$hashFilePath !== null) {
            return self::$hashFilePath;
        }

        $osInfo = false;
        try {
            $osInfo = parse_ini_file('/etc/os-release');
        } catch (\Exception $e) {
            // if we don't have access to OS related info then that's fine, we'll just use the default expected.json
        }

        $hashFiles = [];

        // If we have OS info available to us then look for an OS specific expected output file based on this info.
        if ($osInfo !== false && isset($osInfo['VERSION_ID']) && isset($osInfo['ID'])) {
            $hashFiles[] = sprintf("expected-%s%s.json", $osInfo['ID'], $osInfo['VERSION_ID']);
        }
        // Otherwise try the default expected.json
        $hashFiles[] = 'expected.json';

        $artifactsDir = realpath(__DIR__ . self::HASH_DIR_REL_PATH);
        foreach($hashFiles as $hashFile) {
            $hashFilePath = "$artifactsDir/$hashFile";
            if (file_exists($hashFilePath)) {
                self::$hashFilePath = $hashFilePath;
                break;
            }
        }

        if (self::$hashFilePath === null) {
            throw new \Exception('Failed to find expected data file.');
        }

        return self::$hashFilePath;
    }

    public static function tearDownAfterClass()
    {
        self::$helper->logout();
        if(!empty(self::$imagehashes)) {
            if (getenv('REG_TEST_FORCE_GENERATION') === '1') {
                // Overwrite test data.
                $expectedHashes = json_decode(file_get_contents(self::getHashPath()), true);
                foreach (self::$imagehashes as $testName => $hash) {
                    $expectedHashes[$testName] = $hash;
                }
                file_put_contents(self::getHashPath(), json_encode($expectedHashes, JSON_PRETTY_PRINT) . "\n");
            } else {
                // print to stdout rather than, e.g., overwriting
                // the expected results file.
                print json_encode(self::$imagehashes, JSON_PRETTY_PRINT);
            }
        }
    }

    private function phash($type, $imageData)
    {
        $out = "";

        if ($type === 'png' || $type === 'svg') {
            $command = '/root/bin/imagehash';
            if ($type == 'svg') {
                $command = 'rsvg-convert -f png | /root/bin/imagehash';
            }
            $pipes = array();
            $descriptor_spec = array(
                    0 => array('pipe', 'r'),
                    1 => array('pipe', 'w'),
                    2 => array('pipe', 'w'),
                    );
            $process = proc_open($command, $descriptor_spec, $pipes);
            if (!is_resource($process)) {
                throw new \Exception('Unable execute command Details: ' . print_r(error_get_last(), true));
            }
            fwrite($pipes[0], $imageData);
            fclose($pipes[0]);

            $out = stream_get_contents($pipes[1]);
            $err = stream_get_contents($pipes[2]);
            fclose($pipes[1]);
            fclose($pipes[2]);
            $retval = proc_close($process);
            if (strlen($err) > 0 || $retval !== 0) {
<<<<<<< HEAD
                throw new Exception("imagehash returned $retval stderr='$err'");

=======
                throw new \UnexpectedValueException("imagehash returned $retval stderr='$err'");
>>>>>>> 618e68be
            }
        } else {
            $out = sha1($imageData);
        }

        return $out;
    }

    /**
     * @dataProvider chartSettingsProvider
     */
    public function testChartSettings($testName, $input, $expectedHash)
    {
        $postvars = null;
        $response = self::$helper->post('/controllers/user_interface.php', $postvars, $input);

        $imageData = $response[0];
        $actualHash = $this->phash($input['format'], $imageData);

        if ($expectedHash === false || getenv('REG_TEST_FORCE_GENERATION') === '1') {
            self::$imagehashes[$testName] = $actualHash;
            $this->markTestSkipped('Created Expected output for ' . $testName);
        } else {
            $this->assertEquals($expectedHash, $actualHash, $testName);
        }
    }

    private function genoutput($reference, $settings, $expectedHashes)
    {
        $testName = '';
        foreach ($settings as $key => $value) {
            $reference[$key] = $value;
            $testName .= "${key}=${value}/";
        }

        $hash = false;
        if (isset($expectedHashes[$testName])) {
            $hash = $expectedHashes[$testName];
        }

        return array($testName, $reference, $hash);
    }

    public function chartSettingsProvider()
    {
        self::$helper = new XdmodTestHelper();
        self::$helper->authenticate('cd');

        $expectedHashes = json_decode(file_get_contents(self::getHashPath()), true);

        // Provide all the different combinations of chart settings except Guide Lines (which do not
        // work at all) and Hide Tooltip (which is an interactive-only setting)..
        //
        // Also we do not test and changes from the default for the following settings:
        //    legend location / off
        //    font size
        //    Chart Title override

        $reference = array(
           'public_user' => 'false',
           'realm' => 'Jobs',
           'group_by' => 'pi',
           'statistic' => 'total_cpu_hours',
           'start_date' => '2016-12-22',
           'end_date' => '2017-01-01',
           'timeframe_label' => 'User Defined',
           'scale' => 1,
           'aggregation_unit' => 'Day',
           'dataset_type' => 'timeseries',
           'thumbnail' => 'n',
           'query_group' => 'tg_usage',
           'display_type' => 'line',
           'combine_type' => 'side',
           'limit' => '10',
           'offset' => '0',
           'log_scale' => 'n',
           'show_guide_lines' => 'y',
           'show_trend_line' => 'n',
           'show_error_bars' => 'n',
           'show_aggregate_labels' => 'n',
           'show_error_labels' => 'n',
           'hide_tooltip' => 'false',
           'show_title' => 'y',
           'width' => '916',
           'height' => '484',
           'legend_type' => 'bottom_center',
           'font_size' => '3',
           'none' => '-9999',
           'format' => 'png',
           'inline' => 'n',
           'operation' => 'get_data',
           'controller_module' => 'user_interface'
        );

        $statistics = array('job_count', 'total_cpu_hours', 'utilization');
        $agg_err_stats = array('avg_waitduration_hours');
        $errstatistics = array('avg_cpu_hours', 'avg_node_hours', 'avg_waitduration_hours');

        $group_bys = array('none', 'person', 'resource', 'jobsize');


        $timeseries = array(
            'dataset_type' => array('timeseries'),
            'statistic' => $statistics,
            'group_by' => $group_bys,
            'log_scale' => array('y', 'n'),
            'format' => array('png', 'svg'),
            'show_aggregate_labels' => array('y', 'n'),
            'show_trend_line' => array('y', 'n'),
            'display_type' => array('line', 'area', 'bar')
        );

        $aggregate = array(
            'dataset_type' => array('aggregate'),
            'statistic' => $statistics,
            'group_by' => $group_bys,
            'format' => array('png', 'svg'),
            'log_scale' => array('y', 'n'),
            'show_aggregate_labels' => array('y', 'n'),
            'display_type' => array('line', 'h_bar', 'bar', 'pie')
        );

        $output = array();

        foreach(Utilities::getCombinations($timeseries) as $settings) {
            $output[] = $this->genoutput($reference, $settings, $expectedHashes);
        }

        foreach(Utilities::getCombinations($aggregate) as $settings) {
            $output[] = $this->genoutput($reference, $settings, $expectedHashes);
        }

        $timeseries['statistic'] = $errstatistics;
        $timeseries['show_error_bars'] = array('y', 'n');
        $timeseries['show_error_labels'] = array('y', 'n');

        $aggregate['statistic'] = $agg_err_stats;
        $aggregate['show_error_bars'] = array('y', 'n');
        $aggregate['show_error_labels'] = array('y', 'n');

        foreach(Utilities::getCombinations($timeseries) as $settings) {
            $output[] = $this->genoutput($reference, $settings, $expectedHashes);
        }

        foreach(Utilities::getCombinations($aggregate) as $settings) {
            $output[] = $this->genoutput($reference, $settings, $expectedHashes);
        }
        if (getenv('REG_TEST_ALL') === '1') {
            return $output;
        } else {
            return array_intersect_key($output, array_flip(array_rand($output, 35)));
        }
    }
}<|MERGE_RESOLUTION|>--- conflicted
+++ resolved
@@ -114,12 +114,7 @@
             fclose($pipes[2]);
             $retval = proc_close($process);
             if (strlen($err) > 0 || $retval !== 0) {
-<<<<<<< HEAD
-                throw new Exception("imagehash returned $retval stderr='$err'");
-
-=======
                 throw new \UnexpectedValueException("imagehash returned $retval stderr='$err'");
->>>>>>> 618e68be
             }
         } else {
             $out = sha1($imageData);
