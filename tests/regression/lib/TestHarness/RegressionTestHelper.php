--- conflicted
+++ resolved
@@ -347,15 +347,9 @@
      * @param string $expectedFile Path to file containing expected output.
      * @param string $userRole User role used during test.
      * @return boolean True if CSV export returned expected data.
-<<<<<<< HEAD
      * @throws SkippedTestError If the test is skipped.
      * @throws IncompleteTestError If the test is incomplete.
      * @throws ExpectationFailedException If the test failed.
-=======
-     * @throws \PHPUnit\Framework\SkippedTestError If the test is skipped.
-     * @throws \PHPUnit\Framework\IncompleteTestError If the test is incomplete.
-     * @throws \PHPUnit\Framework\ExpectationFailedException If the test failed.
->>>>>>> aa045f5e
      */
     public function checkCsvExport($testName, $input, $expectedFile, $userRole)
     {
@@ -364,11 +358,7 @@
         $fullTestName = $testName . $datasetType . '-' . $aggUnit . '-' . $userRole;
 
         if (in_array($testName, self::$skip)) {
-<<<<<<< HEAD
             throw new SkippedTestError($fullTestName . ' intentionally skipped');
-=======
-            throw new \PHPUnit\Framework\SkippedTestError($fullTestName . ' intentionally skipped');
->>>>>>> aa045f5e
         }
 
         list($csvdata, $curldata) = self::post('controllers/user_interface.php', null, $input);
@@ -600,11 +590,7 @@
     {
         $role = self::getEnvUserrole();
         if ('public' === $role) {
-<<<<<<< HEAD
             throw new SkippedTestError(
-=======
-            throw new \PHPUnit\Framework\SkippedTestError(
->>>>>>> aa045f5e
                 'Raw data test cannot be performed with public user.'
             );
         }
