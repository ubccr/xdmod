#!/bin/bash

<<<<<<< HEAD
SCRIPT_DIR=$( cd -- "$( dirname -- "${BASH_SOURCE[0]}" )" &> /dev/null && pwd )

# Used for docker build, cache file will need to be upgraded if newer version is needed
=======
#Used for docker build, cache file will need to be upgraded if newer version is needed
>>>>>>> f275bbf2
CACHE_FILE='/root/saml-idp.tar.gz'

DEFAULT_INSTALL_DIR=/usr/share/xdmod
DEFAULT_VENDOR_DIR=$DEFAULT_INSTALL_DIR/vendor

INSTALL_DIR=${INSTALL_DIR:-$DEFAULT_INSTALL_DIR}
VENDOR_DIR=${VENDOR_DIR:-$DEFAULT_VENDOR_DIR}

httpd -k stop
cd /tmp

echo "installing saml idp server"
if [ -f $CACHE_FILE ];
then
    echo "using cached copy"
    tar -zxf $CACHE_FILE
    cd saml-idp
else
    git clone https://github.com/mcguinness/saml-idp/
    cd saml-idp
    git checkout 8ff807a91f4badc3c0a10551e1d789df140a66cc
    rm -f package-lock.json
    npm set progress=false
    npm install --quiet --silent
fi

openssl req -x509 -new -newkey rsa:2048 -nodes -subj '/C=US/ST=New York/L=Buffalo/O=UB/CN=CCR Test Identity Provider' -keyout idp-private-key.pem -out idp-public-cert.pem -days 7300

cat > /tmp/saml-idp/config.js <<EOF
/**
 * User Profile
 */
var profile = {
  userName: 'saml.jackson@example.com',
  nameIdFormat: 'urn:oasis:names:tc:SAML:1.1:nameid-format:emailAddress',
  firstName: 'Saml',
  lastName: 'Jackson',
  displayName: 'saml jackson',
  email: 'saml.jackson@example.com',
  mobilePhone: '+1-415-555-5141',
  groups: 'Simple AIdP Users, West Coast Users, Cloud Users',
  itname: 'samlj',
  system_username: 'samlj',
  orgId: 'Screwdriver',
  fieldOfScience: 'Computational Research'
}

/**
 * SAML Attribute Metadata
 */
var metadata = [{
  id: "orgId",
  optional: 'true',
  displayName: 'Organization',
  description: 'Organization the user Belongs to',
  multiValue: false
}, {
  id: "fieldOfScience",
  optional:'true',
  displayName: 'Field Of Science',
  description: 'Field of Science the user works in',
  multiValue: false
}, {
  id: "itname",
  optional:'false',
  displayName: 'Organization Username',
  description: 'The system user',
  multiValue: false
}, {
  id: 'system_username',
  optional: 'true',
  displayName: 'System Username',
  description: 'Username of account used to run jobs.',
  multiValue: false
}, {
  id: "firstName",
  optional: false,
  displayName: 'First Name',
  description: 'The given name of the user',
  multiValue: false
}, {
  id: "lastName",
  optional: false,
  displayName: 'Last Name',
  description: 'The surname of the user',
  multiValue: false
}, {
  id: "displayName",
  optional: true,
  displayName: 'Display Name',
  description: 'The display name of the user',
  multiValue: false
}, {
  id: "email",
  optional: false,
  displayName: 'E-Mail Address',
  description: 'The e-mail address of the user',
  multiValue: false
},{
  id: "mobilePhone",
  optional: true,
  displayName: 'Mobile Phone',
  description: 'The mobile phone of the user',
  multiValue: false
}, {
  id: "groups",
  optional: true,
  displayName: 'Groups',
  description: 'Group memberships of the user',
  multiValue: true
}, {
  id: "userType",
  optional: true,
  displayName: 'User Type',
  description: 'The type of user',
  options: ['Admin', 'Editor', 'Commenter']
}];

module.exports = {
  user: profile,
  metadata: metadata
}
EOF
sed -i -- "s%#Alias /simplesaml $DEFAULT_VENDOR_DIR/simplesamlphp/simplesamlphp/www%Alias /simplesaml $VENDOR_DIR/simplesamlphp/simplesamlphp/www%" /etc/httpd/conf.d/xdmod.conf
sed -i -- "s%#<Directory $DEFAULT_VENDOR_DIR/simplesamlphp/simplesamlphp/www>%<Directory $VENDOR_DIR/simplesamlphp/simplesamlphp/www>%" /etc/httpd/conf.d/xdmod.conf
sed -i -- 's/#    Options FollowSymLinks/    Options FollowSymLinks/' /etc/httpd/conf.d/xdmod.conf
sed -i -- 's/#    AllowOverride All/    AllowOverride All/' /etc/httpd/conf.d/xdmod.conf
sed -i -- 's/#    <IfModule mod_authz_core.c>/    <IfModule mod_authz_core.c>/' /etc/httpd/conf.d/xdmod.conf
sed -i -- 's/#        Require all granted/       Require all granted/' /etc/httpd/conf.d/xdmod.conf
sed -i -- 's%#    </IfModule>%    </IfModule>%' /etc/httpd/conf.d/xdmod.conf
sed -i -- 's%#</Directory>%</Directory>%' /etc/httpd/conf.d/xdmod.conf


cp "$VENDOR_DIR/simplesamlphp/simplesamlphp/config-templates/config.php" "$VENDOR_DIR/simplesamlphp/simplesamlphp/config/config.php"
sed -i -- "s/'trusted.url.domains' => array(),/'trusted.url.domains' => array('localhost'),/" "$VENDOR_DIR/simplesamlphp/simplesamlphp/config/config.php"

cat > "$VENDOR_DIR/simplesamlphp/simplesamlphp/config/authsources.php" <<EOF
<?php
\$config = array(
  'xdmod-sp' => array(
    'saml:SP',
    'idp' => 'urn:example:idp',
    //'signature.algorithm' => 'http://www.w3.org/2001/04/xmldsig-more#rsa-sha256',
    'authproc' => array(
      40 => array(
        'class' => 'core:AttributeMap',
        'email' => 'email_address',
        'firstName' => 'first_name',
        'middleName' => 'middle_name',
        'lastName' => 'last_name',
        'personId' => 'person_id',
        'orgId' => 'organization',
        'fieldOfScience' => 'field_of_science',
        'itname' => 'username'
      ),
      60 => array(
        'class' => 'authorize:Authorize',
        'username' => array(
          '/\S+/'
        ),
      ),
      61 => array(
        'class' => 'authorize:Authorize',
        'organization' => array(
          '/\S+/'
        )
      )
    )
  ),
  'admin' => array(
    // The default is to use core:AdminPassword, but it can be replaced with
    // any authentication source.
    'core:AdminPassword',
  ),
);
EOF

CERTCONTENTS=`sed -n '2,21p' idp-public-cert.pem | perl -ne 'chomp and print'`
HOSTNAME=$(hostname)

cat > "$VENDOR_DIR/simplesamlphp/simplesamlphp/metadata/saml20-idp-remote.php" <<EOF
<?php

\$metadata['urn:example:idp'] = array (
  'entityid' => 'urn:example:idp',
  'contacts' =>
  array (
  ),
  'metadata-set' => 'saml20-idp-remote',
  'SingleSignOnService' =>
  array (
    0 =>
    array (
      'Binding' => 'urn:oasis:names:tc:SAML:2.0:bindings:HTTP-Redirect',
      'Location' => 'https://$HOSTNAME:7000',
    ),
    1 =>
    array (
      'Binding' => 'urn:oasis:names:tc:SAML:2.0:bindings:HTTP-POST',
      'Location' => 'https://$HOSTNAME:7000',
    ),
  ),
  'SingleLogoutService' =>
  array (
    0 =>
    array (
      'Binding' => 'urn:oasis:names:tc:SAML:2.0:bindings:HTTP-Redirect',
      'Location' => 'https://$HOSTNAME:7000/signout',
    ),
  ),
  'ArtifactResolutionService' =>
  array (
  ),
  'NameIDFormats' =>
  array (
    0 => 'urn:oasis:names:tc:SAML:1.1:nameid-format:emailAddress',
    1 => 'urn:oasis:names:tc:SAML:2.0:nameid-format:persistent',
    2 => 'urn:oasis:names:tc:SAML:2.0:nameid-format:transient',
  ),
  'keys' =>
  array (
    0 =>
    array (
      'encryption' => false,
      'signing' => true,
      'type' => 'X509Certificate',
      'X509Certificate' => '$CERTCONTENTS',
    ),
  ),
);
EOF

<<<<<<< HEAD
# Install CORS
npm install cors

# Copy over the cors enabled version of app.js
\cp "${SCRIPT_DIR}/scripts/app.js" .

# Update the x509cert in the hslavich_onelogin_saml.yaml file to match what was generated for the IDP.
sed -i -E 's|x509cert: (.*)'"|x509cert: '"$CERTCONTENTS"'|" /usr/share/xdmod/config/packages/hslavich_onelogin_saml.yaml

# Run the IDP
node app.js  --acs https://localhost/saml/acs --aud xdmod-sp --httpsPrivateKey idp-private-key.pem --httpsCert idp-public-cert.pem  --https true > /var/log/xdmod/samlidp.log 2>&1 &

=======
node app.js  --acs https://$HOSTNAME/simplesaml/module.php/saml/sp/saml2-acs.php/xdmod-sp --aud https://$HOSTNAME/simplesaml/module.php/saml/sp/metadata.php/xdmod-sp --httpsPrivateKey idp-private-key.pem --httpsCert idp-public-cert.pem  --https true > /var/log/xdmod/samlidp.log 2>&1 &
>>>>>>> f275bbf2
httpd -k start<|MERGE_RESOLUTION|>--- conflicted
+++ resolved
@@ -1,12 +1,8 @@
 #!/bin/bash
 
-<<<<<<< HEAD
 SCRIPT_DIR=$( cd -- "$( dirname -- "${BASH_SOURCE[0]}" )" &> /dev/null && pwd )
 
 # Used for docker build, cache file will need to be upgraded if newer version is needed
-=======
-#Used for docker build, cache file will need to be upgraded if newer version is needed
->>>>>>> f275bbf2
 CACHE_FILE='/root/saml-idp.tar.gz'
 
 DEFAULT_INSTALL_DIR=/usr/share/xdmod
@@ -239,7 +235,6 @@
 );
 EOF
 
-<<<<<<< HEAD
 # Install CORS
 npm install cors
 
@@ -252,7 +247,4 @@
 # Run the IDP
 node app.js  --acs https://localhost/saml/acs --aud xdmod-sp --httpsPrivateKey idp-private-key.pem --httpsCert idp-public-cert.pem  --https true > /var/log/xdmod/samlidp.log 2>&1 &
 
-=======
-node app.js  --acs https://$HOSTNAME/simplesaml/module.php/saml/sp/saml2-acs.php/xdmod-sp --aud https://$HOSTNAME/simplesaml/module.php/saml/sp/metadata.php/xdmod-sp --httpsPrivateKey idp-private-key.pem --httpsCert idp-public-cert.pem  --https true > /var/log/xdmod/samlidp.log 2>&1 &
->>>>>>> f275bbf2
 httpd -k start