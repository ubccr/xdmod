#!/bin/bash
# Bootstrap script that either sets up a fresh XDMoD test instance or upgrades
# an existing one.  This code is only designed to work inside the XDMoD test
# docker instances. However, since it is designed to test a real install, the
# set of commands that are run would work on a real production system.

BASEDIR="$( cd "$( dirname "${BASH_SOURCE[0]}" )" && pwd )"
REF_SOURCE=`realpath $BASEDIR/../artifacts/xdmod/referencedata`
REPODIR=`realpath $BASEDIR/../../`
REF_DIR=/var/tmp/referencedata

function copy_template_httpd_conf {
    cp /usr/share/xdmod/templates/apache.conf /etc/httpd/conf.d/xdmod.conf
}

function set_resource_spec_end_times {
    # Adding end time for each resource in resourcespecs.json. This is to get consistant results for
    # the raw data regression tests. The jq command does not do well with overwriting the existing file
    # so writing to a temp file and then renaming seems to be the best way to go.
    cat /etc/xdmod/resource_specs.json | jq '[.[] | .["end_date"] += "2020-01-01"]' > /etc/xdmod/resource_specs2.json
    jq . /etc/xdmod/resource_specs2.json > /etc/xdmod/resource_specs.json
    rm -f /etc/xdmod/resource_specs2.json
}

if [ -z $XDMOD_REALMS ]; then
    export XDMOD_REALMS=jobs,storage,cloud,resourcespecifications
fi

cp -r $REF_SOURCE /var/tmp/

set -e
set -o pipefail

PYTHON_SCIPY=python3-scipy
if [ `rpm -E %{rhel}` = 7 ]; then
    PYTHON_SCIPY=python36-scipy
fi

# Install python dependencies for the image hash comparison algorithm
yum install -y python3 python3-six python3-numpy python3-pillow ${PYTHON_SCIPY}
pip3 install imagehash==4.2.1
cp $REPODIR/tests/ci/scripts/imagehash /root/bin

# ensure php error logging is set to E_ALL (recommended setting for development)
sed -i 's/^error_reporting = .*/error_reporting = E_ALL/' /etc/php.ini

# ensure php command-line errors are logged to a file
sed -i 's/^;error_log = php_errors.log/error_log = \/var\/log\/php_errors.log/' /etc/php.ini

if [ "$XDMOD_TEST_MODE" = "fresh_install" ];
then
    rpm -qa | grep ^xdmod | xargs yum -y remove || true
    rm -rf /etc/xdmod

    rm -rf /var/lib/mysql
    mkdir -p /var/lib/mysql
    mkdir -p /var/log/mariadb
    mkdir -p /var/run/mariadb
    chown -R mysql:mysql /var/lib/mysql
    chown -R mysql:mysql /var/log/mariadb
    chown -R mysql:mysql /var/run/mariadb

    dnf install -y ~/rpmbuild/RPMS/*/*.rpm
    mysql_install_db --user mysql

    if [ -f /etc/my.cnf.d/mariadb-server.cnf ]; then
        >/etc/my.cnf.d/mariadb-server.cnf
        echo "# this is read by the standalone daemon and embedded servers
              [server]
              sql_mode=
              # this is only for the mysqld standalone daemon
              # Settings user and group are ignored when systemd is used.
              # If you need to run mysqld under a different user or group,
              # customize your systemd unit file for mysqld/mariadb according to the
              # instructions in http://fedoraproject.org/wiki/Systemd
              [mysqld]
              datadir=/var/lib/mysql
              socket=/var/lib/mysql/mysql.sock
              log-error=/var/log/mariadb/mariadb.log
              pid-file=/run/mariadb/mariadb.pid" > /etc/my.cnf.d/mariadb-server.cnf
    fi

    copy_template_httpd_conf
    ~/bin/services start
    mysql -e "CREATE USER 'root'@'gateway' IDENTIFIED BY '';
    GRANT ALL PRIVILEGES ON *.* TO 'root'@'gateway' WITH GRANT OPTION;
    FLUSH PRIVILEGES;"

    # TODO: Replace diff files with hard fixes
    # Modify integration sso tests to work with cloud realm
    if [ "$XDMOD_REALMS" = "cloud" ]; then
        if ! patch --dry-run -Rfsup1 --directory=$REPODIR < $BASEDIR/diff/SSOLoginTest.php.diff >/dev/null; then
            # -- Fix users searched in SSO test
            patch -up1 --directory=$REPODIR < $BASEDIR/diff/SSOLoginTest.php.diff
        fi
    else
        if patch --dry-run -Rfsup1 --directory=$REPODIR < $BASEDIR/diff/SSOLoginTest.php.diff >/dev/null; then
            # -- Reverse previous patch
            patch -R -up1 --directory=$REPODIR < $BASEDIR/diff/SSOLoginTest.php.diff
        fi
    fi

    expect $BASEDIR/scripts/xdmod-setup-start.tcl | col -b

    if [[ "$XDMOD_REALMS" == *"jobs"* ]]; then
        expect $BASEDIR/scripts/xdmod-setup-jobs.tcl | col -b
    fi
    if [[ "$XDMOD_REALMS" == *"storage"* ]]; then
        expect $BASEDIR/scripts/xdmod-setup-storage.tcl | col -b
    fi
    if [[  "$XDMOD_REALMS" == *"cloud"* ]]; then
        expect $BASEDIR/scripts/xdmod-setup-cloud.tcl | col -b
    fi

    expect $BASEDIR/scripts/xdmod-setup-finish.tcl | col -b

    xdmod-import-csv -t hierarchy -i $REF_DIR/hierarchy.csv
    xdmod-import-csv -t group-to-hierarchy -i $REF_DIR/group-to-hierarchy.csv

    if [[ "$XDMOD_REALMS" == *"jobs"* ]];
    then
        for resource in $REF_DIR/*.log; do
            sudo -u xdmod xdmod-shredder -r `basename $resource .log` -f slurm -i $resource;
        done
    fi

    set_resource_spec_end_times
    sudo -u xdmod xdmod-ingestor

    if [[ "$XDMOD_REALMS" == *"cloud"* ]];
    then
        last_modified_start_date=$(date +'%F %T')
        sudo -u xdmod xdmod-shredder -r openstack -d $REF_DIR/openstack -f openstack
        sudo -u xdmod xdmod-shredder -r nutsetters -d $REF_DIR/nutsetters -f openstack

        sudo -u xdmod xdmod-import-csv -t cloud-project-to-pi -i $REF_DIR/cloud-pi-test.csv
        sudo -u xdmod xdmod-shredder -r openstack -d $REF_DIR/openstack_error_sessions -f openstack
        sudo -u xdmod xdmod-ingestor --datatype openstack
        sudo -u xdmod xdmod-ingestor --aggregate=cloud --last-modified-start-date "$last_modified_start_date"
    fi

    if [[ "$XDMOD_REALMS" == *"storage"* ]];
    then
        for storage_dir in $REF_DIR/storage/*; do
            sudo -u xdmod xdmod-shredder -f storage -r $(basename $storage_dir) -d $storage_dir
        done
        last_modified_start_date=$(date +'%F %T')
        sudo -u xdmod xdmod-ingestor --datatype storage
        sudo -u xdmod xdmod-ingestor --aggregate=storage --last-modified-start-date "$last_modified_start_date"
    fi

    sudo -u xdmod xdmod-import-csv -t names -i $REF_DIR/names.csv
    sudo -u xdmod xdmod-ingestor --start-date "2016-12-01" --end-date "2022-01-01" --last-modified-start-date "2017-01-01 00:00:00"
    php $BASEDIR/scripts/create_xdmod_users.php

fi

if [ "$XDMOD_TEST_MODE" = "upgrade" ];
then
    # Install the newly built RPM.
    dnf -y install ~/rpmbuild/RPMS/*/*.rpm

    ~/bin/services start

    expect $BASEDIR/scripts/xdmod-upgrade.tcl | col -b

    cat /etc/xdmod/organization.json | jq '.[1] |= .+ {"name": "Wrench", "abbrev": "wrench"}' > /etc/xdmod/organization2.json
    jq . /etc/xdmod/organization2.json > /etc/xdmod/organization.json
    rm -f /etc/xdmod/organization2.json

    cat /etc/xdmod/resources.json | jq '[ .[] | if (.["resource"] == "pozidriv") then .["organization"] else empty end = "wrench"]' > /etc/xdmod/resources2.json
    jq . /etc/xdmod/resources2.json > /etc/xdmod/resources.json
    rm -f /etc/xdmod/resources2.json

    sudo -u xdmod /usr/share/xdmod/tools/etl/etl_overseer.php -p ingest-organizations -p ingest-resources
    sudo -u xdmod xdmod-ingestor --last-modified-start-date "2017-01-01 00:00:00"
<<<<<<< HEAD

    sudo -u xdmod xdmod-import-csv -t names -i $REF_DIR/names.csv
    sudo -u xdmod xdmod-ingestor --start-date "2016-12-01" --end-date "2022-01-01" --last-modified-start-date "2017-01-01 00:00:00"

=======
>>>>>>> 4843ec44
fi<|MERGE_RESOLUTION|>--- conflicted
+++ resolved
@@ -174,11 +174,7 @@
 
     sudo -u xdmod /usr/share/xdmod/tools/etl/etl_overseer.php -p ingest-organizations -p ingest-resources
     sudo -u xdmod xdmod-ingestor --last-modified-start-date "2017-01-01 00:00:00"
-<<<<<<< HEAD
 
     sudo -u xdmod xdmod-import-csv -t names -i $REF_DIR/names.csv
     sudo -u xdmod xdmod-ingestor --start-date "2016-12-01" --end-date "2022-01-01" --last-modified-start-date "2017-01-01 00:00:00"
-
-=======
->>>>>>> 4843ec44
 fi