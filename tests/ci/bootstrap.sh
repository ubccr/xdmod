--- conflicted
+++ resolved
@@ -97,10 +97,6 @@
         last_modified_start_date=$(date +'%F %T')
         sudo -u xdmod xdmod-shredder -r openstack -d $REF_DIR/openstack -f openstack
         sudo -u xdmod xdmod-shredder -r nutsetters -d $REF_DIR/nutsetters -f openstack
-<<<<<<< HEAD
-        #sudo -u xdmod xdmod-shredder -r openstack -d $REF_DIR/openstack_resource_specs -f cloudresourcespecs
-=======
->>>>>>> 411f7169
 
         sudo -u xdmod xdmod-import-csv -t cloud-project-to-pi -i $REF_DIR/cloud-pi-test.csv
         sudo -u xdmod xdmod-shredder -r openstack -d $REF_DIR/openstack_error_sessions -f openstack
