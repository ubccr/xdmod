--- conflicted
+++ resolved
@@ -60,18 +60,9 @@
     chown -R mysql:mysql /var/log/mariadb
     chown -R mysql:mysql /var/run/mariadb
 
-<<<<<<< HEAD
-    yum -y install ~/rpmbuild/RPMS/*/*.rpm
-    mysql_install_db --user mysql
-
-    if [ -f /etc/my.cnf.d/mariadb-server.cnf.rpmsave ]; then
-        mv /etc/my.cnf.d/mariadb-server.cnf.rpmsave /etc/my.cnf.d/mariadb-server.cnf
-    fi
-=======
     dnf install -y ~/rpmbuild/RPMS/*/*.rpm
     mysql_install_db --user mysql
 
->>>>>>> f275bbf2
     if [ -f /etc/my.cnf.d/mariadb-server.cnf ]; then
         >/etc/my.cnf.d/mariadb-server.cnf
         echo "# this is read by the standalone daemon and embedded servers
