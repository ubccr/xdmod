#!/usr/bin/env expect
# Expect script that runs xdmod-upgrade to upgrade an already installed Open
# XDMoD instance.

#-------------------------------------------------------------------------------
# Helper functions

source [file join [file dirname [info script]] helper-functions.tcl]

proc confirmUpgrade { } {
    expect {
        timeout { send_user "\nFailed to get prompt\n"; exit 1 }
        -re "\nAre you sure you want to continue .*\\\] "
    }
    send yes\n
}

#-------------------------------------------------------------------------------
# main body

set timeout 180
spawn "xdmod-upgrade"
confirmUpgrade
<<<<<<< HEAD
=======

# Begin 9.0 migration
provideInput {Re-ingest*} {yes}
# End 9.0 migration

>>>>>>> 85389ab9
expect {
    timeout {
        send_user "\nFailed to get prompt\n"; exit 1
    }
    "\nPress ENTER to continue." {
        send \n
        exp_continue
    }
    "Upgrade Complete" {
        lassign [wait] pid spawnid os_error_flag value
    }
}

exit $value<|MERGE_RESOLUTION|>--- conflicted
+++ resolved
@@ -21,14 +21,11 @@
 set timeout 180
 spawn "xdmod-upgrade"
 confirmUpgrade
-<<<<<<< HEAD
-=======
 
 # Begin 9.0 migration
 provideInput {Re-ingest*} {yes}
 # End 9.0 migration
 
->>>>>>> 85389ab9
 expect {
     timeout {
         send_user "\nFailed to get prompt\n"; exit 1
