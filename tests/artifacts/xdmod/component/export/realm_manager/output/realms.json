--- conflicted
+++ resolved
@@ -5,15 +5,13 @@
                 "name": "Jobs",
                 "display": "Jobs"
             },
-<<<<<<< HEAD
-            {
-                "name": "Gateways",
-                "display": "Gateways"
-=======
             "1" : {
                 "name": "Cloud",
                 "display": "Cloud"
->>>>>>> 4b27cb10
+            },
+            "2" : {
+                "name": "Gateways",
+                "display": "Gateways"
             }
         }
     ]
