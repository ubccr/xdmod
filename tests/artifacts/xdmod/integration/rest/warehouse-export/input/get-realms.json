--- conflicted
+++ resolved
@@ -9,13 +9,12 @@
                 "name": "Jobs"
             },
             {
-<<<<<<< HEAD
+                "id": "Cloud",
+                "name": "Cloud"
+            },
+            {
                 "id": "Gateways",
                 "name": "Gateways"
-=======
-                "id": "Cloud",
-                "name": "Cloud"
->>>>>>> 4b27cb10
             }
         ]
     ],
@@ -29,13 +28,12 @@
                 "name": "Jobs"
             },
             {
-<<<<<<< HEAD
+                "id": "Cloud",
+                "name": "Cloud"
+            },
+            {
                 "id": "Gateways",
                 "name": "Gateways"
-=======
-                "id": "Cloud",
-                "name": "Cloud"
->>>>>>> 4b27cb10
             }
         ]
     ],
@@ -49,13 +47,12 @@
                 "name": "Jobs"
             },
             {
-<<<<<<< HEAD
+                "id": "Cloud",
+                "name": "Cloud"
+            },
+            {
                 "id": "Gateways",
                 "name": "Gateways"
-=======
-                "id": "Cloud",
-                "name": "Cloud"
->>>>>>> 4b27cb10
             }
         ]
     ],
@@ -69,13 +66,12 @@
                 "name": "Jobs"
             },
             {
-<<<<<<< HEAD
+                "id": "Cloud",
+                "name": "Cloud"
+            },
+            {
                 "id": "Gateways",
                 "name": "Gateways"
-=======
-                "id": "Cloud",
-                "name": "Cloud"
->>>>>>> 4b27cb10
             }
         ]
     ],
@@ -89,13 +85,12 @@
                 "name": "Jobs"
             },
             {
-<<<<<<< HEAD
+                "id": "Cloud",
+                "name": "Cloud"
+            },
+            {
                 "id": "Gateways",
                 "name": "Gateways"
-=======
-                "id": "Cloud",
-                "name": "Cloud"
->>>>>>> 4b27cb10
             }
         ]
     ],
