--- conflicted
+++ resolved
@@ -1,14 +1,10 @@
 title
-"Wall Hours: Per Session: by Domain"
+"Average Wall Hours per Session: by Domain"
 parameters
 
 start,end
 2018-04-18,2018-04-30
 ---------
-<<<<<<< HEAD
-Quarter,"[Default - OpenStack] Wall Hours: Per Session"
-=======
 Quarter,"[Default] Average Wall Hours per Session"
->>>>>>> dd614d5d
 "2018 Q2",23.14954403
 ---------