--- conflicted
+++ resolved
@@ -1,14 +1,10 @@
 title
-"Number of Sessions Active: by Domain"
+"Number of Active Sessions: by Domain"
 parameters
 
 start,end
 2018-04-18,2018-04-30
 ---------
-<<<<<<< HEAD
-Month,"[Default - OpenStack] Number of Sessions Active"
-=======
 Month,"[Default] Number of Active Sessions (Number of Sessions)"
->>>>>>> dd614d5d
 2018-04,53
 ---------