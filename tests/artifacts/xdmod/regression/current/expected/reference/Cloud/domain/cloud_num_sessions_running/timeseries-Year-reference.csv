title
"Number of Sessions Active: by Domain"
parameters

start,end
2018-04-18,2018-04-30
---------
<<<<<<< HEAD
Year,"[Unknown - NutSetters] Number of Sessions Active"
=======
Year,"[Default - OpenStack] Number of Active Sessions (Number of Sessions)"
>>>>>>> a76b2c74
2018,53
---------<|MERGE_RESOLUTION|>--- conflicted
+++ resolved
@@ -1,14 +1,10 @@
 title
-"Number of Sessions Active: by Domain"
+"Number of Active Sessions: by Domain"
 parameters
 
 start,end
 2018-04-18,2018-04-30
 ---------
-<<<<<<< HEAD
-Year,"[Unknown - NutSetters] Number of Sessions Active"
-=======
 Year,"[Default - OpenStack] Number of Active Sessions (Number of Sessions)"
->>>>>>> a76b2c74
 2018,53
 ---------