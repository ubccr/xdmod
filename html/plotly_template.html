--- conflicted
+++ resolved
@@ -25,20 +25,8 @@
         let XDMoD = {
             utils: {}
         };
-<<<<<<< HEAD
+
         document.addEventListener("DOMContentLoaded", function () {
-        // _ chartOptions _ is a macro that is substituted by \xd_charting\exportHighchart()
-        var inputChartOptions = _chartOptions_;
-        var args = {
-            mainTitleFontSize: inputChartOptions.chartTitleSize,
-            axisTitleFontSize: inputChartOptions.axisTitleSize,
-            axisLabelFontSize: inputChartOptions.axisTickSize,
-            lineWidth: inputChartOptions.lineWidth
-        };
-        var chartOptions = generateChartOptions(inputChartOptions, args);
-=======
-
-        $(document).ready(function () {
             // _ chartOptions _ is a macro that is substituted by \xd_charting\exportChart()
             let inputChartOptions = _chartOptions_;
             const args = {
@@ -132,7 +120,6 @@
                         }
                     }
                 }
->>>>>>> f43e3a1f
 
                 if (chartOptions.layout.annotations.length === 0){
                     return;
