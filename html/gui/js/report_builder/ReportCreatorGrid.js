Ext.namespace('XDMoD');

XDMoD.ReportCreatorGrid = Ext.extend(Ext.Panel,  {

   id: 'ReportCreatorGrid',
   qstore: null,
   modal: true,
   resizable:true,
   closeAction:'close',
   cls: 'report_editor_charts',

   reportStore: null,
   reportChartsGrid: null,   //References queueGrid

   initComponent: function(){

      var self = this;

       var footer_text = new Ext.Toolbar.TextItem({
          cls: 'fbar_report_chart_status',
          text: 'No charts'
       });

       var updateChartCountText = function() {
         var suffix = (queueGrid.store.data.length != 1) ? 's' : '';
         var prefix = (queueGrid.store.data.length != 0) ? queueGrid.store.data.length : 'No';
         footer_text.setText(prefix + ' chart' + suffix);
       };

      // ===========================================================

      self.resetChartCount = function() {

         updateChartCountText();

      };

      this.reportStore = new Ext.data.JsonStore({

         storeId: 'report_generator_included_charts_store',
         autoDestroy: false,
         root: 'queue',

         fields: [
            'chart_id',
            'thumbnail_link',
            'chart_title',
            'chart_drill_details',
            'chart_date_description',
            //'timeframe_details',
            'type',
            'timeframe_type',
            'duplicate_id'
         ],

         listeners: {

            load: {

               fn: function(store, records, options) {
                  updateChartCountText();
               }

            }

         }

         /*,
         proxy: new Ext.data.HttpProxy({
            method: 'POST',
            url: 'controllers/report_builder.php'
         })
         */

      });//this.reportStore

      // ===========================================================

      // Can bypass the use of a proxy by returning 'false' in the 'beforeload' event handler

      this.reportStore.on('beforeload', function(s, o) {

         return false;

      });

      // ---------------------------------------------------------------

      var grid_rowclick_suppression_flag = false;

      var checkBoxSelMod = new Ext.grid.CheckboxSelectionModel({

         singleSelect: false,

         listeners:{

            beforerowselect: function(selectionModel, rowIndex, keepExisting, record){

               grid_rowclick_suppression_flag = true;

            },

            rowselect : function( selectionModel, rowIndex, record){

               var selectedRows = selectionModel.getSelections();

               btnDeleteCharts.setDisabled(selectedRows.length == 0);
               btnTimeFrameEdit.setDisabled(selectedRows.length < 1);

            },

            rowdeselect : function( selectionModel, rowIndex, record){

               var selectedRows = selectionModel.getSelections();

               btnDeleteCharts.setDisabled(selectedRows.length == 0);
               btnTimeFrameEdit.setDisabled(selectedRows.length < 1);

            }

         }

      });//checkBoxSelMod

      // ---------------------------------------------------------------

      var reportChartsEmptyText = 'No charts are currently associated with this report.<br>' +
                                  'To add charts, drag entries from <b>Available Charts</b> into this area.<br/><br/>' +
                                  '<img src="gui/images/adding_charts_to_report.png"><br /><br />' +
                                  CCR.xdmod.ui.createUserManualLink('selection+model');

      var queueGrid = new Ext.grid.GridPanel({

         id: 'CurrentNewchartbaseTab_queueGrid',
         store: this.reportStore,
         selModel : checkBoxSelMod,
         width: 500,
         height: 460,
         autoScroll: true,
         enableHdMenu: false,

         columns: [
            //checkBoxSelMod,
            {header: 'Chart ID', width: 0, dataIndex: 'chart_id', sortable: false, hidden: true},
            {header: 'Chart', width: 220, renderer: XDMoD.Reporting.chartDetailsRenderer, sortable: false}
         ],

         loadMask: true,

         resizable:true,
         minHeight:460,

         ddGroup: 'reportChartDestination',
         enableDragDrop: true,
         ddText: 'Move to new position in report',
         enableRowBody: true,

         singleSelect:true,

         viewConfig: {
            emptyText: reportChartsEmptyText,
            sm: new Ext.grid.RowSelectionModel({singleSelect:true}),
            forceFit: true
         },

         listeners: {

            "render": {

               scope: this,

               fn: function(queueGrid) {

                  var ddrow = new Ext.dd.DropTarget(queueGrid.container, {

                     ddGroup : 'reportChartDestination',
                     copy:false,

                     // Drag-drop within same grid (for reordering purposes)

                     notifyDrop : function(dd, e, data){

                        var ds = queueGrid.store;
                        var sm = queueGrid.getSelectionModel();
                        var rows = sm.getSelections();

                        if(rows.length > 1) {
                           CCR.xdmod.ui.reportGeneratorMessage('Report Editor', 'Drag and drop re-ordering works with one chart at a time.');
                           return;
                        }

                        var destination_slot = '';

                        if(dd.getDragData(e)) {

                           var cindex = dd.getDragData(e).rowIndex;

                           if(typeof(cindex) != "undefined") {

                              destination_slot = cindex;

                              for(i = 0; i < rows.length; i++) {
                                 ds.remove(ds.getById(rows[i].id));
                              }

                              ds.insert(cindex,data.selections);
                              sm.clearSelections();

                           }

                           // Tell the parent that the report specifics have changed (dirty state)
                           self.parentRef.dirtyConfig();

                        }//if(dd.getDragData(e))
                        else {

                           destination_slot = 'end of list';

                           // Drop targeted past end of list

                           for(i = 0; i < rows.length; i++)
                              ds.remove(ds.getById(rows[i].id));

                           ds.add(data.selections[0]);
                           sm.clearSelections();

                           // Tell the parent that the report specifics have changed (dirty state)
                           self.parentRef.dirtyConfig();

                        }

                        var trackingConfig = XDMoD.Reporting.GetTrackingConfigFromRecord(data.selections[0]);
                            trackingConfig.destination_slot = destination_slot;

                        XDMoD.TrackEvent('Report Generator (Report Editor)', 'Drag-drop re-order', Ext.encode(trackingConfig));

                     }//notifyDrop

                  });//ddrow

                  queueGrid.store.load();

               }//fn

            }//render

         }//listeners

      });//queueGrid

      queueGrid.getSelectionModel().on('rowselect', function(sm, row_index, rec) {
         var trackingConfig = XDMoD.Reporting.GetTrackingConfigFromRecord(rec);
         XDMoD.TrackEvent('Report Generator (Report Editor)', 'Included Charts -> entry selected', Ext.encode(trackingConfig));
      });

      queueGrid.getSelectionModel().on('rowdeselect', function(sm, row_index, rec) {
         var trackingConfig = XDMoD.Reporting.GetTrackingConfigFromRecord(rec);
         XDMoD.TrackEvent('Report Generator (Report Editor)', 'Included Charts -> entry de-selected', Ext.encode(trackingConfig));
      });

      self.reportChartsGrid = queueGrid;

      queueGrid.store.on('add', function() {
         updateChartCountText();
      });

      queueGrid.store.on('remove', function() {
         updateChartCountText();
      });

      queueGrid.on('render', function() {

         // Allow items from the 'Chart Pool' to be dropped onto this grid.

         var secondGridDropTargetEl = queueGrid.getView().scroller.dom;

         var secondGridDropTarget = new Ext.dd.DropTarget(secondGridDropTargetEl, {

            ddGroup    : 'reportChartSource',

            notifyDrop : function(ddSource, e, data){

               var chartsDropped = false;

               // --------------------------

               Ext.each(data.selections, function(r) {

                  var duplicateFound = false;

                  queueGrid.store.data.each(function() {

                     // If the current entry being considered for addition into a report already exists in the target store (queueGrid),
                     // do not add that entry.

                     if (r.data['chart_id'] == this.data['chart_id']) {
                        duplicateFound = true;
                        return;
                     }

                  });//queueGrid.store.data.each...

                  if(!duplicateFound) {

                     chartsDropped = true;
                     queueGrid.store.add(r);

                     var trackingConfig = XDMoD.Reporting.GetTrackingConfigFromRecord(r);
                     XDMoD.TrackEvent('Report Generator (Report Editor)', 'Chart introduced via Available Charts', Ext.encode(trackingConfig));

                  }
                  else {

                     chartsDropped = true;

                     // As of 12/2012, we are now allowing duplicate chart entries in a report (as it is sensible to have
                     // the same metrics viewed over different timeframe slices in the same report).

                     // With that being said, each chart entry in a report must have a unique chart id.  The logic below
                     // ensures that the duplicate chart id "sensed" is transformed into a unique chart id.

                     var d = new Date();
                     var epoch = '_d' + (d.getTime() - d.getMilliseconds())/ 1000;

                     var duplicateRecord = r.copy();

                     duplicateRecord.data['chart_id'] = duplicateRecord.data['chart_id'] + '&duplicate_id=' + epoch;
                     duplicateRecord['id'] = Ext.data.Record.id(r);

                     duplicateRecord.data['duplicate_id'] = epoch;

                     queueGrid.store.add(duplicateRecord);

                     var trackingConfig = XDMoD.Reporting.GetTrackingConfigFromRecord(duplicateRecord);
                     XDMoD.TrackEvent('Report Generator (Report Editor)', 'Duplicate chart introduced via Available Charts', Ext.encode(trackingConfig));

                  }

               });//Ext.each(data.selections...

               // --------------------------

               // Tell the parent that the report specifics have changed (dirty state)
               if (chartsDropped == true) {
                  self.parentRef.dirtyConfig();
               }
               else {

                  if (data.selections.length > 1)
                     CCR.xdmod.ui.reportGeneratorMessage('Report Editor', 'All of the charts you have selected are currently present in this report.');
                  else
                     CCR.xdmod.ui.reportGeneratorMessage('Report Editor', 'The chart you have selected is currently present in this report.');

               }

              return true;

            }//notifyDrop

         });//secondGridDropTarget

      });//queueGrid.on('render', ...)

      // ----------------------------------------------------

      queueGrid.on("rowclick", function(grid, rowIndex, e) {

         if (grid_rowclick_suppression_flag == true) {
            grid_rowclick_suppression_flag = false;
            return;
         }


         var target = e.getTarget();

         // Toggle the record selection only if a click is made on the row's checkbox

         var sm = grid.getSelectionModel();

         if (target.className == 'x-grid3-row-checker') {

            if (sm.isSelected(rowIndex))
               sm.deselectRow(rowIndex, false);

         }

      });//queueGrid

      // ----------------------------------------------------

      var deleteSelectedCharts = function(){

         XDMoD.TrackEvent('Report Generator (Report Editor)', 'Clicked on the Remove button');

         var sm = queueGrid.getSelectionModel();

         if (sm.hasSelection()){

            var getData = sm.getSelections();

            var submessage = (getData.length > 1) ? 'these selected charts' : 'this selected chart';
            var plural_suffix = (getData.length > 1) ? 's' : '';

            Ext.Msg.show({

               maxWidth: 800,
               minWidth: 400,

               title: 'Remove Selected Chart' + plural_suffix,
               msg: 'Are you sure you want to remove ' + submessage + ' from the report?',
               buttons: Ext.Msg.YESNO,

               fn: function(resp) {

                  if (resp == 'yes') {

                     var selected_chart = [];
                         var getData = queueGrid.getSelectionModel().getSelections();

                     for (var i = 0; i < getData.length; i++) {

                        var trackingConfig = XDMoD.Reporting.GetTrackingConfigFromRecord(getData[i]);
                        XDMoD.TrackEvent('Report Generator (Report Editor)', 'Confirmed deletion of chart entry', Ext.encode(trackingConfig));

                        self.reportStore.remove(getData[i]);

                     }//for

                     // Tell the parent that the report specifics have changed (dirty state)
                     self.parentRef.dirtyConfig();

                     self.initGridFunctions();

                  }//if (resp == 'yes')
                  else {

                    XDMoD.TrackEvent('Report Generator (Report Editor)', 'Cancelled chart entry removal confirmation dialog');

                  }

               },

               icon: Ext.MessageBox.QUESTION

            });//Ext.Msg.show

         }
         else {

               Ext.MessageBox.show({

                  title: 'Warning',
                  msg: 'Please Select a Chart',
                  width:150,
                  buttons: Ext.MessageBox.OK

               });

           }

      };//deleteSelectedCharts

      // ----------------------------------------------------

        var resolveDateEndpointsFromChartEntryConfig = function(chartConfig) {

           var date_utils = new DateUtilities();
           var s_date = chartConfig.chart_date_description.split(' to ')[0];
           var e_date = chartConfig.chart_date_description.split(' to ')[1];

           if (chartConfig.timeframe_type.toLowerCase() != 'user defined') {

              var endpoints = date_utils.getEndpoints(chartConfig.timeframe_type);

              s_date = endpoints.start_date;
              e_date = endpoints.end_date;

           }

          return {start_date: s_date, end_date: e_date};

        };//resolveDateEndpointsFromChartEntryConfig

      // ----------------------------------------------------

    var batchEditChartTimeframes = function (selections) {
        var chartEditorConfigs = [];

<<<<<<< HEAD
         var sm = queueGrid.getSelectionModel();

         if (sm.hasSelection()) {

            var getData = sm.getSelections();

            if (getData.length >= 1) {

               var chartEditorConfigs = [];

               for (var i = 0; i < getData.length; i++) {

                     var dates = resolveDateEndpointsFromChartEntryConfig(getData[i].data);

                     chartEditorConfigs.push({

                        chart_id: getData[i].data.chart_id,
                        type: getData[i].data.timeframe_type,
                        window: getData[i].data.timeframe_type,
                        start: dates.start_date,
                        end: dates.end_date

                     });
=======
        for (var i = 0; i < selections.length; i++) {
>>>>>>> efae0201

            var dates = resolveDateEndpointsFromChartEntryConfig(selections[i].data);

            chartEditorConfigs.push({

                chart_id: selections[i].data.chart_id,
                type: selections[i].data.timeframe_type,
                window: selections[i].data.timeframe_type,
                start: dates.start_date,
                end: dates.end_date

            });

            var trackingConfig = XDMoD.Reporting.GetTrackingConfigFromRecord(selections[i]);
            XDMoD.TrackEvent('Report Generator (Report Editor)', 'Selected Chart for batch timeframe edit', Ext.encode(trackingConfig));

        }//for

        XDMoD.TrackEvent('Report Generator (Report Editor)', 'Clicked on the Edit Timeframe of Selected Charts button');
        XDMoD.Reporting.Singleton.ChartDateEditor.present(chartEditorConfigs, '', '', true);
    };//batchEditChartTimeframes

      // ----------------------------------------------------

      var Current_NewaddChart = function() {
         var reportNewer_chartPool= new XDMoD.NewChartBaseTab();
         reportNewer_chartPool.show();
      };

      // ----------------------------------------------------

      var btnTimeFrameEdit = new Ext.Button({
          iconCls: 'btn_timeframe_edit',
          text: 'Edit Timeframe of Selected Chart(s)',
          disabled: true,

          handler: function () {
              var sm = queueGrid.getSelectionModel();

              if (sm.hasSelection()) {
                  var getData = sm.getSelections();

                  if (getData.length >= 2) {
                      batchEditChartTimeframes(getData);
                  } else {
                    var select = getData[0]; 
                    var dates = resolveDateEndpointsFromChartEntryConfig(select.data);
    
                    var config = {
                        chart_id: select.data.chart_id,
                        type: select.data.timeframe_type,
                        window: select.data.timeframe_type,
                        start: dates.start_date,
                        end: dates.end_date
                    };

                    XDMoD.Reporting.Singleton.ChartDateEditor.present(config, 'report_generator_included_charts_store', select.id, false);
                  }
              } else {
                  Ext.MessageBox.show({
                      title: 'Warning',
                      msg: 'Please select at least 1 chart',
                      width: 150,
                      buttons: Ext.MessageBox.OK
                  });
              }
          }
      });

      var btnSelectMenu = new Ext.Button({

         iconCls: 'btn_select',
         text: 'Select',

         menu: new Ext.menu.Menu({

            items: [

               {
                  text: 'All Charts',
                  iconCls: 'btn_all_charts',
                  handler: function() {

                     XDMoD.TrackEvent('Report Generator (Report Editor)', 'Clicked on Select -> All Charts');
                     queueGrid.getSelectionModel().selectAll();

                  }
               },

               {
                  text: 'No Charts',
                  iconCls: 'btn_no_charts',
                  handler: function() {

                     XDMoD.TrackEvent('Report Generator (Report Editor)', 'Clicked on Select -> No Charts');
                     queueGrid.getSelectionModel().clearSelections();

                  }
               },

               {

                  text: 'Invert Selection',
                  iconCls: 'btn_invert_selection',
                  handler: function() {

                     XDMoD.TrackEvent('Report Generator (Report Editor)', 'Clicked on Select -> Invert Selection');

                     var rowIndex = 0;
                     var currentSelections = queueGrid.getSelectionModel().getSelections();
                     var pendingSelections = [];

                     var map = {};

                     for (var s = 0; s < currentSelections.length; s++)
                        map[currentSelections[s].id] = true;

                     queueGrid.getStore().each(function(rec) {

                        if (map[rec.id] == undefined) pendingSelections.push(rowIndex);
                        rowIndex++;

                     });

                     queueGrid.getSelectionModel().clearSelections();
                     queueGrid.getSelectionModel().selectRows(pendingSelections);

                  }
               }


            ]

         })

      });//btnSelectMenu

      var btnDeleteCharts = new Ext.Button({
         iconCls: 'btn_delete',
         text: 'Remove',
         disabled: true,
         handler: deleteSelectedCharts
      });

      // ----------------------------------------------------

      self.initGridFunctions = function() {

         btnDeleteCharts.setDisabled(true);
         btnTimeFrameEdit.setDisabled(true);

      };

      // ----------------------------------------------------

      Ext.apply(this, {

         layout: 'fit',
         autoScroll: true,
         items:[ queueGrid ],

         tbar: {
            items: [

               btnSelectMenu,
               '-',
               btnTimeFrameEdit,
               '->',
               btnDeleteCharts

            ]
         },

         bbar: {

            items: [
               footer_text
            ]

         }

      });//Ext.apply

      //this.reportStore.reload();
      XDMoD.ReportCreatorGrid.superclass.initComponent.call(this);

   },//initComponent

   onRender : function(ct, position){

      XDMoD.ReportCreatorGrid.superclass.onRender.call(this, ct, position);

   }

});//XDMoD.ReportCreatorGrid<|MERGE_RESOLUTION|>--- conflicted
+++ resolved
@@ -486,33 +486,7 @@
     var batchEditChartTimeframes = function (selections) {
         var chartEditorConfigs = [];
 
-<<<<<<< HEAD
-         var sm = queueGrid.getSelectionModel();
-
-         if (sm.hasSelection()) {
-
-            var getData = sm.getSelections();
-
-            if (getData.length >= 1) {
-
-               var chartEditorConfigs = [];
-
-               for (var i = 0; i < getData.length; i++) {
-
-                     var dates = resolveDateEndpointsFromChartEntryConfig(getData[i].data);
-
-                     chartEditorConfigs.push({
-
-                        chart_id: getData[i].data.chart_id,
-                        type: getData[i].data.timeframe_type,
-                        window: getData[i].data.timeframe_type,
-                        start: dates.start_date,
-                        end: dates.end_date
-
-                     });
-=======
         for (var i = 0; i < selections.length; i++) {
->>>>>>> efae0201
 
             var dates = resolveDateEndpointsFromChartEntryConfig(selections[i].data);
 
