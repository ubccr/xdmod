--- conflicted
+++ resolved
@@ -394,11 +394,7 @@
 
       // ----------------------------------------------------
 
-<<<<<<< HEAD
-      editReport = function() {
-=======
       editReport = function () {
->>>>>>> f770606d
          var record = queueGrid.getSelectionModel().getSelected();
 
          XDMoD.TrackEvent('Report Generator (My Reports)', 'Attempting to edit report', record.data.report_name);
