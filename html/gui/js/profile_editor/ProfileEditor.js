XDMoD.Profile = {
    logoutOnClose: false
};

XDMoD.ProfileEditorConstants = {

    PASSWORD: 0,
    WELCOME_EMAIL_CHANGE: 1, // designates if we're displaying first time login prompt to validate email
    SSO_USER: 5 // designates whether or not this is a Single Sign On user

}; // XDMoD.ProfileEditorConstants

// --------------------------------------------

XDMoD.ProfileEditor = Ext.extend(Ext.Window, {
    id: 'xdmod-profile-editor',
    width: 375,

    border: false,
    frame: true,

    iconCls: 'user_profile_16',

    modal: true,
    closable: true,

    closeAction: 'close',
    resizable: false,
<<<<<<< HEAD
    stateful: false,
=======
>>>>>>> 5b81a01a

    title: 'My Profile',

    tooltip: 'Profile Editor',

    init: function () {
        this.general_settings.init();
<<<<<<< HEAD
=======
        this.api_token.init();
>>>>>>> 5b81a01a
    },

    handleProfileClose: function () {
        if (XDMoD.Profile.logoutOnClose) {
            Ext.Msg.show({
                maxWidth: 800,
                minWidth: 400,
                title: 'Close profile and logout?',
                msg: 'If you do not supply an e-mail address, you will be logged out of XDMoD.<br/><br/>Are you sure you want to do this?',
                buttons: Ext.Msg.YESNO,

                fn: function (resp) {
                    if (resp === 'yes') {
                        CCR.xdmod.ui.actionLogout();
                    }
                }, // fn

                icon: Ext.MessageBox.QUESTION
            }); // Ext.Msg.show

            return false;
        } // if (XDMoD.Profile.logoutOnClose)

        return true;
    },

    getCloseButton: function () {
        var self = this;

        return new Ext.Button({
            text: 'Close',
            iconCls: 'general_btn_close',
            handler: function () {
                self.close();
            }
        });
    },
<<<<<<< HEAD

    initComponent: function () {
        var self = this;

        this.general_settings = new XDMoD.ProfileGeneralSettings({
=======

    initComponent: function () {
        var self = this;

        this.general_settings = new XDMoD.ProfileGeneralSettings({
            parentWindow: self
        });

        this.api_token = new XDMoD.ProfileApiToken({
>>>>>>> 5b81a01a
            parentWindow: self
        });

        // ------------------------------------------------

        this.on('beforeclose', self.handleProfileClose);

        // ------------------------------------------------

        var tabItems = [
            this.general_settings
        ];

        if (CCR.xdmod.ui.isCenterDirector) {
            tabItems.push(new XDMoD.ProfileRoleDelegation({
                parentWindow: self
            }));
        }

        if (CCR.xdmod.ui.tgSummaryViewer.title === 'Dashboard') {
            tabItems.push({
                title: 'Settings',
                height: 316,
                layout: 'fit',
                border: false,
                frame: true,
                items: [{
                    items: [{
                        title: 'User Interface',
                        xtype: 'form',
                        bodyStyle: 'padding: 5px',
                        labelWidth: 230,
                        frame: true,
                        items: [{
                            xtype: 'button',
                            fieldLabel: 'Dashboard Layout',
                            text: 'Reset to Default',
                            handler: function (button) {
                                Ext.Ajax.request({
                                    url: XDMoD.REST.url + '/dashboard/layout',
                                    method: 'DELETE',
                                    success: function () {
                                        button.setDisabled(true);
                                        CCR.xdmod.ui.tgSummaryViewer.fireEvent('request_refresh');
                                    },
                                    failure: function (response, opts) {
                                        Ext.MessageBox.alert('Error', response.message);
                                    }
                                });
                            }
                        }]
                    }]
                }],
                bbar: {
                    items: [
                        '->',
                        self.getCloseButton()
                    ]
                }
            });
        }

<<<<<<< HEAD
=======
        tabItems.push(this.api_token);

>>>>>>> 5b81a01a
        var tabPanel = new Ext.TabPanel({
            frame: false,
            border: false,
            activeTab: 0,

            defaults: {
                tabCls: 'tab-strip'
            },

            items: tabItems,

            listeners: {
                tabchange: function (thisTabPanel, tab) {
                    XDMoD.utils.syncWindowShadow(thisTabPanel);

                    // Fix a bug where invalid field errors are displayed poorly
                    // after a tab switch by forcing form validation.
                    if (tab !== self.general_settings) {
                        return;
                    }

                    tab.cascade(function (currentComponent) {
                        if (currentComponent instanceof Ext.form.FormPanel) {
                            currentComponent.getForm().isValid();
                            return false;
                        }

                        return true;
                    });
                }
            }
        }); // tabPanel

        // ------------------------------------------------

        Ext.apply(this, {
            items: [
                tabPanel
            ]
        });

        XDMoD.ProfileEditor.superclass.initComponent.call(this);
    } // initComponent
}); // XDMoD.ProfileEditor<|MERGE_RESOLUTION|>--- conflicted
+++ resolved
@@ -26,10 +26,7 @@
 
     closeAction: 'close',
     resizable: false,
-<<<<<<< HEAD
     stateful: false,
-=======
->>>>>>> 5b81a01a
 
     title: 'My Profile',
 
@@ -37,10 +34,7 @@
 
     init: function () {
         this.general_settings.init();
-<<<<<<< HEAD
-=======
         this.api_token.init();
->>>>>>> 5b81a01a
     },
 
     handleProfileClose: function () {
@@ -78,13 +72,6 @@
             }
         });
     },
-<<<<<<< HEAD
-
-    initComponent: function () {
-        var self = this;
-
-        this.general_settings = new XDMoD.ProfileGeneralSettings({
-=======
 
     initComponent: function () {
         var self = this;
@@ -94,7 +81,6 @@
         });
 
         this.api_token = new XDMoD.ProfileApiToken({
->>>>>>> 5b81a01a
             parentWindow: self
         });
 
@@ -157,11 +143,8 @@
             });
         }
 
-<<<<<<< HEAD
-=======
         tabItems.push(this.api_token);
 
->>>>>>> 5b81a01a
         var tabPanel = new Ext.TabPanel({
             frame: false,
             border: false,
