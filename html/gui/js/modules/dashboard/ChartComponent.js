--- conflicted
+++ resolved
@@ -42,15 +42,9 @@
 
         this.title += ' - ' + this.config.chart.start_date + ' to ' + this.config.chart.end_date;
 
-<<<<<<< HEAD
-        var highchartConfig = {};
-        XDMoD.utils.deepExtend(highchartConfig, this.config.chart);
-        highchartConfig.title = '';
-=======
         var chartConfig = {};
-        jQuery.extend(true, chartConfig, this.config.chart);
+        XDMoD.utils.deepExtend(chartConfig, this.config.chart);
         chartConfig.title = '';
->>>>>>> f43e3a1f
 
         this.store = new CCR.xdmod.CustomJsonStore({
             chartCmp: self,
