/*
 * JavaScript Document
 * @author Amin Ghadersohi
 * @date 2012-Apr (version 1)
 * @date 2013-Dec (version 3)
 *
 *
 * @author Ryan Gentner
 * @date 2013-Jun-23 (version 2)
 *
 * @author Jeanette Sperhac
 * @date 2015-Jan-23 (add realm-based filtering on Filters menu)
 *
 * This class contains the Metric Explorer tab
 *
 * It is traditional for the authors to magnanimously accept the blame for whatever
 * deficiencies remain. We don’t. Any errors, deficiencies, or problems in this code are
 * somebody else’s fault, but we would appreciate knowing about them so as to determine
 * who is to blame.
 *
 */
XDMoD.Module.MetricExplorer = function(config) {

    XDMoD.Module.MetricExplorer.superclass.constructor.call(this, config);

}; //XDMoD.Module.MetricExplorer

// ===========================================================================

Ext.apply(XDMoD.Module.MetricExplorer, {
    CHART_OPTIONS_MAX_TEXT_LENGTH: 17,
    delays: {
        long: 1000,
        medium: 100,
        short: 50,
        tiny: 10
    },

    legend_types: [
        ['top_center', 'Top Center'],
        ['bottom_center', 'Bottom Center (Default)'],
        ['left_center', 'Left'],
        ['left_top', 'Top Left'],
        ['left_bottom', 'Bottom Left'],
        ['right_center', 'Right'],
        ['right_top', 'Top Right'],
        ['right_bottom', 'Bottom Right'],
        ['floating_top_center', 'Floating Top Center'],
        ['floating_bottom_center', 'Floating Bottom Center'],
        ['floating_left_center', 'Floating Left'],
        ['floating_left_top', 'Floating Top Left'],
        ['floating_left_bottom', 'Floating Bottom Left'],
        ['floating_right_center', 'Floating Right'],
        ['floating_right_top', 'Floating Top Right'],
        ['floating_right_bottom', 'Floating Bottom Right'],
        ['off', 'Off']
    ],

    layer_types: [
        ['send_backward', 'Send Backward'],
        ['bring_forward', 'Bring Forward'],
        ['send_to_back', 'Send to Back'],
        ['bring_to_front', 'Bring to Front']
    ],

    /**
     * A mapping of realms to the categories they belong to.
     *
     * A realm belongs to one category, so the values are strings.
     *
     * @type {Object}
     */
    realmsToCategories: {},

    /**
     * A mapping of dimensions to the realms they apply to.
     *
     * A dimension may apply to multiple realms, so the values are arrays.
     *
     * @type {Object}
     */
    dimensionsToRealms: {},

    /**
     * Used by other modules to display information within the Metric Explorer.
     * Modules that currently use this functionality are:
     *     - Summary
     *     - Usage
     *
     * @param {Object} config which will be used as the data for the newly
     *                        created chart.
     * @param {String} name to be given to the newly created chart.
     * @param {boolean} ensureNameIsUnique (Optional) Controls whether or not
     *                                     the name is ensured to be unique.
     *                                     If the name is not unique and this
     *                                     is false, the existing chart will
     *                                     be loaded. (Defaults to true.)
     * @param {XDMoD.Module.MetricExplorer} (Optional) instance
     */
    setConfig: function(config, name, ensureNameIsUnique, instance) {
        ensureNameIsUnique = Ext.isDefined(ensureNameIsUnique) ? ensureNameIsUnique : true;
        if (instance === undefined) {
            instance = CCR.xdmod.ui.metricExplorer;
        }
        var tabPanel = Ext.getCmp('main_tab_panel');

        // REMOVE: the listeners that were added in this.loadAll()
        // so that we don't overwrite the work we do here.
        instance.un('dwdesc_loaded', instance.dwdesc_loaded_handler, instance);
        instance.queriesStore.un('load', instance.queries_store_loaded_handler, instance);
        instance.un('afterrender', instance.loadAll);

        // Make sure that the tab knows that we don't want the 'Show Raw Data' window
        // to be showing.
        instance.rawDataShowing = false;

        // We set the active tab to 'metric_explorer' thus triggering an 'activate' event which
        // will now be caught by the listener we specified above.
        tabPanel.setActiveTab('metric_explorer');

        function resetListeners() {
            this.on('afterrender', this.loadAll);
        }

        function loadSummaryChart() {
            instance.mask('Loading...');
            instance.reset(false);

            // If enabled, ensure the given name is unique. If it is not unique
            // append the first available numeric suffix.
            if (ensureNameIsUnique) {
                var uniqueName = name;
                var uniqueNameSuffixNumber = 0;
                while (true) {
                    if (instance.queriesStore.findExact('name', uniqueName) === -1) {
                        break;
                    }
                    uniqueNameSuffixNumber++;
                    uniqueName = name + ' (' + uniqueNameSuffixNumber + ')';
                }
                name = uniqueName;
            }

            instance.createQueryFunc(null, null, name, config, false, config, true);
            instance.reloadChartFunc();
            resetListeners.apply(instance);
        } //loadSummaryChart

        instance.maximizeScale();
        instance.on('dwdesc_loaded', function() {
            instance.queriesStore.on('load', function( /*t, records*/ ) {
                loadSummaryChart();
            }, this, {
                single: true
            });

            this.queriesStore.load();
        }, null, {
            single: true
        });
        instance.dwDescriptionStore.load();
    }, //setConfig

    // ------------------------------------------------------------------
    chartContextMenu: function(event, newchart, instance) {

        if (instance === undefined) {
            instance = CCR.xdmod.ui.metricExplorer;
        }

        if (event && event.target &&
            ((event.target.innerHTML && event.target.innerHTML === "Reset zoom") ||
                (event.target.firstChild && event.target.firstChild.data && event.target.firstChild.data === "Reset zoom"))) {
            return; //if reset zoom button, return
        }

        var x, y;

        if (event && event.xAxis && event.yAxis && event.xAxis[0] && event.yAxis[0]) {
            x = event.xAxis[0].value;
            y = event.yAxis[0].value;
        } else {
            var xy = Ext.EventObject.getXY();
            x = xy[0];
            y = xy[1];
        }

        XDMoD.TrackEvent('Metric Explorer', 'Clicked on chart to access chart context menu', Ext.encode({
            'x': x,
            'y': y
        }));

        var randomNum = Math.random();
        var fontValue = instance.fontSizeSlider.getValue();
        var fontItems = [];

        for (var c = instance.fontSizeSlider.minValue; c <= instance.fontSizeSlider.maxValue; c++) {
            fontItems.push({
                text: c + ' ',
                value: c,
                checked: fontValue == c,
                xtype: 'menucheckitem',
                group: 'font_size' + randomNum,
                handler: function( /*b*/ ) {
                    instance.fontSizeSlider.setValue(this.value);
                    instance.saveQuery();
                }
            });
        }

        var allLogScale;
        instance.datasetStore.each(function(record) {
            allLogScale = (allLogScale === undefined || allLogScale === true) && record.get('log_scale');
        });

        var menu;
        if (newchart) {
            if(instance.menuRefs.newChart){
                instance.menuRefs.newChart.removeAll(false);
                instance.menuRefs.newChart.destroy();
            }
            menu = new Ext.menu.Menu({
                id: 'metric-explorer-new-chart-context-menu',
                scope: instance,
                showSeparator: false,
                ignoreParentClicks: true,
                items: [
                    '<span class="menu-title">Chart:</span><br/>', {
                        text: 'Add Data',
                        iconCls: 'add_data',
                        menu: instance.metricsMenu
                    }, {
                        text: 'Add Filter',
                        iconCls: 'add_filter',
                        menu: instance.filtersMenu
                    }
                ],
                listeners: {
                    'show': {
                        fn: function(menu) {
                            menu.getEl().slideIn('t', {
                                easing: 'easeIn',
                                duration: 0.2
                            });
                        }
                    }
                }
            });
        }
        else {
            if(instance.menuRefs.chartOptions){
                instance.menuRefs.chartOptions.remove('metric-explorer-chartoptions-add-data', false);
                instance.menuRefs.chartOptions.remove('metric-explorer-chartoptions-add-filter', false);
                instance.menuRefs.chartOptions.destroy();
            }
            var isPie = instance.isPie();
            menu = new Ext.menu.Menu({
                id: 'metric-explorer-chartoptions-context-menu',
                scope: instance,
                showSeparator: false,
                ignoreParentClicks: true,
                listeners: {
                    'show': {
                        fn: function(menu) {
                            menu.getEl().slideIn('t', {
                                easing: 'easeIn',
                                duration: 0.2
                            });
                        }
                    }
                },
                items: [
                    '<span class="menu-title">Chart Options:</span><br/>',
                    '-', {
                        xtype: 'menucheckitem',
                        text: 'Aggregate',
                        checked: !instance.timeseries,
                        disabled: isPie,
                        group: 'dataset_type' + randomNum,
                        listeners: {
                            checkchange: function( /*t, check*/ ) {
                                instance.timeseries = false;
                                XDMoD.TrackEvent('Metric Explorer', 'Clicked on Aggregate option in chart context menu', Ext.encode({
                                    timeseries: instance.timeseries
                                }));
                                instance.datasetTypeRadioGroup.setValue(instance.timeseries ? 'timeseries_cb' : 'aggregate_cb', true);
                            }
                        }
                    }, {
                        xtype: 'menucheckitem',
                        text: 'Timeseries',
                        checked: instance.timeseries,
                        disabled: isPie,
                        group: 'dataset_type' + randomNum,
                        listeners: {
                            checkchange: function( /*t, check*/ ) {
                                instance.timeseries = true;
                                XDMoD.TrackEvent('Metric Explorer', 'Clicked on Timeseries option in chart context menu', Ext.encode({
                                    timeseries: instance.timeseries
                                }));
                                instance.datasetTypeRadioGroup.setValue(instance.timeseries ? 'timeseries_cb' : 'aggregate_cb', true);
                            }
                        }
                    },
                    '-', {
                        text: 'Add Data',
                        iconCls: 'add_data',
                        disabled: instance._getDisplayTypes(true).indexOf('pie') >= 0,
                        id: 'metric-explorer-chartoptions-add-data',
                        menu: instance.metricsMenu
                    }, {
                        text: 'Add Filter',
                        iconCls: 'add_filter',
                        id: 'metric-explorer-chartoptions-add-filter',
                        menu: instance.filtersMenu
                    }, {
                        text: 'Legend',
                        iconCls: 'legend_type',
                        id: 'metric-explorer-chartoptions-legend',
                        menu: {
                            id: 'metric-explorer-chartoptions-legend-options',
                            items: instance.legendMenu
                        }
                    }, {
                        text: 'Font Size',
                        iconCls: 'font_size',
                        menu: fontItems
                    }, {
                        text: 'Log Scale Chart',
                        iconCls: 'log_scale',
                        xtype: 'menucheckitem',
                        checked: allLogScale === true,
                        disabled: isPie,
                        listeners: {
                            checkchange: function(t, check) {
                                instance.datasetStore.each(function(record) {
                                    record.set('log_scale', check);
                                });
                            }
                        }
                    }, {
                        text: instance.chartSwapXYField.boxLabel,
                        iconCls: 'swap_xy',
                        xtype: 'menucheckitem',
                        checked: instance.swap_xy,
                        listeners: {
                            checkchange: function(t, check) {
                                instance.chartSwapXYField.setValue(check);
                            }
                        }
                    }, {
                        text: instance.shareYAxisField.boxLabel,
                        iconCls: 'share_y_axis',
                        xtype: 'menucheckitem',
                        checked: instance.share_y_axis,
                        listeners: {
                            checkchange: function(t, check) {
                                instance.shareYAxisField.setValue(check);
                            }
                        }
                    }, {
                        text: instance.hideTooltipField.boxLabel,
                        iconCls: 'hide_tooltip',
                        xtype: 'menucheckitem',
                        checked: instance.hide_tooltip,
                        listeners: {
                            checkchange: function(t, check) {
                                instance.hideTooltipField.setValue(check);
                            }
                        }
                    }, {
                        text: instance.chartShowSubtitleField.boxLabel,
                        iconCls: 'show_filters',
                        xtype: 'menucheckitem',
                        checked: instance.show_filters,
                        listeners: {
                            checkchange: function(t, check) {
                                instance.chartShowSubtitleField.setValue(check);
                            }
                        }
                    },
                    '-', {
                        text: instance.featuredCheckbox.boxLabel,
                        iconCls: 'featured',
                        xtype: 'menucheckitem',
                        checked: instance.featured,
                        listeners: {
                            checkchange: function(t, check) {
                                instance.featuredCheckbox.setValue(check);
                            }
                        }
                    }
                ]

            }); //menu
        }

        if(newchart){
            instance.menuRefs.newChart = menu;
        }
        else {
          instance.menuRefs.chartOptions = menu;
        }
        menu.showAt(Ext.EventObject.getXY());

    },
    // ------------------------------------------------------------------

    pointContextMenu: function(point, datasetId, instance) {
        if (instance === undefined) {
            instance = CCR.xdmod.ui.metricExplorer;
        }

        XDMoD.TrackEvent('Metric Explorer', 'Clicked on chart data point to access context menu', Ext.encode({
            'x-axis': point.ts ? Highcharts.dateFormat('%Y-%m-%d', point.ts) : point.series.data[point.x].category,
            'y-axis': point.y,
            'series': point.series.name
        }));

        XDMoD.Module.MetricExplorer.seriesContextMenu(point.series, false, datasetId, point, instance);
    },
    // ------------------------------------------------------------------

    seriesContextMenu: function(series, legendItemClick, datasetId, point, instance) {
        if (instance === undefined) {
            instance = CCR.xdmod.ui.metricExplorer;
        }

        var randomNum = Math.random(),
            record = instance.getDataset(datasetId);

        if (record === null) {
            alert('Could not locate dataset record');
            return;
        }
        XDMoD.TrackEvent('Metric Explorer', 'Clicked on chart data series to access context menu', Ext.encode({
            'series': series ? series.name : datasetId,
            'legendItemClick': legendItemClick
        }));

        var realm = record.get('realm'),
            metric = record.get('metric'),
            dimension = record.get('group_by'),
            drillId = null,
            drillLabel;

        var isRemainder =
            (point && point.options.isRemainder) ||
            (series && series.options.isRemainder);

        if (!isRemainder) {
            if (point && point.drilldown) {
                drillId = point.drilldown.id;
                drillLabel = point.drilldown.label;
            } else if (series && series.options.drilldown) {
                drillId = series.options.drilldown.id;
                drillLabel = series.options.drilldown.label;
            }
        }
        var isPie = instance.isPie();

        function createDrillFilter() {
            var realms = [];
            for (var r in instance.realms) {
                if (instance.realms.hasOwnProperty(r)) {
                    var ds = instance.realms[r]['dimensions'];
                    for (var dd in ds) {
                        if (dd == dimension) {
                            realms.push(r);
                            continue;
                        }
                    }
                }
            }

            return {
                id: dimension + '=' + drillId,
                value_id: drillId,
                value_name: drillLabel,
                dimension_id: dimension,
                realms: realms,
                checked: true
            };
        }

        var drillFilter = createDrillFilter();
        var sortItems = [];
        for (var i = 0; CCR.xdmod.ui.AddDataPanel.sort_types.length > i; i++) {
            sortItems.push({
                group: 'sort_types' + randomNum,
                text: CCR.xdmod.ui.AddDataPanel.sort_types[i][1],
                value: CCR.xdmod.ui.AddDataPanel.sort_types[i][0],
                checked: record.get('sort_type') === CCR.xdmod.ui.AddDataPanel.sort_types[i][0],
                xtype: 'menucheckitem',
                handler: function( /*b*/ ) {
                    XDMoD.TrackEvent('Metric Explorer', 'Clicked on Sort option in data series context menu', Ext.encode({
                        datasetId: datasetId,
                        sort_type: this.value
                    }));
                    record.set('sort_type', this.value);
                }
            });
        }

        var displayItems = instance.getDisplayTypeItems(record.get('display_type'), 'menucheckitem', 'display_types' + randomNum, function(b) {
            XDMoD.TrackEvent('Metric Explorer', 'Clicked on Display option in data series context menu', Ext.encode({
                datasetId: record.id,
                display_type: b.value
            }));

            var current = record.get('display_type');
            var next = b.value;

            if (current == 'pie' && next !== 'pie') {
                instance.defaultMetricDisplayType = next;
                instance.defaultMetricDisplayTypeField.setValue(next);
            }

            var isValid = instance.validateChart([next]);
            if (isValid) {
                record.set('display_type', next);

            }
        }, this, {
            timeseries: instance.timeseries,
            aggregate: !instance.timeseries
        });

        var combineItems = [];
        for (var q = 0; CCR.xdmod.ui.AddDataPanel.combine_types.length > q; q++) {
            combineItems.push({
                group: 'combine_types' + randomNum,
                text: CCR.xdmod.ui.AddDataPanel.combine_types[q][1],
                value: CCR.xdmod.ui.AddDataPanel.combine_types[q][0],
                checked: record.get('combine_type') === CCR.xdmod.ui.AddDataPanel.combine_types[q][0],
                xtype: 'menucheckitem',
                handler: function( /*b*/ ) {
                    XDMoD.TrackEvent('Metric Explorer', 'Clicked on Stacking option in data series context menu', Ext.encode({
                        datasetId: datasetId,
                        combine_type: this.value
                    }));
                    record.set('combine_type', this.value);
                }
            });
        }

        record.store.each(function(r) {
            var z_index = r.get('z_index');
            if (z_index === null || z_index === "" || z_index === undefined) {
                z_index = r.store.indexOf(record);
                r.store.suspendEvents();
                r.set('z_index', z_index);
                r.store.resumeEvents();
            }
        }, this);
        var layerItems = [],
            minZIndex,
            maxZIndex,
            z_index = record.get('z_index');
        record.store.each(function(r) {
            if (r.id !== record.id) {
                var z_index = r.get('z_index');
                if (minZIndex === undefined || z_index < minZIndex) {
                    minZIndex = z_index;
                }
                if (maxZIndex === undefined || z_index > maxZIndex) {
                    maxZIndex = z_index;
                }
            }
        }, this);

        function replaceZIndex(from, to, record) {
            var neighborRecordIndex = -1;
            while ((neighborRecordIndex = record.store.find('z_index', from, 0, false)) > -1) {
                var neighborRecord = record.store.getAt(neighborRecordIndex);
                neighborRecord.set('z_index', to);
            }
        }

        for (var g = 0; XDMoD.Module.MetricExplorer.layer_types.length > g; g++) {
            var disabled = false;
            switch (XDMoD.Module.MetricExplorer.layer_types[g][0]) {
                case 'send_backward':
                case 'send_to_back':
                    disabled = minZIndex === undefined || z_index < minZIndex;
                    break;
                case 'bring_forward':
                case 'bring_to_front':
                    disabled = minZIndex === undefined || z_index > maxZIndex;
                    break;
            }
            layerItems.push({
                text: XDMoD.Module.MetricExplorer.layer_types[g][1],
                value: XDMoD.Module.MetricExplorer.layer_types[g][0],
                disabled: disabled,
                xtype: 'menuitem',
                handler: function( /*b*/ ) {

                    XDMoD.TrackEvent('Metric Explorer', 'Clicked on Layer option in data series context menu', Ext.encode({
                        datasetId: datasetId,
                        combine_type: this.value
                    }));

                    var process_value = function(value, record) {
                        var toZIndex;
                        switch (value) {
                            case 'send_backward':
                                if (minZIndex !== undefined && z_index >= minZIndex) {
                                    var maxZIndexLessThanZIndex;
                                    record.store.each(function(r) {
                                        var r_z_index = r.get('z_index');
                                        if ((maxZIndexLessThanZIndex === undefined || r_z_index > maxZIndexLessThanZIndex) && r_z_index < z_index) {
                                            maxZIndexLessThanZIndex = r_z_index;
                                        }
                                    }, this);
                                    toZIndex = maxZIndexLessThanZIndex !== undefined ? maxZIndexLessThanZIndex : z_index - 1;
                                    replaceZIndex(toZIndex, z_index, record);
                                    record.set('z_index', toZIndex);
                                }
                                break;
                            case 'bring_forward':
                                if (maxZIndex !== undefined && z_index <= maxZIndex) {
                                    var minZIndexGreaterThanZIndex;
                                    record.store.each(function(r) {
                                        var r_z_index = r.get('z_index');
                                        if ((minZIndexGreaterThanZIndex === undefined || r_z_index < minZIndexGreaterThanZIndex) && r_z_index > z_index) {
                                            minZIndexGreaterThanZIndex = r_z_index;
                                        }
                                    }, this);
                                    toZIndex = minZIndexGreaterThanZIndex !== undefined ? minZIndexGreaterThanZIndex : z_index + 1;
                                    replaceZIndex(toZIndex, z_index, record);
                                    record.set('z_index', toZIndex);
                                }
                                break;
                            case 'send_to_back':
                                if (minZIndex !== undefined && z_index >= minZIndex) {
                                    toZIndex = minZIndex - 1;
                                    record.set('z_index', toZIndex);
                                }
                                break;
                            case 'bring_to_front':
                                if (maxZIndex !== undefined && z_index <= maxZIndex) {
                                    toZIndex = maxZIndex + 1;
                                    record.set('z_index', toZIndex);
                                }
                                break;
                        }
                    };

                    process_value(this.value, record);
                }
            });
        }

        var widthItems = [];
        for (var y = 0; CCR.xdmod.ui.AddDataPanel.line_widths.length > y; y++) {
            widthItems.push({
                group: 'width_items' + randomNum,
                text: '<div class="line-width-item">' +
                    '<span>' +
                    '<svg  xmlns:xlink="http://www.w3.org/1999/xlink"  xmlns="http://www.w3.org/2000/svg" version="1.1"  width="185" height="14">' +
                    '<g fill="none" stroke="black" stroke-width="' + CCR.xdmod.ui.AddDataPanel.line_widths[y][0] + '">' +
                    '<path stroke-dasharray="" d="M 0 6 l 180 0" />' +
                    '</g>' + '</svg>' + CCR.xdmod.ui.AddDataPanel.line_widths[y][1] + '</span>' +
                    '</div>',

                value: CCR.xdmod.ui.AddDataPanel.line_widths[y][0],
                xtype: 'menucheckitem',
                checked: record.get('line_width') === CCR.xdmod.ui.AddDataPanel.line_widths[y][0],
                handler: function( /*b*/ ) {
                    XDMoD.TrackEvent('Metric Explorer', 'Clicked on Line Width option in data series context menu', Ext.encode({
                        datasetId: datasetId,
                        line_width: this.value
                    }));

                    record.set('line_width', this.value);
                }
            });

            instance.lastLineWidth = CCR.exists(instance.lastLineWidth)
                ? instance.lastLineWidth
                : record.get('line_width') ===
                  CCR.xdmod.ui.AddDataPanel.line_widths[i][0]
                  ? CCR.xdmod.ui.AddDataPanel.line_widths[i][0]
                  : undefined;
        }

        var colorIndex = CCR.xdmod.ui.colors[0].indexOf(record.get('color'));
        var colorItems = new Ext.menu.ColorMenu({
            activeItem: colorIndex > -1 ? colorIndex : undefined,
            colors: CCR.xdmod.ui.colors[0],
            handler: function(cm, color) {
                XDMoD.TrackEvent('Metric Explorer', 'Clicked on Color option in data series context menu', Ext.encode({
                    datasetId: datasetId,
                    color: color
                }));

                record.set('color', color);
            }
        });

        var lineTypeItems = [];
        for (var z = 0; CCR.xdmod.ui.AddDataPanel.line_types.length > z; z++) {
            lineTypeItems.push({
                group: 'line_type_items' + randomNum,
                text: '<div class="line-item">' +
                    '<span>' +
                    '<svg  xmlns:xlink="http://www.w3.org/1999/xlink"  xmlns="http://www.w3.org/2000/svg" version="1.1"  width="185" height="14">' +
                    '<g fill="none" stroke="black" stroke-width="2">' +
                    '<path stroke-dasharray="' + CCR.xdmod.ui.AddDataPanel.line_types[z][2] + '" d="M 0 6 l 180 0" />' +
                    '</g>' + '</svg>' + CCR.xdmod.ui.AddDataPanel.line_types[z][1] + '</span>' +
                    '</div>',

                value: CCR.xdmod.ui.AddDataPanel.line_types[z][0],
                xtype: 'menucheckitem',
                checked: record.get('line_type') === CCR.xdmod.ui.AddDataPanel.line_types[z][0],
                handler: function( /*b*/ ) {
                    XDMoD.TrackEvent('Metric Explorer', 'Clicked on Line Type option in data series context menu', Ext.encode({
                        datasetId: datasetId,
                        line_type: this.value
                    }));

                    record.set('line_type', this.value);
                }
            });
        }

        var dimensions = instance.realms[realm]['dimensions'];
        var drilldownItems = ['<span class="menu-title">' + (dimensions[dimension].text !== drillLabel ? (dimension !== 'none' ? 'For ' + dimensions[dimension].text + ' = ' + drillLabel + ', ' : '') : '') + 'Drilldown to:</span><br/>'];

        if (drillId && drillLabel) {
            for (var dim in dimensions) {
                if (dimensions.hasOwnProperty(dim)) {
                    if (dim === dimension || dim === 'none') {
                        continue;
                    }
                    drilldownItems.push({
                        dim: dim,
                        text: dimensions[dim].text,
                        iconCls: 'drill',
                        handler: function( /*b*/ ) {
                            instance.fireEvent('disable_commit');
                            if (dimensions[dimension].text !== drillLabel && dimension !== 'none') {
                                var filter = drillFilter,
                                    datasetCount = instance.datasetStore.getCount();
                                if (datasetCount === 1) {
                                    instance.filtersStore.add(new instance.filtersStore.recordType(filter));
                                } else if (datasetCount > 1) {
                                    var filters = jQuery.extend(true, {}, record.get('filters')),
                                        found = false;
                                    for (var i = 0; i < filters.length; i++) {
                                        if (filters[i].id == filter.id) {
                                            found = true;
                                            break;
                                        }
                                    }
                                    if (!found) {
                                        filters.data.push(filter);
                                        filters.total++;
                                        record.set('filters', filters);
                                    }
                                }
                            }
                            record.set('group_by', this.dim);
                            instance.fireEvent('enable_commit', true);
                        }
                    });
                }
            }
        }
        var metricItems = [];
        var metrics = instance.realms[realm]['metrics'];
        for (var met in metrics) {
            if (metrics.hasOwnProperty(met)) {
                if (metric === met) {
                    continue;
                }
                metricItems.push({
                    met: met,
                    text: metrics[met].text,
                    iconCls: 'chart',
                    handler: function( /*b*/ ) {
                        record.set('metric', this.met);
                    }
                });
            }
        }
        var compareToItems = [];
        for (var thisMet in metrics) {
            if (metrics.hasOwnProperty(thisMet)) {
                if (metric === thisMet) {
                    continue;
                }
                compareToItems.push({
                    met: thisMet,
                    text: metrics[thisMet].text,
                    iconCls: 'chart',
                    handler: function( /*b*/ ) {

                        var config = {},
                            defaultConfig = {
                                id: Math.random(),
                                metric: this.met,
                                color: 'auto'
                            };
                        jQuery.extend(config, record.data);
                        jQuery.extend(config, defaultConfig);
                        var newRecord = CCR.xdmod.ui.AddDataPanel.initRecord(
                            instance.datasetStore,
                            config,
                            null,
                            instance.timeseries
                        );
                        instance.datasetStore.add(newRecord);
                    }
                });
            }
        }
        var dimensionItems = [];
        for (var thisDim in dimensions) {
            if (dimensions.hasOwnProperty(thisDim)) {
                if (thisDim === dimension) {
                    continue;
                }
                dimensionItems.push({
                    dim: thisDim,
                    text: thisDim == 'none' ? 'None' : dimensions[thisDim].text,
                    iconCls: 'menu',
                    handler: function( /*b*/ ) {
                        record.set('group_by', this.dim);
                    }
                });
            }
        }

        var menu = new Ext.menu.Menu({
            showSeparator: false,
            ignoreParentClicks: true,
            items: [
                '<span class="menu-title">Data Series: ' + (series ? truncateText(series.name, 50) : '') + '</span><br/>',
                '-'
            ],
            listeners: {
                'show': {
                    fn: function(menu) {
                        menu.getEl().slideIn('t', {
                            easing: 'easeIn',
                            duration: 0.2
                        });
                    }
                }
            }
        }); //menu
        if (series) {
            var visibility = Ext.apply({}, record.get('visibility')),
                originalTitle = series.options.otitle;
            if (!visibility) {
                visibility = {};
            }

            var visible = true;
            if (visibility[originalTitle] !== undefined && visibility[originalTitle] !== null) {
                visible = visibility[originalTitle];
            }
            menu.addItem({
                text: 'Show',
                xtype: 'menucheckitem',
                checked: visible,
                listeners: {
                    checkchange: function(t, check) {
                        XDMoD.TrackEvent('Metric Explorer', 'Clicked on Hide Series option in data series context menu', Ext.encode({
                            checked: check
                        }));
                        series.setVisible(check);
                        if (check) {
                            delete visibility[originalTitle];
                        } else {
                            visibility[originalTitle] = false;
                        }
                        record.set('visibility', visibility);
                    }
                }
            });
            menu.addItem('-');
        }

        if (drillId) {
            if (CCR.xdmod.ui.jobViewer && legendItemClick === false) {

                var raw_data_allowed_realms = ['SUPREMM'];

                var raw_data_disabled = true;
                var raw_data_tooltip = 'Show raw data is only available for the following data realms: ' + raw_data_allowed_realms.join(', ');

                if (raw_data_allowed_realms.indexOf(realm) !== -1) {
                    if (dimension == 'none') {
                        raw_data_disabled = true;
                        raw_data_tooltip = 'Show raw data is only available for drilled-down datasets. <br />' +
                            'Select &quot;Drilldown&quot; below to refine the data.';
                    } else {
                        raw_data_disabled = false;
                        raw_data_tooltip = null;
                    }
                }
                var store = Ext.StoreMgr.lookup('hchart_store_metric_explorer');

                menu.addItem({
                    text: 'Show raw data',
                    iconCls: 'dataset',
                    disabled: raw_data_disabled,
                    tooltip: raw_data_tooltip,
                    handler: function( /*b*/ ) {
                        var opts = {
                            format: 'jsonstore',
                            operation: 'get_rawdata',
                            inline: 'n',
                            datapoint: point.x,
                            datasetId: datasetId,
                            limit: 20,
                            start: 0
                        };
                        var parameters = {};
                        Ext.apply(parameters, store.baseParams);
                        Ext.apply(parameters, opts);
                        if (dimension !== "none") {
                            var global_filters = JSON.parse(decodeURIComponent(parameters.global_filters));

                            // Always include the drillFilter which will be the filter that narrows down the
                            // dataset to only that which the user has clicked on. ( i.e. if the user has
                            // clicked on a resource data series, the drillFilter will restrict the dataset
                            // to that particular resource.
                            var filters = [drillFilter];

                            if (global_filters && CCR.isType(global_filters.data, CCR.Types.Array)) {
                                for ( var i = 0; i < global_filters.data.length; i++) {
                                    var global_filter = global_filters.data[i];

                                    // Make sure that we don't include any filters that filter on the same
                                    // dimension that our drillFilter does. This way we preserve any other
                                    // filters the user may have set but restrict the resultant dataset
                                    // appropriately.
                                    if (global_filter.dimension_id &&
                                        global_filter.dimension_id !== drillFilter.dimension_id) {
                                        filters.push(global_filter);
                                    }
                                }
                            }
                            parameters.global_filters = encodeURIComponent(JSON.stringify({data: filters}));
                        }

                        var rawDataStore = new Ext.data.JsonStore({
                            storeId: 'raw_data_store',
                            proxy: new Ext.data.HttpProxy({
                                method: 'POST',
                                url: 'controllers/metric_explorer.php',
                                listeners: {
                                    load: function(o, options) {
                                        if (options.reader.jsonData && options.reader.jsonData.totalAvailable) {
                                            var jobstr = function(njobs) {
                                                return njobs + (njobs == 1 ? " job " : " jobs ");
                                            };

                                            var infomsg = jobstr(options.reader.jsonData.totalAvailable) + "in the dataset.";
                                            if (options.reader.jsonData.totalCount != options.reader.jsonData.totalAvailable) {
                                                if (options.reader.jsonData.totalCount == 0) {
                                                    infomsg += " You do not have permission to view these jobs.";
                                                } else {
                                                    infomsg += " Showing the " + jobstr(options.reader.jsonData.totalCount) + "that you have permission to view.";
                                                }
                                            }
                                            var topbar = instance.rawdataWindow.getTopToolbar();
                                            topbar.removeAll();
                                            topbar.add({
                                                xtype: "label",
                                                text: infomsg,
                                                style: 'font-weight:bold;'
                                            });
                                            topbar.doLayout();
                                        }
                                    }

                                }
                            }),
                            baseParams: parameters,
                            autoLoad: true,
                            root: 'data',
                            idProperty: 'jobid',
                            totalProperty: 'totalCount',
                            fields: ["resource", "name", "local_job_id", "jobid"]
                        });

                        var rawDataGrid = new Ext.grid.GridPanel({
                            id: 'raw_data_grid',
                            region: 'center',
                            store: rawDataStore,
                            autoExpandColumn: "raw_data_username",
                            loadMask: {
                                msg: 'Loading...'
                            },
                            colModel: new Ext.grid.ColumnModel({
                                defaults: {
                                    width: 60,
                                    sortable: false,
                                    menuDisabled: true
                                },
                                columns: [{
                                    id: 'resource',
                                    dataIndex: 'resource',
                                    header: 'Resource',
                                    width: 120
                                }, {
                                    id: 'raw_data_username',
                                    dataIndex: 'name',
                                    header: 'User Name'
                                }, {
                                    id: 'local_job_id',
                                    dataIndex: 'local_job_id',
                                    header: 'Job Id'
                                }]
                            }),
                            listeners: {
                                rowclick: function(grid, row_index /*, event*/ ) {
                                    var record = grid.getStore().getAt(row_index);

                                    var title = instance &&
                                        instance.chartTitleField &&
                                        instance.chartTitleField.getValue &&
                                        instance.chartTitleField.getValue() != ''
                                        ? instance.chartTitleField.getValue()
                                        : 'metric_explorer';

                                    var info = {
                                        realm: realm,
                                        text: record.get('resource') + "-" + record.get('local_job_id'),
                                        local_job_id: record.get('local_job_id'),
                                        job_id: record.get('jobid'),
                                        title: title
                                    };

                                    instance.rawDataShowing = true;
                                    instance.rawdataWindow.hide();

                                    var token = 'job_viewer?job=' + window.btoa(JSON.stringify(info));
                                    Ext.History.add(token);
                                }
                            },
                            bbar: new Ext.PagingToolbar({
                                pageSize: 20,
                                displayInfo: true,
                                displayMsg: 'Showing jobs {0} - {1} of {2}',
                                emptyMsg: 'No jobs to display',
                                store: rawDataStore,
                                listeners: {
                                    load: function(store, records, options) {
                                        this.onLoad(store, records, options);
                                    }
                                }
                            })
                        });

                        instance.rawdataWindow = new Ext.Window({
                            height: 530,
                            width: 480,
                            closable: true,
                            modal: true,
                            title: 'Raw Data',
                            layout: 'fit',
                            autoScroll: true,
                            items: new Ext.Panel({
                                layout: 'border',
                                items: rawDataGrid
                            }),
                            tbar: {
                                items: ['&nbsp;']
                            },
                            listeners: {
                                show: function( /*window*/ ) {
                                    instance.rawDataShowing = true;
                                },
                                close: function( /*window*/ ) {
                                    instance.rawDataShowing = false;
                                }
                            }
                        });
                        instance.rawdataWindow.show();
                    }
                });
            }
            menu.addItem({
                text: 'Drilldown',
                iconCls: 'drill',
                menu: drilldownItems
            });
            if (dimension !== 'none') {
                if (instance.filtersStore.getById(drillFilter.id) === undefined) {
                    var filters = jQuery.extend(true, {}, record.get('filters')),
                        found = false;
                    for (var k = 0; k < filters.length; k++) {
                        if (filters[k].id == drillFilter.id) {
                            found = true;
                            break;
                        }
                    }
                    var quickFilterItems = [];

                    if (!found) {
                        quickFilterItems.push({
                            text: 'Dataset',
                            handler: function( /*b*/ ) {
                                filters.data.push(drillFilter);
                                filters.total++;
                                record.set('filters', filters);

                            }
                        });
                    }
                    quickFilterItems.push({
                        text: 'Chart',
                        handler: function( /*b*/ ) {
                            instance.filtersStore.add(new instance.filtersStore.recordType(drillFilter));
                        }
                    });
                    menu.addItem({
                        text: 'Quick Filter: ' + (dimensions[dimension].text !== drillLabel ? (dimension !== 'none' ? dimensions[dimension].text + ' = ' + truncateText(drillLabel, 40) : '') : ''),
                        iconCls: 'add_filter',
                        menu: quickFilterItems
                    });
                    menu.addItem('-');
                }
            }
        }
        menu.addItem({
            text: 'Metric',
            iconCls: 'chart',
            menu: metricItems
        });
        menu.addItem({
            text: 'Group By',
            iconCls: 'menu',
            menu: dimensionItems
        });
        menu.addItem('-');

        menu.addItem({
            text: 'Compare To',
            iconCls: 'chart',
            disabled: isPie,
            menu: compareToItems
        });
        menu.addItem('-');
        menu.addItem({
            text: 'Display',
            iconCls: 'display_type',
            menu: displayItems
        });
        menu.addItem({
            text: 'Stacking',
            iconCls: 'stacking',
            menu: combineItems
        });
        menu.addItem({
            text: 'Sort',
            iconCls: 'sort_type',
            menu: sortItems
        });
        menu.addItem({
            text: 'Color',
            iconCls: 'color_management',
            menu: colorItems
        });

        var moreOptionsMenuItem = {
            text: 'More Options',
            iconCls: 'options',
            menu: [{
                text: 'Line Type',
                iconCls: 'line_type',
                menu: lineTypeItems
            }, {
                text: 'Line Width',
                iconCls: 'line_width',
                menu: widthItems
            }, {
                text: 'Std Err Bars',
                iconCls: 'std_err',

                xtype: 'menucheckitem',
                checked: record.get('std_err'),
                disabled: !instance.realms[record.data.realm]['metrics'][metric].std_err || record.get('log_scale'),
                listeners: {
                    checkchange: function(t, check) {
                        XDMoD.TrackEvent('Metric Explorer', 'Clicked on Std Err Bars option in data series context menu');
                        record.set('std_err', check);
                    }
                }
            }, {
                text: 'Std Err Labels',

                xtype: 'menucheckitem',
                checked: record.get('std_err_labels'),
                disabled: !instance.realms[record.data.realm]['metrics'][metric].std_err || record.get('log_scale'),
                listeners: {
                    checkchange: function(t, check) {
                        XDMoD.TrackEvent('Metric Explorer', 'Clicked on Std Err Labels option in data series context menu');
                        record.set('std_err_labels', check);
                    }
                }
            }, {
                text: 'Log Scale Dataset',
                iconCls: 'log_scale',

                xtype: 'menucheckitem',
                checked: record.get('log_scale'),
                disabled: isPie,
                listeners: {
                    checkchange: function(t, check) {
                        XDMoD.TrackEvent('Metric Explorer', 'Clicked on Log Scale option in data series context menu');
                        record.set('log_scale', check);
                    }
                }
            }, {
                text: 'Value Labels',
                iconCls: 'value_labels',

                xtype: 'menucheckitem',
                checked: record.get('value_labels'),
                listeners: {
                    checkchange: function(t, check) {
                        XDMoD.TrackEvent('Metric Explorer', 'Clicked on Value Labels option in data series context menu');
                        record.set('value_labels', check);
                    }
                }
            }, {
                text: 'Verbose Legend',
                iconCls: 'long_legend',

                xtype: 'menucheckitem',
                checked: record.get('long_legend'),
                listeners: {
                    checkchange: function(t, check) {
                        XDMoD.TrackEvent('Metric Explorer', 'Clicked on Verbose Legend option in data series context menu');
                        record.set('long_legend', check);
                    }
                }
            }, {
                text: 'Shadow',
                iconCls: 'shadow',

                xtype: 'menucheckitem',
                checked: record.get('shadow'),
                listeners: {
                    checkchange: function(t, check) {
                        XDMoD.TrackEvent('Metric Explorer', 'Clicked on Shadow option in data series context menu');
                        record.set('shadow', check);
                    }
                }
            }]
        };

        menu.addItem(moreOptionsMenuItem);

        menu.addItem('-');
        menu.addItem({
            text: 'Layer',
            iconCls: 'layer',
            menu: layerItems
        });
        menu.addItem('-');
        menu.addItem({
            text: 'Edit Dataset',
            iconCls: 'edit_data',

            handler: function( /*b*/ ) {
                XDMoD.TrackEvent('Metric Explorer', 'Clicked on Edit Dataset option in data series context menu');
                instance.editDataset(datasetId);
            }
        });

        var legendValue = instance.legendTypeComboBox.getValue();
        var legendItems = [];
        for (var j = 0; XDMoD.Module.MetricExplorer.legend_types.length > j; j++) {
            legendItems.push({
                text: XDMoD.Module.MetricExplorer.legend_types[j][1],
                value: XDMoD.Module.MetricExplorer.legend_types[j][0],
                checked: legendValue == XDMoD.Module.MetricExplorer.legend_types[j][0],
                xtype: 'menucheckitem',
                group: 'legend_type' + randomNum,
                handler: function( /*b*/ ) {
                    instance.legendTypeComboBox.setValue(this.value);
                    XDMoD.TrackEvent('Metric Explorer', 'Updated legend placement', Ext.encode({
                        legend_type: this.value
                    }));

                    instance.legend_type = this.value;
                    instance.saveQuery();
                }
            });
        }
        if (series) {
            var originalTitle = series.options.otitle;
            var resetLegendItemTitle = function() {
                XDMoD.TrackEvent('Metric Explorer', 'Clicked on reset legend item name option in series context menu');

                delete instance.legend[originalTitle];

                series.chart.series[series.index].update({
                    name: originalTitle
                });

                instance.saveQuery();
            };
            menu.addItem('-');
            menu.addItem({
                text: 'Legend',
                iconCls: 'legend_type',
                menu: legendItems
            });
            menu.addItem({
                text: 'Edit Legend Item',
                iconCls: 'edit_legend_item',
                handler: function( /*b*/ ) {
                    XDMoD.TrackEvent('Metric Explorer', 'Clicked on edit legend item option in series context menu');
                    var menu = instance.getTextEditMenu(
                        series.name,
                        'Legend Item',
                        function(text) {
                            if (text !== series.name) {
                                XDMoD.TrackEvent('Metric Explorer', 'Pressed enter in legend item edit field.', Ext.encode({
                                    title: text
                                }));

                                //find old mapping, if one.
                                if (instance.legend[originalTitle]) {
                                    instance.legend[originalTitle].title = text;
                                } else {
                                    instance.legend[originalTitle] = {
                                        title: text
                                    };
                                }

                                series.chart.series[series.index].update({
                                    name: text
                                });

                                instance.saveQuery();
                            }
                            menu.hide();
                        }, originalTitle !== series.options.name ? {
                            xtype: 'button',
                            text: 'Reset',
                            handler: function() {
                                resetLegendItemTitle.call(this);
                                menu.hide();
                            }
                        } : null
                    );
                    menu.showAt(Ext.EventObject.getXY());

                }
            });
            if (originalTitle !== series.options.name) {
                menu.addItem({
                    text: 'Reset Legend Item Name',
                    iconCls: 'reset_legend_item_name',
                    handler: resetLegendItemTitle
                });
            }
        }
        menu.addItem('-');
        menu.addItem({
            text: 'Delete Dataset',
            iconCls: 'delete_data',

            handler: function( /*b*/ ) {
                XDMoD.TrackEvent('Metric Explorer', 'Clicked on Delete Dataset option in data series context menu');
                instance.removeDataset(datasetId);
            }
        });
        menu.showAt(Ext.EventObject.getXY());

    }, //seriesCo362ntextMenu
    titleContextMenu: function(event, instance) {
        if (instance === undefined) {
            instance = CCR.xdmod.ui.metricExplorer;
        }
        var textContent = event.target.title ? event.target.title.element.textContent : '';
        var menu = instance.getTextEditMenu(
            textContent,
            'Chart Title',
            function(text) {
                if (text !== textContent) {
                    XDMoD.TrackEvent('Metric Explorer', 'Pressed enter in chart title edit field.', Ext.encode({
                        title: text
                    }));

                    // Because the text is coming to us htmlEncoded'd we need to decode it fully
                    // so that the chartTitleField has the correct value.
                    var decoded = Ext.util.Format.htmlDecode(text);
                    instance.chartTitleField.setValue(decoded);
                    event.target.setTitle({
                        text: instance.highChartPanel.highChartsTextEncode(decoded)
                    });
                    event.target.setSize(event.target.chartWidth, event.target.chartHeight);

                    instance.saveQuery();
                }
                menu.hide();
            }
        );
        menu.showAt(Ext.EventObject.getXY());
    },
    subtitleContextMenu: function(event, instance) {
        if (instance === undefined) {
            instance = CCR.xdmod.ui.metricExplorer;
        }
        var el = event.target.title.element,
            menu = new Ext.menu.Menu({
                scope: instance,
                showSeparator: false,
                ignoreParentClicks: true,
                listeners: {
                    'show': {
                        fn: function(menu) {
                            menu.getEl().slideIn('t', {
                                easing: 'easeIn',
                                duration: 0.2
                            });
                        }
                    }
                },
                items: [
                    '<span class="menu-title">Subtitle Options:</span><br/>',
                    '-', {
                        text: instance.chartShowSubtitleField.boxLabel,
                        iconCls: 'show_filters',
                        xtype: 'menucheckitem',
                        checked: instance.show_filters,
                        listeners: {
                            checkchange: function(t, check) {
                                instance.chartShowSubtitleField.setValue(check);
                            }
                        }
                    }
                ]
            }); //menu
        menu.showAt(Ext.EventObject.getXY());
    },
    xAxisContextMenu: function(axis, instance) {
        if (instance === undefined) {
            instance = CCR.xdmod.ui.metricExplorer;
        }
        var axisIndex = axis.options.index,
            axisTitle = axis.options.title.text,
            originalTitle = axis.options.otitle,
            defaultTitle = axis.options.dtitle,
            durationSelector = instance.getDurationSelector(),
            startDate = durationSelector.getStartDate(),
            endDate = durationSelector.getEndDate(),
            menuItems = ['<span class="menu-title">X Axis [' + (axisIndex + 1) + ']</span><br/>'];
        if (instance.timeseries) { ///date controls

            var startDateMenu = new Ext.menu.DateMenu({
                value: startDate,
                maxDate: endDate,
                handler: function(dp, date) {
                    durationSelector.setValues(date.format('Y-m-d'), endDate.format('Y-m-d'), null, null, true);
                }
            });
            var endDateMenu = new Ext.menu.DateMenu({
                value: endDate,
                minDate: startDate,
                handler: function(dp, date) {
                    durationSelector.setValues(startDate.format('Y-m-d'), date.format('Y-m-d'), null, null, true);
                }
            });

            menuItems.push({
                xtype: 'menuitem',
                scope: durationSelector,

                text: durationSelector.getCannedDateText(),
                tooltip: 'Configure time frame',
                fieldLabel: 'Predefined Duration',
                iconCls: 'custom_date',
                menu: durationSelector.cannedDateMenu
            });
            menuItems.push({
                text: 'Start: ' + startDate.format('Y-m-d'),
                iconCls: 'calendar',
                menu: startDateMenu
            });

            menuItems.push({
                text: 'End: ' + endDate.format('Y-m-d'),
                iconCls: 'calendar',
                menu: endDateMenu
            });
        }

        var menu = new Ext.menu.Menu({
            scope: instance,
            showSeparator: false,
            ignoreParentClicks: true,
            items: menuItems,
            listeners: {
                'show': {
                    fn: function(menu) {
                        menu.getEl().slideIn('t', {
                            easing: 'easeIn',
                            duration: 0.2
                        });
                    }
                }
            }
        });

        if (axisTitle == null || axisTitle == '') {
            menu.addItem('-');
            menu.addItem({
                text: 'Edit Title',
                iconCls: 'edit_title',
                handler: function( /*b*/ ) {
                    XDMoD.TrackEvent('Metric Explorer', 'Clicked on Edit Title option in x axis context menu');
                    var menu = instance.getTextEditMenu(
                        '',
                        'X Axis [' + (axisIndex + 1) + '] Title',
                        function(text) {
                            if (text !== originalTitle) {
                                XDMoD.TrackEvent('Metric Explorer', 'Pressed enter in x axis title edit field.', Ext.encode({
                                    title: text
                                }));
                                instance.setXAxisTitle(axis, text);
                            }
                            menu.hide();
                        }
                    );
                    menu.showAt(Ext.EventObject.getXY());
                }
            });
        }
        if (axisTitle !== originalTitle && originalTitle !== defaultTitle) {
            menu.addItem('-');
            menu.addItem({
                text: 'Reset Title',
                iconCls: 'reset_title',
                handler: function( /*b*/ ) {
                    XDMoD.TrackEvent('Metric Explorer', 'Clicked on Reset Title option in x axis context menu');
                    instance.resetXAxisTitle(axis);
                }
            });
        }
        menu.showAt(Ext.EventObject.getXY());
    },
    xAxisLabelContextMenu: function(axis, instance) {
        if (instance === undefined) {
            instance = CCR.xdmod.ui.metricExplorer;
        }
        XDMoD.Module.MetricExplorer.xAxisContextMenu(axis, instance);
    },
    xAxisTitleContextMenu: function(axis, instance) {
        if (instance === undefined) {
            instance = CCR.xdmod.ui.metricExplorer;
        }
        var originalTitle = axis.options.otitle;
        var axisTitle = axis.options.title.text;
        var axisIndex = axis.options.index;
        var menu = instance.getTextEditMenu(
            axisTitle,
            'X Axis [' + (axisIndex + 1) + '] Title',
            function(text) {
                XDMoD.TrackEvent('Metric Explorer', 'Pressed enter in x axis [' + (axisIndex + 1) + '] title field.', Ext.encode({
                    title: text
                }));

                instance.setXAxisTitle(axis, text);

                menu.hide();
            },
            axisTitle !== originalTitle ? {
                text: 'Reset',
                xtype: 'button',
                handler: function( /*b*/ ) {
                    XDMoD.TrackEvent('Metric Explorer', 'Clicked on Reset Title option in x axis context menu');
                    instance.resetXAxisTitle(axis);
                    menu.hide();
                }
            } : null
        );

        menu.showAt(Ext.EventObject.getXY());
    },
    yAxisTitleContextMenu: function(axis, instance) {
        if (instance === undefined) {
            instance = CCR.xdmod.ui.metricExplorer;
        }
        var originalTitle = axis.options.otitle;
        var axisTitle = axis.options.title.text;
        var axisIndex = axis.options.index;
        var menu = instance.getTextEditMenu(
            axisTitle,
            'Y Axis [' + (axisIndex + 1) + '] Title',
            function(text) {
                XDMoD.TrackEvent('Metric Explorer', 'Pressed enter in y axis [' + (axisIndex + 1) + '] title field.', Ext.encode({
                    title: text
                }));
                instance.setYAxisTitle(axis, text);
                menu.hide();
            },
            axisTitle !== originalTitle ? {
                text: 'Reset',
                xtype: 'button',
                handler: function( /*b*/ ) {
                    XDMoD.TrackEvent('Metric Explorer', 'Clicked on Reset Title option in y axis context menu');
                    instance.resetYAxisTitle(axis);
                    menu.hide();
                }
            } : null
        );

        menu.showAt(Ext.EventObject.getXY());
    },

    yAxisContextMenu: function(axis, instance) {
        if (instance === undefined) {
            instance = CCR.xdmod.ui.metricExplorer;
        }
        var handler;
        var axisIndex = axis.options.index;
        var axisTitle = axis.options.title.text;
        var originalTitle = axis.options.otitle;
        var defaultTitle = axis.options.dtitle;
        var minField = new Ext.form.NumberField({
            value: axis.options.min,
            listeners: {
                specialkey: function(field, e) {
                    if (e.getKey() == e.ENTER) {
                        handler();
                    }
                },
                afterrender: function(field) {
                    field.focus(true, 700);
                }
            }
        });
        var maxField = new Ext.form.NumberField({
            value: axis.options.max,
            listeners: {
                specialkey: function(field, e) {
                    if (e.getKey() == e.ENTER) {
                        handler();
                    }
                }
            }
        });

        var yAxisDatasetIds = [];
        for (var s = 0; s < axis.chart.series.length; s++) {
            var se = axis.chart.series[s];
            if (se.userOptions.yAxis === axisIndex) {
                yAxisDatasetIds.push(se.userOptions.datasetId);
            }
        }

        var allLogScale;
        instance.datasetStore.each(function(record) {
            for (var i = 0; i < yAxisDatasetIds.length; i++) {
                if (Math.abs(yAxisDatasetIds[i] - record.data.id) < 1e-14) {
                    allLogScale = (allLogScale === undefined || allLogScale === true) && record.get('log_scale');
                }
            }
        });

        var setLog = new Ext.form.Checkbox({
            checked: allLogScale === true,
            value: allLogScale, // value to initialize field
            boxLabel: 'Log Scale Y Axis',
            iconCls: 'log_scale',
            xtype: 'checkbox',
            listeners: {
                specialkey: function(field, e) {
                    if (e.getKey() == e.ENTER) {
                        handler();
                    }
                },
                check: function(t, ch) {
                    t.setValue(ch);
                }
            }
        });

        var menu = new Ext.menu.Menu({
            scope: instance,
            showSeparator: false,
            ignoreParentClicks: true,
            items: [
                '<span class="menu-title">Y Axis [' + (axisIndex + 1) + ']</span><br/>',
                '<span class="menu-title">min:</span><br/>',
                minField,
                '<span class="menu-title">max:</span><br/>',
                maxField,
                setLog // log scaling checkbox
            ],
            listeners: {
                'show': {
                    fn: function(menu) {
                        menu.getEl().slideIn('t', {
                            easing: 'easeIn',
                            duration: 0.2
                        });
                    }
                },
                'hide': {
                    fn: function(menu) {
                        menu.destroy();
                    }
                }
            }
        });

        /**
         * Calculate the new maximum number based on the smallest
         * power of the base that is still larger than the
         * current maximum value.
         */
        function calcMax(base, cur_max) {
            var result = 0;
            var exponent = 1;
            while (result < cur_max) {
                result = Math.pow(base, exponent);
                exponent += 1;
            }
            return result;
        }

        handler = function() {
            var oldMin = axis.min,
                oldMax = axis.max,
                allLog = setLog.getValue(),
                axisType = null,
                newMin = minField.getValue(),
                newMax = maxField.getValue();

            // disable the undo stack so this can be treated as a single change:
            instance.fireEvent('disable_commit');

            // Set log_scale to the value of allLog
            instance.datasetStore.each(function(record) {
                for (var i = 0; i < yAxisDatasetIds.length; i++) {
                    if (Math.abs(yAxisDatasetIds[i] - record.data.id) < 1e-14) {
                        record.set('log_scale', allLog);
                    }
                }
            });

            // Calculate best min and max for log plot
            if (allLog) {

                axisType = 'logarithmic';

                /* This is only pre-defined until we decide to either
                 * update the tick-value for log-axis charts, or give
                 * the user the ability to update them.
                 */
                var defaultBase = 10;

                /* Calculate a new maximum value so things look right on the screen. */
                newMax = calcMax(defaultBase, newMax);

                /* Do not permit minimum <= 0 */
                if (newMin == "" || newMin <= 0) {
                    newMin = null;
                }

            } else {

                axisType = 'linear';

                if (newMin == "") {
                    newMin = 0;
                }
            } // if (allLog)

            if (newMax == "") {
                newMax = null;
            }

            if ((newMin == null || newMax == null) ||
                (newMax > newMin && (newMin !== oldMin || newMax !== oldMax))) {

                XDMoD.TrackEvent('Metric Explorer', 'Pressed enter in y axis [' + (axisIndex + 1) + '] min/max field.', Ext.encode({
                    min: newMin,
                    max: newMax
                }));

                //find a config mapping, if one.
                if (instance.yAxis['original' + axisIndex]) {
                    instance.yAxis['original' + axisIndex].min = newMin;
                    instance.yAxis['original' + axisIndex].max = newMax;
                } else {
                    instance.yAxis['original' + axisIndex] = {
                        title: axisTitle,
                        min: newMin,
                        max: newMax
                    };
                }

                axis.target.yAxis[axisIndex].update({
                    min: newMin,
                    max: newMax,
                    type: axisType,
                    startOnTick: newMin == null,
                    endOnTick: newMax == null
                }, true);

                instance.saveQuery();
            }

            // re-enable the undo stack to treat this as a single change
            instance.fireEvent('enable_commit', true);

            menu.destroy();
        };


        if (axisTitle == null || axisTitle == '') {
            menu.addItem('-');
            menu.addItem({
                text: 'Edit Title',
                iconCls: 'edit_title',
                handler: function( /*b*/ ) {
                    XDMoD.TrackEvent('Metric Explorer', 'Clicked on Edit Title option in y axis context menu');
                    var menu = instance.getTextEditMenu(
                        '',
                        'Y Axis [' + (axisIndex + 1) + '] Title',
                        function(text) {
                            if (text !== originalTitle) {
                                XDMoD.TrackEvent('Metric Explorer', 'Pressed enter in y axis title edit field.', Ext.encode({
                                    title: text
                                }));
                                instance.setYAxisTitle(axis, text);
                            }
                            menu.hide();
                        }
                    );
                    menu.showAt(Ext.EventObject.getXY());
                }
            });
        }
        if (axisTitle !== originalTitle && originalTitle !== defaultTitle) {
            menu.addItem('-');
            menu.addItem({
                text: 'Reset Title',
                iconCls: 'reset_title',
                handler: function( /*b*/ ) {
                    XDMoD.TrackEvent('Metric Explorer', 'Clicked on Reset Title option in y axis context menu');
                    instance.resetYAxisTitle(axis);
                }
            });
        }
        menu.addItem({
            xtype: 'panel',
            layout: 'hbox',
            border: false,
            baseCls: 'x-plain',
            layoutConfig: {
                pack: 'end',
                align: 'middle'
            },
            items: [{
                xtype: 'button',
                text: 'Ok',
                handler: function() {
                    handler.call(this);
                }
            }, {
                xtype: 'button',
                text: 'Cancel',
                handler: function() {
                    menu.destroy();
                }
            }]
        });
        menu.showAt(Ext.EventObject.getXY());

        if (menu.keyNav) {
            /**
             * Override the 'doRelay' handler for the X-Axis context menu
             * since the default handler was swallowing the navigation keys.
             * @param  {Ext.EventObject} event that is to be relayed.
             * @param  {function} handler to be used in the relaying, if the
             *                            execution is not filtered.
             * @return {dependent}        return type of handler
             */
            menu.keyNav.doRelay = function(event, handler) {

                var key = event.getKey();

                if (!this.menu.activeItem && event.isNavKeyPress()) {
                    this.menu.tryActivate(0, 1);
                    return true;
                }

                return handler.call(this.scope || this, event, this.menu);
            };

            /**
             * Override the 'left' handler for the X-Axis context menu
             * since the default handler was now allowing navigation to
             * occur as expected.
             * @param  {Ext.EventObject} event [description]
             * @param  {Ext.menu.Menu} menu  [description]
             * @return {Boolean} always returns true since we just want
             * allow the arrow keys to perform their normal function.
             */
            menu.keyNav.left = function( /*event, menu*/ ) {
                return true;
            };

            /**
             * Override the 'right' handler for the X-Axis context menu
             * since the default handler was now allowing navigation to
             * occur as expected.
             * @param  {Ext.EventObject} event [description]
             * @param  {Ext.menu.Menu} menu  [description]
             * @return {Boolean} always returns true since we just want
             * allow the arrow keys to perform their normal function.
             */
            menu.keyNav.right = function( /*event, menu*/ ) {
                return true;
            };
        }

    },
    yAxisLabelContextMenu: function(axis, instance) {
        if (instance === undefined) {
            instance = CCR.xdmod.ui.metricExplorer;
        }
        XDMoD.Module.MetricExplorer.yAxisContextMenu(axis, instance);
    },

    /**
     * Get the category that a given realm belongs to.
     *
     * @param  {string} realm The realm to look up the category for.
     * @return {string}       The category the realm belongs to.
     */
    getCategoryForRealm: function (realm) {
        return XDMoD.Module.MetricExplorer.realmsToCategories[realm];
    },

    /**
     * Set the category that a given realm belongs to.
     *
     * @param  {string} realm    The realm to set the category for.
     * @param  {string} category The category the realm belongs to.
     */
    setCategoryForRealm: function (realm, category) {
        XDMoD.Module.MetricExplorer.realmsToCategories[realm] = category;
    },

    /**
     * Reset the mapping of realms to categories.
     */
    resetRealmCategoryMapping: function () {
        XDMoD.Module.MetricExplorer.realmsToCategories = {};
    },

    /**
     * Get the realms that a given dimension applies to.
     *
     * @param  {string} dimension The dimension to look up the realms for.
     * @return {array}            The realms the dimension applies to.
     */
    getRealmsForDimension: function (dimension) {
        return XDMoD.Module.MetricExplorer.dimensionsToRealms[dimension];
    },

    /**
     * Add a realm that a given dimension applies to.
     *
     * @param  {string} dimension The dimension to add the realm for.
     * @param  {string} realm     The realm the dimension applies to.
     */
    addRealmToDimension: function (dimension, realm) {
        if (!XDMoD.Module.MetricExplorer.dimensionsToRealms.hasOwnProperty(dimension)) {
            XDMoD.Module.MetricExplorer.dimensionsToRealms[dimension] = [];
        }
        XDMoD.Module.MetricExplorer.dimensionsToRealms[dimension].push(realm);
    },

    /**
     * Reset the mapping of dimensions to realms.
     */
    resetDimensionRealmMapping: function () {
        XDMoD.Module.MetricExplorer.dimensionsToRealms = {};
    },
}); //Ext.apply(XDMoD.Module.MetricExplorer

// ===========================================================================

Ext.extend(XDMoD.Module.MetricExplorer, XDMoD.PortalModule, {

    module_id: 'metric_explorer',

    usesToolbar: true,

    toolbarItems: {

        durationSelector: true,
        exportMenu: true,
        printButton: true,
        reportCheckbox: true

    },

    show_filters: true,
    show_warnings: true,
    font_size: 3,
    legend_type: 'bottom_center',
    swap_xy: false,
    share_y_axis: false,
    hide_tooltip: false,
    show_remainder: false,
    timeseries: true,
    featured: false,
    yAxis: {},
    xAxis: {},
    legend: {},
    defaultDatasetConfig: {},

    clientSideDataSeriesKeys: ['visibility'],

    // ------------------------------------------------------------------

    getDataSeries: function() {

        var data = [];

        this.datasetStore.each(function(record) {
            data.push(record.data);
        });

        return data;

    }, //getDataSeries

    // ------------------------------------------------------------------

    getGlobalFilters: function() {

        var ret = [];

        this.filtersStore.each(function(record) {
            ret.push(record.data);
        });

        return {
            data: ret,
            total: ret.length
        };

    }, //getGlobalFilters

    // ------------------------------------------------------------------

    getConfig: function() {

        var dataSeries = this.getDataSeries();
        var dataSeriesCount = dataSeries.length;
        var title = this.chartTitleField.getValue();

        var config = {

            featured: this.featuredCheckbox.getValue(),
            trend_line: this.trendLineCheckbox.getValue(),
            x_axis: this.xAxis,
            y_axis: this.yAxis,
            legend: this.legend,
            defaultDatasetConfig: this.defaultDatasetConfig,

            swap_xy: this.chartSwapXYField.getValue(),
            share_y_axis: this.shareYAxisField.getValue(),
            hide_tooltip: this.hideTooltipField.getValue(),
            show_remainder: this.showRemainderCheckbox.getValue(),
            timeseries: this.timeseries,
            title: title,
            legend_type: this.legendTypeComboBox.getValue(),
            font_size: this.fontSizeSlider.getValue(),
            show_filters: this.chartShowSubtitleField.getValue(),
            show_warnings: this.showWarningsCheckbox.getValue(),
            data_series: {
                data: dataSeries,
                total: dataSeriesCount
            },
            aggregation_unit: this.getDurationSelector().getAggregationUnit(),
            global_filters: this.getGlobalFilters(),
            timeframe_label: this.getDurationSelector().getDurationLabel(),
            start_date: this.getDurationSelector().getStartDate().format('Y-m-d'),
            end_date: this.getDurationSelector().getEndDate().format('Y-m-d'),
            start: this.show_remainder ? 0 : this.chartPagingToolbar.cursor,
            limit: this.chartPagingToolbar.pageSize

        }; //config

        return config;

    }, //getConfig

    filterStoreLoad: function() {
        this.saveQuery();
    },
    // ------------------------------------------------------------------

    reset: function(preserveFilters) {

        this.disableSave = true;
        this.timeseries = true;
        this.xAxis = {};
        this.yAxis = {};
        this.legend = {};
        this.defaultDatasetConfig = {};
        this.datasetTypeRadioGroup.setValue(this.timeseries ? 'timeseries_cb' : 'aggregate_cb', true);
        this.chartTitleField.setValue(null);
        this.chartOptionsButton.setText(null);
        this.chartOptionsButton.setTooltip('');
        this.chartNameTextbox.setValue(null);

        //perhaps these should be saved to the user profile separately
        this.setLegendValue('bottom_center', false);
        this.fontSizeSlider.setValue(3);
        this.featuredCheckbox.setValue(false);
        this.chartSwapXYField.setValue(false);
        this.shareYAxisField.setValue(false);
        this.datasetStore.removeAll(false);

        if (!preserveFilters) {
            this.filtersStore.removeAll(false);
        }

        this.disableSave = false;
    }, //reset

    // ------------------------------------------------------------------

    createQueryFunc: function(b, em, queryName, config, preserveFilters, initialConfig, insert) {
        insert = CCR.exists(insert) ? insert : true;
        var instance = CCR.xdmod.ui.metricExplorer || this;

        var sm = this.queriesGridPanel.getSelectionModel();
        sm.clearSelections();

        var findQueriesStoreIndexByName = function(name) {
            return this.queriesStore.findBy(function(record) {
                if (record.get('name') === name) {
                    return true;
                }
            });
        };

        var index = null;
        if (Ext.isEmpty(queryName)) {
            var i = 1;
            while (true) {
                queryName = 'untitled query ' + i;
                index = findQueriesStoreIndexByName.call(this, queryName);
                if (index === -1) {
                    break;
                }
                i++;
            }
        }

        if (!config) {

            config = this.getConfig();
            if (initialConfig) {
                Ext.apply(config, initialConfig);
            }
            config.title = queryName;
        }

        if (index === null) {
            index = findQueriesStoreIndexByName.call(this, queryName);
        }

        var selectRowByIndex = function(index, silent) {
            silent = Ext.isDefined(silent) ? silent : true;

            if (silent) {
                instance.queriesGridPanelSM.un('rowselect', this.queriesGridPanelSMRowSelect, this);
            }
            sm.selectRow(index);
            if (silent) {
                instance.queriesGridPanelSM.on('rowselect', this.queriesGridPanelSMRowSelect, this);
            }
            var view = instance.queriesGridPanel.getView();

            view.focusRow(index);
        };

        if (index > -1) {
            selectRowByIndex.call(this, index, false);
        } else {
            this.loadQuery(config, true);

            var r = new instance.queriesStore.recordType({
                name: queryName,
                config: Ext.util.JSON.encode(this.getConfig()),
                // No idea why the ts from the server side has to be multiplied
                // by 1000 and thus this number divided by 1000. But, that's
                // why this is here.
                ts: Date.now() / 1000

            });

            r.stack = new XDMoD.ChangeStack({
                listeners: {
                    'update': function(changeStack, record, action) {
                        instance.handleChartModification(changeStack, record, action);
                    }
                }
            });

            if (insert) {
                instance.queriesStore.addSorted(r);
                index = instance.queriesStore.indexOf(r);
                selectRowByIndex.call(this, index);
                instance.currentQueryRecord = r;
                r.stack.add(r.data);
            } else {
                sm.clearSelections();
                instance.handleChartModification(r.stack, r.data, 'chartselected');
            }

            instance.currentQueryRecord = r;

        }

        this.chartNameTextbox.setValue(Ext.util.Format.htmlDecode(queryName));
        this.chartOptionsButton.setText(truncateText(queryName, XDMoD.Module.MetricExplorer.CHART_OPTIONS_MAX_TEXT_LENGTH));
        this.chartOptionsButton.setTooltip(queryName);
    }, //createQueryFunc

    // ------------------------------------------------------------------

    saveQueryFunc: function(commitChanges) {

        commitChanges = commitChanges || false;

        var config = this.getConfig();
        var rec = this.getCurrentRecord();

        if (config.featured === JSON.parse(this.currentQueryRecord.data.config).featured &&
          !this.currentQueryRecord.stack.isMarked()) {
            this.summaryDirty = true;
        }

        var recordUpdated = false;

        if (rec.get('config') != Ext.util.JSON.encode(config)) {
            var newConfig = Ext.util.JSON.decode(rec.get('config'));
            Ext.apply(newConfig, config); //apply the new setting onto the old one so that any hidden properties can be preserved.

            var valid = this.validateChartType(newConfig);
            if (!valid) {
                return false;
            }

            if (rec.phantom && !rec.store) {
                this.queriesStore.addSorted(rec);
                var index = this.queriesStore.indexOf(rec);
                this.selectRowByIndex.call(this, index);
            }

            rec.set('config', Ext.util.JSON.encode(newConfig));
            rec.stack.add(rec.data);
            recordUpdated = true;
        }

        if (commitChanges) {
            var index = this.queriesStore.indexOf(this.currentQueryRecord);
            if (index < 0) {
                this.queriesStore.addSorted(rec);
                this.queriesStore.save();
                index = this.queriesStore.indexOf(rec);
                this.selectRowByIndex.call(this, index);
            } else {
                // update the last-modified timestamp on the chart definition:
                rec.set('ts', Date.now() / 1000);
                this.queriesStore.save();
            }
            rec.stack.mark();
        }

        return recordUpdated;
    }, //saveQueryFunc

    // ------------------------------------------------------------------

    loadQuery: function(config, reload) {

        if (!config) {
            return;
        }

        this.disableSave = true;

        var selectedIndex = /*CCR.exists(this.selectedIndex) ? this.selectedIndex : 0*/ 0; // This always seems to be 0??

        this.getDurationSelector().setValues(config.start_date, config.end_date, config.aggregation_unit, config.timeframe_label);

        this.timeseries = config.timeseries ? true : false;

        var dataSeriesIsObject = CCR.isType(config.data_series, CCR.Types.Object);
        var dataSeriesIsArray = CCR.isType(config.data_series, CCR.Types.Array);
        var trendLineValue = false;
        var data, record;
        if (dataSeriesIsObject) {
            data = config.data_series.data;
            record = CCR.exists(data) ? data[selectedIndex] : null;
            trendLineValue = CCR.exists(record) ? record.trend_line : false;
        } else if (dataSeriesIsArray) {
            data = config.data_series[selectedIndex];
            record = CCR.exists(data) ? data[selectedIndex] : null;
            trendLineValue = CCR.exists(record) ? record.trend_line : false;
        }

        var showWarningsValue = !Ext.isEmpty(config.show_warnings) ? config.show_warnings : true;
        var chartPageSizeLimitValue = config.limit ? config.limit : 10;

        this._simpleSilentSetValue(this.showWarningsCheckbox, showWarningsValue);
        this._simpleSilentSetValue(this.chartPageSizeField, chartPageSizeLimitValue);

        this._simpleSilentSetValue(this.trendLineCheckbox, trendLineValue);
        this._simpleSilentSetValue(this.chartTitleField, config.title);
        this.setLegendValue(config.legend_type, false);
        this._simpleSilentSetValue(this.fontSizeSlider, config.font_size);
        this._simpleSilentSetValue(this.chartSwapXYField, config.swap_xy);
        this._simpleSilentSetValue(this.shareYAxisField, config.share_y_axis);
        this._simpleSilentSetValue(this.hideTooltipField, config.hide_tooltip);
        this._simpleSilentSetValue(this.showRemainderCheckbox, config.show_remainder);
        this._simpleSilentSetValue(this.chartShowSubtitleField, config.show_filters);
        this._simpleSilentSetValue(this.featuredCheckbox, config.featured);

        this._noEvents(this.datasetTypeRadioGroup.items.items, function(component, timeseries) {
            var value = timeseries ? 'timeseries_cb' : 'aggregate_cb';
            component.setValue(value, true);
        }, this.datasetTypeRadioGroup, this.timeseries);

        this.chartPagingToolbar.cursor = config.start ? config.start : 0;
        this.chartPagingToolbar.pageSize = config.limit ? config.limit : 10;

        this.xAxis = config.x_axis ? config.x_axis : {};
        this.yAxis = config.y_axis ? config.y_axis : {};
        this.legend = config.legend ? config.legend : {};
        this.show_remainder = config.show_remainder || false;
        this.hide_tooltip = config.hide_tooltip || false;
        this.share_y_axis = config.share_y_axis || false;
        this.featured = config.featured || false;
        this.swap_xy = config.swap_xy || false;
        this.show_filters = config.show_filters;
        this.defaultDatasetConfig = config.defaultDatasetConfig ? config.defaultDatasetConfig : {};
        this.defaultMetricDisplayType = this.defaultDatasetConfig.display_type || 'line';

        this._simpleSilentSetValue(this.defaultMetricDisplayTypeField, this.defaultMetricDisplayType);

        this.disableSave = false;
        this.filtersStore.un('load', this.filterStoreLoad, this);
        this.filtersStore.loadData(
            config.global_filters ? config.global_filters : {
                data: [],
                total: 0
            }, false);
        this.filtersStore.on('load', this.filterStoreLoad, this);
        var dataset;
        if (dataSeriesIsArray || (dataSeriesIsObject && config.data_series.data)) {
            dataset = config.data_series;
        } else if (dataSeriesIsObject && !record) {
            dataset = {
                data: []
            };
        }
        this.datasetStore.loadData(dataset, false);
        this.validateChartType(config);
        if (reload) {
            this.reloadChart.call(this);
        }
    }, //loadQuery

    mask: function(message) {
        var viewer = CCR.xdmod.ui.Viewer.getViewer();

        if (!viewer.el) {
            return;
        }

        viewer.el.mask(message);
    },

    unmask: function() {
        var viewer = CCR.xdmod.ui.Viewer.getViewer();

        if (!viewer.el) {
            return;
        }

        // If a mask is present, but the mask should not be removed,
        // just remove the message in the mask.
        if (viewer.el.isMasked() && CCR.xdmod.ui.Viewer.dontUnmask) {
            viewer.el.mask();
            return;
        }

        viewer.el.unmask();
    },

    resetXAxisTitle: function(axis) {
        var originalTitle = axis.options && axis.options.otitle ? axis.options.otitle : '';
        var defaultTitle = axis.options && axis.options.dtitle ? axis.options.dtitle : '';

        var newTitle = originalTitle === defaultTitle ? '' : originalTitle;
        this.setXAxisTitle(axis, newTitle);
    },
    setXAxisTitle: function(axis, newTitle) {
        var axisIndex = axis.options.index;
        var originalTitle = axis.options && axis.options.otitle ? axis.options.otitle : '';

        //find old mapping, if one.
        if (this.xAxis[originalTitle]) {
            this.xAxis[originalTitle].title = newTitle;
        } else {
            this.xAxis[originalTitle] = {
                title: newTitle
            };
        }

        axis.target.xAxis[axisIndex].setTitle({
            text: newTitle
        });

        this.saveQuery();
    },
    resetYAxisTitle: function(axis) {
        var originalTitle = axis.options && axis.options.otitle ? axis.options.otitle : '';
        var defaultTitle = axis.options && axis.options.dtitle ? axis.options.dtitle : '';

        var newTitle = originalTitle === defaultTitle ? '' : originalTitle;
        this.setYAxisTitle(axis, newTitle);
    },
    setYAxisTitle: function(axis, newTitle) {
        var axisIndex = axis.options.index;

        //find old mapping, if one.
        if (this.yAxis['original' + axisIndex]) {
            this.yAxis['original' + axisIndex].title = newTitle;
        } else {
            this.yAxis['original' + axisIndex] = {
                title: newTitle
            };
        }
        axis.target.yAxis[axisIndex].setTitle({
            text: newTitle
        });

        this.saveQuery();
    },
    getTextEditMenu: function(textContent, label, handler, resetButton) {
        var width = 16;
        if (textContent.length > width) {
            width = Math.min(textContent.length, 40);
        }
        var field = new Ext.form.TextField({
            value: Ext.util.Format.htmlDecode(textContent),
            width: width.toString() + 'em',
            listeners: {
                specialkey: function(field, e) {
                    if (e.getKey() == e.ENTER) {
                        var text = Ext.util.Format.htmlEncode(field.getValue());
                        handler.call(this, text);
                    }
                },
                afterrender: function(field) {
                    field.focus(true, 700);
                }
            }
        });
        var buttons = [];

        if (resetButton) {
            buttons.push(resetButton);
        }

        buttons.push({
            xtype: 'button',
            text: 'Ok',
            handler: function() {
                handler.call(this, Ext.util.Format.htmlEncode(field.getValue()));
            }
        });
        buttons.push({
            xtype: 'button',
            text: 'Cancel',
            handler: function() {
                menu.hide();
            }
        });

        var menu = new Ext.menu.Menu({
            scope: this,
            keyNab: false,
            showSeparator: false,
            ignoreParentClicks: true,
            items: [
                '<span class="menu-title">Edit ' + label + ':</span><br/>',
                field, {
                    xtype: 'panel',
                    layout: 'hbox',
                    border: false,
                    baseCls: 'x-plain',
                    layoutConfig: {
                        pack: 'end',
                        align: 'middle'
                    },
                    items: buttons
                }
            ],
            listeners: {
                'show': {
                    fn: function(menu) {
                        if (menu.keyNav) {
                            menu.keyNav.disable();
                        }
                        menu.getEl().slideIn('t', {
                            easing: 'easeIn',
                            duration: 0.2
                        });
                    }
                }
            }
        });
        return menu;
    },
    getDisplayTypeItems: function(displayType, xtype, group, handler, scope, extraConfig) {
        var displayItems = [];
        for (var i = 0; CCR.xdmod.ui.AddDataPanel.display_types.length > i; i++) {
            var isNew = CCR.exists(extraConfig) && CCR.exists(extraConfig.newChart) && extraConfig.newChart;
            var isTimeSeries = CCR.exists(extraConfig) && CCR.exists(extraConfig.timeseries) && extraConfig.timeseries;
            if (isNew && isTimeSeries && CCR.xdmod.ui.AddDataPanel.display_types[i][0] === 'pie') {
                continue;
            }
            var config = {
                group: group,
                text: '<img class="x-panel-inline-icon ' + CCR.xdmod.ui.AddDataPanel.display_types[i][0] + '" src="gui/lib/extjs/resources/images/default/s.gif" alt=""> ' + CCR.xdmod.ui.AddDataPanel.display_types[i][1],
                value: CCR.xdmod.ui.AddDataPanel.display_types[i][0],
                checked: displayType === CCR.xdmod.ui.AddDataPanel.display_types[i][0],
                xtype: xtype ? xtype : 'menucheckitem',
                scope: scope,
                handler: function(b) {
                    handler.call(scope, b);
                }
            };
            Ext.apply(config, extraConfig);
            displayItems.push(config);

            this.lastDisplayType = CCR.exists(this.lastDisplayType) ? this.lastDisplayType : displayType === CCR.xdmod.ui.AddDataPanel.display_types[i][0] ? CCR.xdmod.ui.AddDataPanel.display_types[i][0] : undefined;
        }

        return displayItems;
    },
    // ------------------------------------------------------------------
    initComponent: function() {

        var self = this;

        var chartScale = 1;
        var chartThumbScale = 0.45;
        var chartWidth = 740;
        var chartHeight = 345;

        /*
         * Start Legend Menu
         */
         this.legendMenu = [];
         this.setLegendValue = function(value, save){
             self.legendTypeComboBox.setValue(value);
             var menuLen = self.legendMenu.length,
                 thisLegendItem;
             while(menuLen--) {
                 thisLegendItem = self.legendMenu[menuLen];
                 if(thisLegendItem.value === value){
                     thisLegendItem.checked = true;
                 }
                 if(thisLegendItem.value !== value){
                     thisLegendItem.checked = false;
                 }
             }
             if(save){
                XDMoD.TrackEvent('Metric Explorer', 'Updated legend placement', Ext.encode({
                    legend_type: value
                }));
                this.saveQuery();
             }
         };

         var legendLength = XDMoD.Module.MetricExplorer.legend_types.length,
            legendHandler = function(/*thisMenuItem, event*/){
                self.setLegendValue(this.value, true);
            },
            thisLegendValue,
            thisLegendText,
            thisLegendId;

        for(var i = 0; i < legendLength; i++){
            thisLegendValue = XDMoD.Module.MetricExplorer.legend_types[i][0];
            thisLegendText = XDMoD.Module.MetricExplorer.legend_types[i][1];
            thisLegendId = thisLegendText.toLowerCase().replace(/ /g,'-');
            this.legendMenu.push({
                xtype: 'menucheckitem',
                group: 'legend_type',
                id: 'metric-explorer-chartoptions-legend-' + thisLegendId,
                text: thisLegendText,
                value: thisLegendValue,
                checked: thisLegendValue === 'bottom_center',
                handler: legendHandler
            });
        }

        /*
         * End Legend Menu
         */

        this.realms = [];
        this.menuRefs = {
          chartOptions: null,
          newChart: null,
          dataSeries: null
        };
        this.metricsMenu = new Ext.menu.Menu({
            id: 'metric-explorer-chartoptions-add-data-menu',
            showSeparator: false,
            ignoreParentClicks: true
        });

        this.filtersMenu = new Ext.menu.Menu({
            id: 'metric-explorer-chartoptions-add-filter-menu',
            showSeparator: false,
            ignoreParentClicks: true,
            items: ['<span class="menu-title">Add Filter:</span><br/>', '-'],
            listeners: {
                scope: this,
                afterrender: function(thisMenu) {
                    thisMenu.tip = new Ext.ToolTip({
                        target: thisMenu.getEl().getAttribute("id"),
                        delegate: ".x-menu-item",
                        trackMouse: true,
                        renderTo: document.body,
                        text: "text",
                        title: "title",
                        listeners: {
                            beforeshow: function updateTip(tip) {
                                var menuItem = thisMenu.findById(tip.triggerElement.id);
                                if (!menuItem.initialConfig.categories) {
                                    return false;
                                }

                                tip.header.dom.firstChild.innerHTML = "Categories";
                                tip.body.dom.innerHTML = menuItem.initialConfig.categories;
                            }
                        }
                    });
                }
            }
        });

        this.allDimensions = [];
        this.allMetrics = [];

        // ---------------------------------------------------------

        this.dwDescriptionStore = new CCR.xdmod.CustomJsonStore({

            url: 'controllers/metric_explorer.php',
            fields: ['realms'],
            root: 'data',
            totalProperty: 'totalCount',
            idProperty: 'name',
            messageProperty: 'message',
            scope: this,

            baseParams: {
                'operation': 'get_dw_descripter'
            }

        }); //dwDescriptionStore

        this.dwDescriptionStore.on('beforeload', function() {

            this.mask('Loading...');

        }, this);

        this.dwDescriptionStore.on('load', function(store) {

            var filterItems = [];
            var filterMap = {};

            this.allDimensions = [];
            this.allMetrics = [];

            XDMoD.Module.MetricExplorer.resetRealmCategoryMapping();
            XDMoD.Module.MetricExplorer.resetDimensionRealmMapping();

            this.metricsMenu.removeAll(true);
            this.filtersMenu.removeAll(true);
            this.metricsMenu.add('<span class="menu-title">Add Data:</span><br/>');
            this.metricsMenu.add('-');
            this.filtersMenu.add('<span class="menu-title">Add Filter:</span><br/>');
            this.filtersMenu.add('-');
            if (store.getCount() > 0) {

                this.realms = store.getAt(0).get('realms');

                var dataCatalogRoot = this.dataCatalogTree.getRootNode();
                dataCatalogRoot.removeAll();

                var categories = [];
                var categoryNodes = {};
                var categoryMetricMenuItems = {};
                for (var realm in this.realms) {
                    if (this.realms.hasOwnProperty(realm)) {

                        var category = this.realms[realm].category;
                        var realm_metrics = this.realms[realm]['metrics'];
                        var realm_dimensions = this.realms[realm]['dimensions'];

                        XDMoD.Module.MetricExplorer.setCategoryForRealm(realm, category);

                        var categoryNode;
                        var categoryMetricMenuItem;
                        var categoryPreviouslyFound = categoryNodes.hasOwnProperty(category);
                        if (categoryPreviouslyFound) {
                            categoryNode = categoryNodes[category];
                            categoryNode.realm += ',' + realm;
                            categoryMetricMenuItem = categoryMetricMenuItems[category];
                        } else {
                            categories.push(category);
                            categoryNode = categoryNodes[category] = new Ext.tree.TreeNode({
                                id: category,
                                leaf: false,
                                singleClickExpand: true,
                                type: 'category',
                                text: category,
                                realm: realm,
                                iconCls: 'realm'
                            });
                            categoryMetricMenuItem = categoryMetricMenuItems[category] = [
                                '<b class="menu-title">' + category + ' Metrics:</b><br/>'
                            ];
                        }

                        for (var rm in realm_metrics) {
                            if (realm_metrics.hasOwnProperty(rm)) {
                                if (realm_metrics[rm].text === undefined) {
                                    continue;
                                }

                                var metricNode = new Ext.tree.TreeNode({
                                    id: realm + '_' + rm,
                                    dimensions: realm_dimensions,
                                    leaf: true,
                                    singleClickExpand: true,
                                    type: 'metric',
                                    text: realm_metrics[rm].text,
                                    iconCls: 'chart',
                                    category: category,
                                    realm: realm,
                                    metric: rm,
                                    listeners: {
                                        click: {
                                            scope: this,
                                            fn: function(n) {
                                                var menu = new Ext.menu.Menu({
                                                    scope: this,
                                                    showSeparator: false,
                                                    ignoreParentClicks: true,
                                                    listeners: {
                                                        'show': {
                                                            fn: function(menu) {
                                                                menu.getEl().slideIn('t', {
                                                                    easing: 'easeIn',
                                                                    duration: 0.25
                                                                });
                                                            }
                                                        }
                                                    }
                                                });
                                                menu.add('<span>Add To Chart: </span><span class="menu-title">' + n.text + '</span><br/>');
                                                menu.add('<span class="menu-title">Select Group By:</span><br/>');
                                                menu.add('-');
                                                for (var d in n.attributes.dimensions) {
                                                    if (n.attributes.dimensions.hasOwnProperty(d)) {
                                                        var config = {
                                                            group_by: d,
                                                            metric: n.attributes.metric,
                                                            realm: n.attributes.realm,
                                                            category: n.attributes.category
                                                        };
                                                        Ext.apply(config, this.defaultDatasetConfig);
                                                        menu.add({
                                                            text: d == 'none' ? 'None' : n.attributes.dimensions[d].text,
                                                            iconCls: 'menu',
                                                            config: config,
                                                            scope: this,
                                                            handler: function(t) {
                                                                t.config.display_type = self.defaultMetricDisplayType;
                                                                var record = CCR.xdmod.ui.AddDataPanel.initRecord(t.scope.datasetStore, t.config, null, this.timeseries);
                                                                var displayTypes = [record.get('display_type')];

                                                                var valid = this.validateChart(displayTypes, 1);
                                                                if (valid) {
                                                                    t.scope.datasetStore.add(record);
                                                                } else {
                                                                    return false;
                                                                }
                                                            }
                                                        });
                                                    }
                                                }
                                                menu.show(n.ui.textNode, 'tl-br?');
                                            }
                                        }
                                    }
                                }); // var metricNode

                                categoryNode.appendChild(metricNode);
                                this.allMetrics.push([rm, realm_metrics[rm].text]);

                                categoryMetricMenuItem.push({
                                    text: realm_metrics[rm].text,
                                    iconCls: 'chart',
                                    realm: realm,
                                    metric: rm,
                                    scope: this,
                                    handler: function(b /*, e*/ ) {
                                        XDMoD.TrackEvent('Metric Explorer', 'Selected a metric from the Add Data menu', Ext.encode({
                                            realm: b.realm,
                                            metric: b.text
                                        }));
                                        addDataButtonHandler.call(b.scope, b.scope.datasetsGridPanel.toolbars[0].el, b.metric, b.realm, this.realms);
                                    }
                                }); // categoryMetricMenuItem.push
                            }
                        } //for(rm in realm_metrics)

                        // Construct the list of filters for user selection:
                        for (var rdFilter in realm_dimensions) {
                            if (realm_dimensions.hasOwnProperty(rdFilter)) {
                                if (realm_dimensions[rdFilter].text === undefined) {
                                    continue;
                                }
                                if (rdFilter == 'none') {
                                    continue;
                                }

                                XDMoD.Module.MetricExplorer.addRealmToDimension(rdFilter, realm);
                                this.allDimensions.push([rdFilter, realm_dimensions[rdFilter].text]);

                                // Define one element in the filterMap for each filter name:
                                if (filterMap[rdFilter] === undefined) {

                                    // assign the filter's index in the filterMap
                                    filterMap[rdFilter] = filterItems.length;

                                    // Define the filter element's contents
                                    filterItems.push({
                                        text: realm_dimensions[rdFilter].text,
                                        iconCls: 'menu',
                                        categories: [category],
                                        realms: [realm],
                                        dimension: rdFilter,
                                        scope: this,
                                        disabled: false,
                                        handler: function(b /*, e*/ ) {
                                            XDMoD.TrackEvent('Metric Explorer', 'Selected a filter from the Create Filter menu', b.text);
                                            // Limit the results to the realms which
                                            // have metrics on the chart. (An empty
                                            // list of realms will get results for all
                                            // realms a filter applies to.)
                                            var applicableRealms = [];
                                            Ext.each(b.realms, function(realm) {
                                                self.datasetStore.each(function(dataset) {
                                                    if (dataset.get("realm") !== realm) {
                                                        return;
                                                    }

                                                    applicableRealms.push(realm);
                                                    return false;
                                                });
                                            });

                                            filterButtonHandler.call(b.scope, b.scope.filtersGridPanel.toolbars[0].el, b.dimension, b.text, applicableRealms);
                                        }
                                    }); // filterItems.push

                                } else {
                                    // Pick up the realm categories and names for multi-realm filters.
                                    // Ensure we have all the applicable realms listed for each filter.
                                    if (filterItems[filterMap[rdFilter]].categories.indexOf(category) == -1) {
                                        filterItems[filterMap[rdFilter]].categories.push(category);
                                    }
                                    if (filterItems[filterMap[rdFilter]].realms.indexOf(realm) == -1) {
                                        filterItems[filterMap[rdFilter]].realms.push(realm);
                                    }
                                }
                            }
                        } //for(var rdFilter in realm_dimensions)
                    }
                } //for(var realm in realms)

                Ext.each(categories, function(category) {
                    dataCatalogRoot.appendChild(categoryNodes[category]);

                    var categoryMetricMenuItem = categoryMetricMenuItems[category];
                    this.metricsMenu.add({
                        text: category,
                        iconCls: 'realm',
                        menu: categoryMetricMenuItem,
                        disabled: categoryMetricMenuItem.length <= 0
                    });
                }, this);

                // Sort the filter entries in the Add Filter drop-down list.
                // Perform the sort on the text attribute.
                // JMS, 16 Jan 15
                filterItems.sort(function(a, b) {

                    var nameA = a.text.toLowerCase(),
                        nameB = b.text.toLowerCase();

                    if (nameA < nameB) {
                        //sort string ascending
                        return -1;
                    }
                    if (nameA > nameB) {
                        return 1;
                    }

                    return 0; //default return value (no sorting)

                }); // filterItems.sort()

                this.filtersMenu.addItem(filterItems);

                this.dimensionsCombo.store.loadData(this.allDimensions, false);
                this.metricsCombo.store.loadData(this.allMetrics, false);

                this.dataCatalogTreeOnDatasetLoad.call(this);
            } //if(store.getCount() > 0)

            this.unmask();
            this.fireEvent('dwdesc_loaded');

        }, this); //dwDescriptionStore.on('load',…

        // ---------------------------------------------------------

        this.on('duration_change', function( /*d*/ ) {
            this.saveQuery();
        });

        // ---------------------------------------------------------

        this.datasetTypeRadioGroup = new Ext.form.RadioGroup({
            id: 'me_dataset_type',
            fieldLabel: 'Dataset Type',

            items: [{
                id: 'aggregate_cb',
                boxLabel: 'Aggregate',
                name: 'dataset_group',
                inputValue: 1,
                checked: !this.timeseries
            }, {
                id: 'timeseries_cb',
                boxLabel: 'Timeseries',
                name: 'dataset_group',
                inputValue: 2,
                checked: this.timeseries
            }],

            listeners: {

                scope: this,

                /**
                 *
                 * @param {Ext.form.RadioGroup} radioGroup
                 * @param {Ext.form.Radio} checkedRadio
                 * @returns {boolean}
                 */
                'change': function(radioGroup, checkedRadio) {
                        XDMoD.TrackEvent('Metric Explorer', 'Changed Dataset Type', Ext.encode({
                            type: checkedRadio.boxLabel
                        }));

                        var valid = self.validateChart(self._getDisplayTypes(true), 0, checkedRadio.inputValue !== 2);
                        if (!valid) {
                            radioGroup.setValue([1, 0]);
                            return false;
                        }

                        this.timeseries = checkedRadio.inputValue == 2;
                        var cm = this.datasetsGridPanel.getColumnModel();
                        var ind = cm.getIndexById('x_axis');
                        if (ind > -1) {
                            cm.setHidden(ind, this.timeseries);
                        }
                        ind = cm.getIndexById('trend_line');
                        if (ind > -1) {
                            cm.setHidden(ind, !this.timeseries);
                        }

                        this.saveQuery();
                    } //change

            } //listeners

        }); //this.datasetTypeRadioGroup

        // ---------------------------------------------------------
        this.defaultMetricDisplayTypeField = CCR.xdmod.ui.getComboBox(CCR.xdmod.ui.AddDataPanel.display_types, ['id', 'text'], 'id', 'text', false, 'Default Metric Display Type');
        this.defaultMetricDisplayTypeField.value = this.defaultMetricDisplayType;
        this.defaultMetricDisplayTypeField.fieldLabel = 'Default Metric<br/>Display Type';
        this.defaultMetricDisplayTypeField.addListener(
            'select',
            function(combo, record) {
                var newDefault = record.get('id');
                this.defaultMetricDisplayType = newDefault;
                this.defaultDatasetConfig.display_type = newDefault;

                XDMoD.TrackEvent('Metric Explorer', 'Updated Default Metric Display Type', Ext.encode({
                    default_metric_display_type: newDefault
                }));

                this.saveQuery();
            },
            self
        );

        this.chartTitleField = new Ext.form.TextField({
            id: 'me_chart_title',
            fieldLabel: 'Title',
            name: 'title',
            emptyText: 'Chart Title',
            validationDelay: 1000,
            enableKeyEvents: true,

            listeners: {

                scope: this,

                change: function(textfield, newValue, oldValue) {
                    if (newValue != oldValue) {

                        XDMoD.TrackEvent('Metric Explorer', 'Updated chart title', textfield.getValue());
                        this.saveQuery();
                    }

                }, //change

                specialkey: function(t, e) {
                    if (t.isValid(false) && (e.getKey() == e.ENTER || e.getKey() == e.TAB)) {
                        this.saveQuery();
                    }
                } //specialkey

            } //listeners

        }); //this.chartTitleField

        // ---------------------------------------------------------

        this.chartShowSubtitleField = new Ext.form.Checkbox({
            id: 'me_show_subtitle',
            fieldLabel: 'Filters',
            name: 'show_filters',
            boxLabel: 'Show Chart Filters in Subtitle',
            checked: this.show_filters,

            listeners: {

                scope: this,

                'check': function(checkbox, check) {
                        XDMoD.TrackEvent('Metric Explorer', 'Clicked on Show Chart Filters in subtitle checkbox', Ext.encode({
                            checked: check
                        }));

                        this.show_filters = check;
                        this.saveQuery();
                    } //check
            } //listeners

        }); //this.chartShowSubtitleField

        // ---------------------------------------------------------

        this.showWarningsCheckbox = new Ext.form.Checkbox({
            id: 'me_show_warnings',
            fieldLabel: 'Warnings',
            name: 'show_warnings',
            boxLabel: 'Show Warnings',
            checked: this.show_warnings,

            listeners: {
                check: {
                    fn: function(checkbox, check) {
                        XDMoD.TrackEvent('Metric Explorer', 'Clicked on Show Warnings checkbox', Ext.encode({
                            checked: check
                        }));

                        this.show_warnings = check;
                        this.saveQuery();
                    },
                    scope: this
                }
            }
        }); //this.showWarningsCheckbox

        // ---------------------------------------------------------

        this.chartSwapXYField = new Ext.form.Checkbox({
            id: 'me_chart_swap_xy',
            fieldLabel: 'Invert Axis',
            name: 'swap_xy',
            boxLabel: 'Swap the X and Y axis',
            checked: this.swap_xy,

            listeners: {

                scope: this,

                'check': function(checkbox, check) {
                        XDMoD.TrackEvent('Metric Explorer', 'Clicked on the Invert Axis checkbox', Ext.encode({
                            checked: check
                        }));

                        this.swap_xy = check;
                        this.saveQuery();
                    } //check

            } //listeners

        }); //this.chartSwapXYField

        // ---------------------------------------------------------

        this.shareYAxisField = new Ext.form.Checkbox({
            id: 'me_share_yaxis',
            fieldLabel: 'Share Y Axis',
            name: 'share_y_axis',
            boxLabel: 'Single Y axis',
            checked: this.share_y_axis,

            listeners: {

                scope: this,

                'check': function(checkbox, check) {
                        XDMoD.TrackEvent('Metric Explorer', 'Clicked on the Share Y Axis checkbox', Ext.encode({
                            checked: check
                        }));

                        this.share_y_axis = check;
                        this.saveQuery();
                    } //check

            } //listeners

        }); //this.shareYAxisField

        // ---------------------------------------------------------

        this.hideTooltipField = new Ext.form.Checkbox({
            id: 'me_hide_tooltip',
            fieldLabel: 'Hide Tooltip',
            name: 'hide_tooltip',
            boxLabel: 'Hide Tooltip',
            checked: this.hide_tooltip,

            listeners: {

                scope: this,

                'check': function(checkbox, check) {
                        XDMoD.TrackEvent('Metric Explorer', 'Clicked on the Hide Tooltip checkbox', Ext.encode({
                            checked: check
                        }));

                        this.hide_tooltip = check;
                        this.saveQuery();
                    } //check

            } //listeners

        }); //this.hideTooltipField

        // ---------------------------------------------------------

        this.legendTypeComboBox = new Ext.form.ComboBox({
            id: 'me_legend_type',
            fieldLabel: 'Legend',
            name: 'legend_type',
            xtype: 'combo',
            mode: 'local',
            editable: false,
            tpl: '<tpl for="."><div ext:qtip="{text}" class="x-combo-list-item">{text}</div></tpl>',

            store: new Ext.data.ArrayStore({

                id: 0,

                fields: [
                    'id',
                    'text'
                ],

                data: XDMoD.Module.MetricExplorer.legend_types

            }), //store

            disabled: false,
            value: this.legend_type,
            valueField: 'id',
            displayField: 'text',
            triggerAction: 'all',

            listeners: {
                scope: self,
                select: function(combo, record/*, index */) {
                    self.setLegendValue(record.get('id'), true);
                }, //select

            } //listeners

        }); //this.legendTypeComboBox

        // ---------------------------------------------------------

        this.fontSizeSlider = new Ext.slider.SingleSlider({
            id: 'me_font_size_slider',
            fieldLabel: 'Font Size',
            name: 'font_size',
            minValue: -5,
            maxValue: 10,
            value: this.font_size,
            increment: 1,
            plugins: new Ext.slider.Tip(),
            listeners: {
                scope: this,
                'changecomplete': function(slider, newValue, thumb) {

                    XDMoD.TrackEvent('Metric Explorer', 'Used the font size slider', Ext.encode({
                        font_size: slider.getValue()
                    }));

                    this.font_size = slider.getValue();
                    this.saveQuery();
                }
            } //listeners
        }); //this.fontSizeSlider

        // ---------------------------------------------------------

        this.featuredCheckbox = new Ext.form.Checkbox({
            id: 'me_featured',
            fieldLabel: 'Featured',
            name: 'featured',
            boxLabel: 'Show in Summary tab',
            checked: this.featured,
            listeners: {
                scope: this,
                'check': function(checkbox, check) {
                        XDMoD.TrackEvent('Metric Explorer', 'Toggled Show in Summary tab checkbox', Ext.encode({
                            checked: check
                        }));

                        this.featured = check;
                        this.saveQuery();
                    } //check
            } //listeners
        }); //this.featuredCheckbox

        this.trendLineCheckbox = new Ext.form.Checkbox({
            id: 'me_trend_line',
            fieldLabel: 'Trend Line',
            name: 'trend_line',
            boxLabel: 'Show Trend Line',
            tooltip: 'Show Trend Line',
            checked: this.trendLineEnabled,
            disabled: !this.isTrendLineAvailable(),
            listeners: {
                scope: this,
                check: function(checkbox, check) {
                    XDMoD.TrackEvent('Metric Explorer', 'Toggled Show Trend Line checkbox', Ext.encode({
                        checked: check
                    }));
                    this.fireEvent('disable_commit');

                    // UPDATE: the data set
                    this.datasetStore.each(function(record) {
                        record.set('trend_line', check);
                    });

                    this.fireEvent('enable_commit', true);
                }
            }
        }); // this.trendLineCheckbox

        this.showRemainderCheckbox = new Ext.form.Checkbox({
            fieldLabel: 'Remainder',
            name: 'show_remainder',
            boxLabel: 'Show Remainder (Disable Paging)',
            tooltip: 'When enabled, data series beyond the limit will be displayed as a single, summarized series. This will disable paging.',
            checked: this.show_remainder,
            listeners: {
                check: {
                    scope: this,
                    fn: function(checkbox, check) {
                        XDMoD.TrackEvent('Metric Explorer', 'Toggled "Show Remainder" Checkbox', Ext.encode({
                            checked: check
                        }));

                        this.show_remainder = check;

                        this.saveQuery();
                    }
                }
            }
        });

        this.chartNameTextbox = new Ext.form.TextField({
            id: 'me_chart_name',
            fieldLabel: 'Name',
            name: 'chart_name',
            boxLabel: 'Chart Name',
            tooltip: 'Name assigned to the current chart.',
            allowBlank: false,
            enableKeyEvents: true,
            listeners: {
                scope: this,

                /**
                 *
                 * @param {Ext.form.TextField} textbox
                 * @param {String} newValue
                 * @param {String} oldValue
                 */
                change: function(textbox, newValue, oldValue) {

                    var isValid = this.chartNameTextbox.validate();
                    if (!isValid) {
                        this.chartNameTextbox.focus();
                        return;
                    }

                    var newHtml = Ext.util.Format.htmlEncode(newValue);

                    XDMoD.TrackEvent('Metric Explorer', 'Updated the Chart Name', Ext.encode({
                        original_name: oldValue,
                        new_name: newValue
                    }));

                    if (this.currentQueryRecord) {
                        this.chartOptionsButton.setText(truncateText(newHtml, XDMoD.Module.MetricExplorer.CHART_OPTIONS_MAX_TEXT_LENGTH));
                        this.chartOptionsButton.setTooltip(newHtml);
                        this.currentQueryRecord.set('name', newHtml);
                        this.currentQueryRecord.stack.add(this.currentQueryRecord.data);
                    }
                } // change
            }
        });
        // ---------------------------------------------------------

        var getBaseParams = function() {
            var baseParams = {},
                title = this.chartTitleField.getValue();

            baseParams.show_title = 'n';
            baseParams.timeseries = this.timeseries ? 'y' : 'n';
            baseParams.aggregation_unit = this.getDurationSelector().getAggregationUnit();
            baseParams.start_date = this.getDurationSelector().getStartDate().format('Y-m-d');
            baseParams.end_date = this.getDurationSelector().getEndDate().format('Y-m-d');
            baseParams.global_filters = encodeURIComponent(Ext.util.JSON.encode(this.getGlobalFilters()));
            baseParams.title = title;
            baseParams.show_filters = this.show_filters;
            baseParams.show_warnings = this.show_warnings;
            baseParams.show_remainder = this.show_remainder;
            return baseParams;

        }; //getBaseParams

        // ---------------------------------------------------------
        var enabledCheckColumn = new Ext.grid.CheckColumn({

            id: 'enabled_dataset',
            sortable: false,
            dataIndex: 'enabled',
            header: 'Enabled',
            scope: this,
            width: 70,
            checkchange: function(rec, data_index, checked) {
                    XDMoD.TrackEvent('Metric Explorer', 'Toggled option in Data grid', Ext.encode({
                        column: data_index,
                        realm: rec.data.realm,
                        metric: rec.data.metric,
                        checked: checked
                    }));
                    enabledCheckColumn.checked = checked;
                } //checkchange

        }); //enabledCheckColumn

        var onMouseDown = enabledCheckColumn.onMouseDown;
        var validatedOnMouseDown = function(e, t) {
            self.selectedDataSeriesIndex = this.grid.getView().findRowIndex(t);
            var record = this.grid.store.getAt(self.selectedDataSeriesIndex);
            var enabled = record.get('enabled');
            // we negate the enabled value because the change hasn't occured yet
            // so the future value will be !currentValue.
            var modifier = !enabled ? 1 : 0;
            var ignoredColumns = !enabled ? [] : [self.selectedDataSeriesIndex];
            var includedColumns = !enabled ? [self.selectedDataSeriesIndex] : [];
            var valid = self.validateChart(self._getDisplayTypes(true, ignoredColumns, includedColumns), modifier);
            if (!valid) {
                return false;
            }

            onMouseDown.call(enabledCheckColumn, e, t);
        };
        enabledCheckColumn.onMouseDown = validatedOnMouseDown;

        // ---------------------------------------------------------
        var logScaleCheckColumn = new Ext.grid.CheckColumn({

            id: 'log_scale',
            sortable: false,
            dataIndex: 'log_scale',
            header: 'Log',

            tooltip: 'Use a logarithmic scale for this data',
            scope: this,
            width: 30,

            checkchange: function(rec, data_index, checked) {

                XDMoD.TrackEvent('Metric Explorer', 'Toggled option in Data grid', Ext.encode({
                    column: data_index,
                    realm: rec.data.realm,
                    metric: rec.data.metric,
                    checked: checked
                }));
            }, //checkchange

            renderer: function(v, p, record) {
                var isPie = self.isPie();
                p.css += ' x-grid3-check-col-td';
                if ((this.disabledDataIndex && !record.data[this.disabledDataIndex]) || (this.enabledNotDataIndex && record.data[this.enabledNotDataIndex])) {
                    return String.format('<div class="{0}">&#160;</div>', this.createId());
                } else if (!isPie) {
                    return String.format('<div class="x-grid3-check-col{0} {1}">&#160;</div>', v ? '-on' : '', this.createId());
                } else {
                    return String.format('<div class="x-grid3-check-col{0} {1} x-item-disabled unselectable=on">&#160;</div>', v ? '-on' : '', this.createId());
                }
            }

        }); //logScaleCheckColumn

        var logScaleMouseDown = logScaleCheckColumn.onMouseDown;
        logScaleCheckColumn.onMouseDown = function(event, comp) {
            var isPie = self.isPie();
            if (isPie) {
                return false;
            } else {
                logScaleMouseDown.apply(logScaleCheckColumn, [event, comp]);
            }
        };

        // ---------------------------------------------------------

        var valueLabelsCheckColumn = new Ext.grid.CheckColumn({

            id: 'value_labels',
            sortable: false,
            dataIndex: 'value_labels',
            header: 'Labels',

            tooltip: 'Show value labels in the chart',
            scope: this,
            width: 50,

            checkchange: function(rec, data_index, checked) {

                    XDMoD.TrackEvent('Metric Explorer', 'Toggled option in Data grid', Ext.encode({
                        column: data_index,
                        realm: rec.data.realm,
                        metric: rec.data.metric,
                        checked: checked
                    }));
                } //checkchange

        }); //valueLabelsCheckColumn

        // ---------------------------------------------------------

        var stdErrCheckColumn = new Ext.grid.CheckColumn({

            id: 'std_err',
            sortable: false,
            dataIndex: 'std_err',
            disabledDataIndex: 'has_std_err',
            enabledNotDataIndex: 'log_scale',
            header: 'Err Bars',

            tooltip: 'Show Standard Error Bars (Where applicable and non log scale)',
            scope: this,
            width: 60,

            checkchange: function(rec, data_index, checked) {

                    XDMoD.TrackEvent('Metric Explorer', 'Toggled option in Data grid', Ext.encode({
                        column: data_index,
                        realm: rec.data.realm,
                        metric: rec.data.metric,
                        checked: checked
                    }));
                } //checkchange

        }); //stdErrCheckColumn

        // ---------------------------------------------------------

        var stdErrLabelsCheckColumn = new Ext.grid.CheckColumn({

            id: 'std_err_labels',
            sortable: false,
            dataIndex: 'std_err_labels',
            disabledDataIndex: 'has_std_err',
            enabledNotDataIndex: 'log_scale',
            header: 'Err Labels',

            tooltip: 'Show Standard Error Labels (Where applicable and non log scale)',
            scope: this,
            width: 60,

            checkchange: function(rec, data_index, checked) {

                    XDMoD.TrackEvent('Metric Explorer', 'Toggled option in Data grid', Ext.encode({
                        column: data_index,
                        realm: rec.data.realm,
                        metric: rec.data.metric,
                        checked: checked
                    }));
                } //checkchange

        }); //stdErrLabelsCheckColumn

        // ---------------------------------------------------------

        var longLegendCheckColumn = new Ext.grid.CheckColumn({

            id: 'long_legend',
            sortable: false,
            dataIndex: 'long_legend',
            header: 'Verbose Legend',

            tooltip: 'Show filters in legend',
            scope: this,
            width: 100,

            checkchange: function(rec, data_index, checked) {

                    XDMoD.TrackEvent('Metric Explorer', 'Toggled option in Data grid', Ext.encode({
                        column: data_index,
                        realm: rec.data.realm,
                        metric: rec.data.metric,
                        checked: checked
                    }));
                } //checkchange

        }); //longLegendCheckColumn

        // ---------------------------------------------------------

        var ignoreGlobalFiltersCheckColumn = new Ext.grid.CheckColumn({

            id: 'ignore_global',
            sortable: false,
            dataIndex: 'ignore_global',
            header: 'Ignore Chart Filters',
            tooltip: 'Ingore Chart Filters',
            scope: this,
            width: 140,

            checkchange: function(rec, data_index, checked) {

                    XDMoD.TrackEvent('Metric Explorer', 'Toggled option in Data grid', Ext.encode({
                        column: data_index,
                        realm: rec.data.realm,
                        metric: rec.data.metric,
                        checked: checked
                    }));
                } //checkchange

        }); //ignoreGlobalFiltersCheckColumn

        // ---------------------------------------------------------

        var trendLineCheckColumn = new Ext.grid.CheckColumn({

            id: 'trend_line',
            sortable: false,
            dataIndex: 'trend_line',
            header: 'Trend Line',
            tooltip: 'Show Trend Line',
            scope: this,
            width: 80,
            hidden: !this.timeseries,

            checkchange: function(rec, data_index, checked) {

                    XDMoD.TrackEvent('Metric Explorer', 'Toggled option in Data grid', Ext.encode({
                        column: data_index,
                        realm: rec.data.realm,
                        metric: rec.data.metric,
                        checked: checked
                    }));
                } //checkchange

        }); //trendLineCheckColumn

        // ---------------------------------------------------------

        this.datasetStore = new Ext.data.JsonStore({

            root: 'data',
            autoDestroy: true,
            idIndex: 0,

            fields: [
                'id',
                'metric',
                'category',
                'realm',
                'group_by',
                'x_axis',
                'log_scale',
                'has_std_err',
                'std_err',
                'std_err_labels',
                'value_labels',
                'display_type',
                'line_type',
                'line_width',
                'combine_type',
                'sort_type',
                'filters',
                'ignore_global',
                'long_legend',
                'trend_line',
                'color',
                'shadow',
                'visibility', {
                    name: 'z_index',
                    convert: function(v /*, record*/ ) {
                        if (v === null || v === undefined || v === "") {
                            return null;
                        }
                        return v;
                    }
                }, {
                    name: 'enabled',
                    convert: function(v /*, record*/ ) {
                        return v !== false;
                    }
                }
            ]

        }); //this.datasetStore

        // ---------------------------------------------------------

        //delay saving on updated records, chances are user is moving mouse to
        //next checkbox

        /**
         *
         * @param {Ext.data.Store} s
         * @param {Ext.data.Record} record
         * @param {Object} operation
         **/
        this.datasetStoreOnUpdate = function(s, record, operation) {
            var saved = this.saveQueryFunc(false);
            if (saved === false) {
                return false;
            }
            this.dataCatalogTreeOnDatasetUpdate.call(this, record);
        }; // datasetStoreOnUpdate()
        this.datasetStore.on('update', this.datasetStoreOnUpdate, this);

        // ---------------------------------------------------------

        //load the stuff quickly when the query is loaded
        this.datasetStore.on('load', function(s, records, opts) {
            this.dataCatalogTreeOnDatasetLoad.call(this, records);
        }, this);
        // ---------------------------------------------------------

        this.datasetStore.on('clear', function(s, records, opts) {
            var catalogRoot = this.dataCatalogTree.getRootNode();
            this.dataCatalogTreeOnDatasetClear.call(this, records, catalogRoot);
        }, this);
        // ---------------------------------------------------------

        //on adding the dataset, make it appear fast
        this.datasetStoreOnAdd = function(s, records, index) {
            this.saveQueryFunc(false);
            this.dataCatalogTreeOnDatasetAdd.call(this, records, index);

        }; // datasetStoreOnAdd()
        this.datasetStore.on('add', this.datasetStoreOnAdd, this);

        // ---------------------------------------------------------

        //on removing the dataset, make it disappear fast
        this.datasetStoreOnRemove = function(s, record, index) {
            this.saveQuery();
            this.dataCatalogTreeOnDatasetRemove.call(this, record, index);

        }; // datasetStoreOnRemove
        this.datasetStore.on('remove', this.datasetStoreOnRemove, this);

        // ---------------------------------------------------------

        this.addDatasetButton = new Ext.Button({
            iconCls: 'add_data',
            text: 'Add Data',
            tooltip: 'Add a new metric to the currently loaded chart',
            menu: this.metricsMenu,
            handler: function( /*i, e*/ ) {
                XDMoD.TrackEvent('Metric Explorer', 'Clicked on Add Data button');
            }
        }); //this.addDatasetButton

        // ---------------------------------------------------------

        this.addFilterButton = new Ext.Button({
            scope: this,
            iconCls: 'add_filter',
            text: 'Add Filter',
            tooltip: 'Add a global filter to the currently loaded chart',
            menu: this.filtersMenu,
            handler: function( /*i, e*/ ) {
                XDMoD.TrackEvent('Metric Explorer', 'Clicked on Create Filter button');
            }
        }); //this.addFilterButton

        // ---------------------------------------------------------

        this.getDataset = function(datasetId) {
            var record = null;
            var sm = this.datasetsGridPanel.getSelectionModel();

            //datasetId provides override for interation with chart series
            if (datasetId !== undefined && datasetId !== null) {

                //find row where id - datasetId;
                var datasetIndex = this.datasetStore.findBy(function(_record, _id) {

                    if (Math.abs(datasetId - _record.data.id) < 1e-14) {
                        return true;
                    }

                }, this);

                if (datasetIndex < 0) {
                    return null;
                }

                sm.selectRow(datasetIndex);
                record = sm.getSelected();

            }
            return record;
        };

        // ---------------------------------------------------------

        this.editDataset = function(datasetId) {
            var self = this;
            var record = null;
            var sm = this.datasetsGridPanel.getSelectionModel();

            //datasetId provides override for interation with chart series
            if (datasetId !== undefined && datasetId !== null) {

                //find row where id - datasetId;
                var datasetIndex = this.datasetStore.findBy(function(_record, _id) {

                    if (Math.abs(datasetId - _record.data.id) < 1e-14) {
                        return true;
                    }

                }, this);

                if (datasetIndex < 0) {
                    return;
                }

                sm.selectRow(datasetIndex);
                record = sm.getSelected();

            } else {
                record = sm.getSelected();
            }

            // ---------------------------------------------------------

            var addDataPanel = new CCR.xdmod.ui.AddDataPanel({
                scope: this,
                update_record: true,
                record: record,
                realms: this.realms,
                timeseries: this.timeseries,
                dimensionsCombo: this.dimensionsCombo,

                cancel_function: function() {

                    this.scope.fireEvent('enable_commit', false);
                    addDataMenu.closable = true;
                    addDataMenu.close();

                },

                add_function: function() {

                    this.scope.fireEvent('enable_commit', true);
                    addDataMenu.closable = true;
                    addDataMenu.close();

                    if (this.record.data.display_type === 'pie') {
                        this.scope.fireEvent('disable_pie');
                    } else {
                        this.scope.fireEvent('enable_pie');
                    }

                    // ADD: a change to the stack ( if there's been a change ).
                    this.scope.saveQuery();
                },

                validate: function(field, value) {
                    if (!CCR.isType(field, CCR.Types.String)) {
                        return false;
                    }
                    if (field === 'display_type') {
                        this._updateDisplayType(field, value);
                        return this._validateDisplayType(value);
                    }
                    return true;
                },

                _updateDisplayType: function(field, next) {
                    var current = this.record.get(field);
                    if (current === 'pie' && next !== 'pie') {
                        self.defaultMetricDisplayType = next;
                        self.defaultMetricDisplayTypeField.setValue(next);
                    }
                },

                _validateDisplayType: function(value) {
                    var isAggregate = self.isAggregate();
                    return self.validateChart([value], 0, isAggregate);
                }

            }); //addDataPanel

            // Retrieving a reference to the original select listener so that we
            // can use it in the default case
            var originalListener = addDataPanel.displayTypeCombo.events.select.listeners[0];

            /**
             *
             * @param {Ext.form.ComboBox} combo
             * @param {Ext.data.Record} record
             * @param {Integer} index
             */
            var displayTypeSelect = function(combo, record, index) {
                var valid = self.validateChart(self._getDisplayTypes(true));
                if (valid) {
                    originalListener.fn.call(addDataPanel, combo, record, index);
                }
            };

            addDataPanel.on('render', function() {
                addDataPanel.displayTypeCombo.purgeListeners();
                addDataPanel.displayTypeCombo.on('select', displayTypeSelect);
            });

            // ---------------------------------------------------------

            var addDataMenu = new Ext.Window({

                showSeparator: false,
                resizable: false,
                items: [addDataPanel],
                closable: false,
                scope: this,
                ownerCt: this,

                listeners: {

                    'beforeclose': function(t) {
                        return t.closable;
                    },
                    'close': function(t) {
                        CCR.xdmod.ui.Viewer.dontUnmask = false;
                        addDataPanel.hideMenu();
                        t.scope.unmask();
                    },
                    'show': function(t) {
                        CCR.xdmod.ui.Viewer.dontUnmask = true;
                        t.scope.mask();
                        t.scope.fireEvent('disable_commit');
                    }

                } //listeners

            }); //addDataMenu

            // ---------------------------------------------------------

            Ext.menu.MenuMgr.hideAll();
            addDataMenu.show();

            // ---------------------------------------------------------

            var xy = addDataMenu.el.getAlignToXY(this.datasetsGridPanel.toolbars[0].el, 'tl-bl?');
            xy = addDataMenu.el.adjustForConstraints(xy);
            addDataMenu.setPosition(xy);

        }; //this.editDataset

        // ---------------------------------------------------------

        var editDatasetButton = new Ext.Button({

            iconCls: 'edit_data',
            text: 'Edit',
            tooltip: 'Edit selected dataset',
            disabled: true,
            scope: this,

            handler: function( /*i, e*/ ) {
                XDMoD.TrackEvent('Metric Explorer', 'Clicked on Dataset Edit button');
                this.editDataset.call(this);
            }

        }); //editDatasetButton

        // ---------------------------------------------------------

        this.removeDataset = function(datasetId) {

            var sm = this.datasetsGridPanel.getSelectionModel();

            //datasetId providex over ride for interation with chart series
            if (datasetId !== undefined && datasetId !== null) {

                //find row where id - datasetId;
                var datasetIndex = this.datasetStore.findBy(function(_record, _id) {
                    var dif = Math.abs(datasetId - _record.data.id);
                    if (dif < 0.00000000000001) {
                        return true;
                    }

                }, this);

                if (datasetIndex < 0) {
                    return;
                }

                sm.selectRow(datasetIndex);
                var record = sm.getSelected();
                this.datasetStore.remove(record);

            } else {

                var records = this.datasetsGridPanel.getSelectionModel().getSelections();
                this.datasetStore.remove(records);

            }

        }; //this.removeDataset

        // ---------------------------------------------------------

        var removeDatasetButton = new Ext.Button({

            iconCls: 'delete_data',
            text: 'Delete',
            tooltip: 'Delete selected dataset',
            disabled: true,
            scope: this,

            handler: function(i /*, e*/ ) {
                XDMoD.TrackEvent('Metric Explorer', 'Clicked on Dataset Delete button');
                i.scope.removeDataset.call(i.scope);
            }

        }); //removeDatasetButton

        // ---------------------------------------------------------

        this.dimensionsCombo = CCR.xdmod.ui.getComboBox(this.allDimensions, ['id', 'text'], 'id', 'text', false, 'None');
        this.metricsCombo = CCR.xdmod.ui.getComboBox(this.allMetrics, ['id', 'text'], 'id', 'text', false, 'None');

        this.displayTypesCombo = CCR.xdmod.ui.getComboBox(CCR.xdmod.ui.AddDataPanel.display_types, ['id', 'text'], 'id', 'text', false, 'None');
        this.lineTypesCombo = CCR.xdmod.ui.getComboBox(CCR.xdmod.ui.AddDataPanel.line_types, ['id', 'text'], 'id', 'text', false, 'Solid');
        this.lineWidthsCombo = CCR.xdmod.ui.getComboBox(CCR.xdmod.ui.AddDataPanel.line_widths, ['id', 'text'], 'id', 'text', false, 2);
        this.combineTypesCombo = CCR.xdmod.ui.getComboBox(CCR.xdmod.ui.AddDataPanel.combine_types, ['id', 'text'], 'id', 'text', false, 'None');
        this.sortTypesCombo = CCR.xdmod.ui.getComboBox(CCR.xdmod.ui.AddDataPanel.sort_types, ['id', 'text'], 'id', 'text', false, 'None');

        // ---------------------------------------------------------
        this.datasetsGridPanelSMOnSelectionChange = function(sm) {
            var disabled = sm.getCount() <= 0;
            if (sm.getCount() == 1) {
                var record = sm.getSelections()[0],
                    sel = record.data;
                this.dataCatalogTreeOnDatasetSelect.call(this, record);
                XDMoD.TrackEvent('Metric Explorer', 'Selected a dataset from the list', sel.realm + ' -> ' + sel.metric);
            }
            removeDatasetButton.setDisabled(disabled);
            editDatasetButton.setDisabled(disabled);
        };

        this.datasetsGridPanelSM = new Ext.grid.RowSelectionModel({
            singleSelect: true,
            listeners: {
                selectionchange: {
                    scope: this,
                    fn: this.datasetsGridPanelSMOnSelectionChange
                }
            }
        });
        this.datasetsGridPanel = new Ext.grid.GridPanel({

            header: false,
            height: 200,
            id: 'grid_datasets_' + this.id,
            useArrows: true,
            autoScroll: true,
            sortable: false,
            enableHdMenu: false,
            margins: '0 0 0 0',
            loadMask: true,

            sm: this.datasetsGridPanelSM,

            plugins: [

                //this.metricsGridPanelEditor,
                enabledCheckColumn,
                // xAxisCheckColumn,
                logScaleCheckColumn,
                valueLabelsCheckColumn,
                stdErrCheckColumn,
                stdErrLabelsCheckColumn,
                longLegendCheckColumn,
                ignoreGlobalFiltersCheckColumn,
                trendLineCheckColumn //,
                //new Ext.ux.plugins.ContainerBodyMask ({ msg:'No data selected.<br/> Click on <img class="x-panel-inline-icon add_data" src="gui/lib/extjs/resources/images/default/s.gif" alt=""> to add data.', masked:true})

            ], //plugins

            listeners: {

                scope: this,

                rowdblclick: function(t, rowIndex, e) {
                    XDMoD.TrackEvent('Metric Explorer', 'Double-clicked on dataset entry in list');
                    this.editDataset.call(this);
                }

            }, //listeners

            store: this.datasetStore,

            viewConfig: {

                emptyText: 'No data selected.<br/> Click on <img class="x-panel-inline-icon add_data" src="gui/lib/extjs/resources/images/default/s.gif" alt=""> to add data.'

            }, //viewConfig

            columns: [
                enabledCheckColumn,
                {
                    id: 'category',
                    tooltip: 'The category the metric belongs to.',
                    width: 80,
                    header: 'Category',

                    // Use the realm to lookup the category.
                    dataIndex: 'realm',
                    renderer: {
                        fn: function(value) {
                            return Ext.util.Format.htmlEncode(
                                XDMoD.Module.MetricExplorer.getCategoryForRealm(value)
                            );
                        },
                        scope: this
                    }
                },
                {
                    id: 'metric',
                    tooltip: 'Metric',
                    width: 200,
                    header: 'Metric',
                    renderer: CCR.xdmod.ui.gridComboRenderer(this.metricsCombo),
                    dataIndex: 'metric'
                },
                {
                    id: 'group_by',
                    tooltip: 'Group the results by this dimension',
                    renderer: CCR.xdmod.ui.gridComboRenderer(this.dimensionsCombo),
                    width: 60,
                    header: 'Grouping',
                    dataIndex: 'group_by'
                },
                logScaleCheckColumn,
                valueLabelsCheckColumn,
                stdErrCheckColumn,
                stdErrLabelsCheckColumn,
                {
                    id: 'display_type',
                    tooltip: 'Display Type',
                    renderer: CCR.xdmod.ui.gridComboRenderer(this.displayTypesCombo),
                    width: 60,
                    header: 'Display',
                    dataIndex: 'display_type'
                },
                {
                    id: 'line_type',
                    tooltip: 'Line Type',
                    renderer: CCR.xdmod.ui.gridComboRenderer(this.lineTypesCombo),
                    width: 60,
                    header: 'Line',
                    dataIndex: 'line_type'
                },
                {
                    id: 'line_width',
                    tooltip: 'Line Width',
                    renderer: CCR.xdmod.ui.gridComboRenderer(this.lineWidthsCombo),
                    width: 60,
                    header: 'Line Width',
                    dataIndex: 'line_width'
                },
                {
                    id: 'combine_type',
                    tooltip: 'Dataset Alignment - How the data bar/lines/areas are aligned relative to each other',
                    renderer: CCR.xdmod.ui.gridComboRenderer(this.combineTypesCombo),
                    width: 100,
                    header: 'Align',
                    dataIndex: 'combine_type'
                },
                {
                    id: 'sort_type',
                    tooltip: 'Sort Type - How the data will be sorted',
                    renderer: CCR.xdmod.ui.gridComboRenderer(this.sortTypesCombo),
                    width: 130,
                    header: 'Sort',
                    dataIndex: 'sort_type'
                },
                longLegendCheckColumn,
                ignoreGlobalFiltersCheckColumn,
                trendLineCheckColumn
            ], //columns
            tbar: [
                editDatasetButton,
                '-',
                removeDatasetButton
            ]
        }); //this.datasetsGridPanel

        // ---------------------------------------------------------

        this.filtersStore = XDMoD.DataWarehouse.createFilterStore();

        this.filtersStore.on('load', this.filterStoreLoad, this);

        this.filtersStore.on('add', function () {
            this.saveQuery();
        }, this);

<<<<<<< HEAD
        this.filtersStore.on('remove', function () {
=======
        this.filtersStore.on('clear', function () {
            this.saveQuery();
        }, this);

        this.filtersStore.on('update', function(t, record, op) {
            record.commit(true);
>>>>>>> 54ddb133
            this.saveQuery();
        }, this);
        // ---------------------------------------------------------

        var selectAllButton = new Ext.Button({
            text: 'Select All',
            scope: this,
            handler: function( /*b, e*/ ) {
                XDMoD.TrackEvent('Metric Explorer', 'Clicked on Check All in Chart Filters pane');

                this.filtersStore.each(function (r) {
                    r.set('checked', true);
                });
            } // handler
        }); // selectAllButton

        // ---------------------------------------------------------

        var clearAllButton = new Ext.Button({
            text: 'Clear All',
            scope: this,
            handler: function( /*b, e*/ ) {
                XDMoD.TrackEvent('Metric Explorer', 'Clicked on Uncheck All in Chart Filters pane');

                this.filtersStore.each(function (r) {
                    r.set('checked', false);
                });
            } // handler
        }); // clearAllButton

        // ---------------------------------------------------------

        var activeFilterCheckColumn = new Ext.grid.CheckColumn({
            id: 'checked',
            sortable: false,
            dataIndex: 'checked',
            header: 'Global',
            tooltip: 'Check this column to apply filter globally',
            scope: this,
            width: 50,
            hidden: false,
            checkchange: function (record, data_index, checked) {
                XDMoD.TrackEvent('Metric Explorer', 'Toggled filter checkbox', Ext.encode({
                    dimension: record.data.dimension_id,
                    value: record.data.value_name,
                    checked: checked
                }));
            } // checkchange
        }); // activeFilterCheckColumn

        // ---------------------------------------------------------

        var removeFilterItem = new Ext.Button({
            iconCls: 'delete_filter',
            tooltip: 'Delete selected filter(s)',
            text: 'Delete',
            disabled: true,
            scope: this,
            handler: function( /*i, e*/ ) {
                    XDMoD.TrackEvent('Metric Explorer', 'Clicked on Delete in Chart Filters pane');

                    var records = this.filtersGridPanel.getSelectionModel().getSelections();

                    for (var t = 0; t < records.length; t++) {
                        XDMoD.TrackEvent('Metric Explorer', 'Confirmed deletion of filter', Ext.encode({
                            dimension: records[t].data.dimension_id,
                            value: records[t].data.value_name
                        }));
                    } //for (each record selected)

                    this.filtersGridPanel.store.remove(records);
                } //handler
        }); //removeFilterItem

        //----------------------------------------------------------

        var applyFilterSelection = new Ext.Button({
            tooltip: 'Apply selected filter(s)',
            text: 'Apply',
            scope: this,
            handler: function () {
                XDMoD.TrackEvent('Metic Explorer', 'Clicked on Apply filter in Chart Filters pane');
                self.saveQuery();
                this.filtersStore.commitChanges();
            } // handler
        }); // applyFilterSelection

        var cancelFilterSelection = new Ext.Button({
            tooltip: 'Cancel filter selections',
            text: 'Cancel',
            scope: this,
            handler: function () {
                this.filtersStore.rejectChanges();
            }
        });

        // ---------------------------------------------------------

        this.filtersGridPanel = new Ext.grid.GridPanel({
            header: false,
            height: 200,
            id: 'grid_filters_' + this.id,
            useArrows: true,
            autoScroll: true,
            sortable: false,
            enableHdMenu: false,
            margins: '0 0 0 0',
            buttonAlign: 'left',
            sm: new Ext.grid.RowSelectionModel({
                singleSelect: false,
                listeners: {
                    'rowselect': function(sm, row_index, record) {
                        XDMoD.TrackEvent('Metric Explorer', 'Selected a chart filter', Ext.encode({
                            dimension: record.data.dimension_id,
                            value: record.data.value_name
                        }));
                    },
                    'rowdeselect': function(sm, row_index, record) {
                        XDMoD.TrackEvent('Metric Explorer', 'De-selected a chart filter', Ext.encode({
                            dimension: record.data.dimension_id,
                            value: record.data.value_name
                        }));
                    },
                    'selectionchange': function(sm) {
                        removeFilterItem.setDisabled(sm.getCount() <= 0);
                    }
                } //listeners
            }), //Ext.grid.RowSelectionModel
            plugins: [
                activeFilterCheckColumn
            ],
            autoExpandColumn: 'value_name',
            store: this.filtersStore,
            loadMask: true,
            view: new Ext.grid.GroupingView({
                groupTextTpl: '{text} ({[values.rs.length]} {[values.rs.length > 1 ? "Items" : "Item"]})',
                emptyText: 'No filters created.<br/> Click on <img class="x-panel-inline-icon add_filter" src="gui/lib/extjs/resources/images/default/s.gif" alt=""> to create filters.<br/><br/>' + 'Filters will apply to chart data, where the realm of the filter matches the data.'
            }),
            columns: [
                activeFilterCheckColumn, {
                    id: 'dimension',
                    tooltip: 'Dimension',
                    renderer: CCR.xdmod.ui.gridComboRenderer(this.dimensionsCombo),
                    width: 150,
                    header: 'Dimension',
                    dataIndex: 'dimension_id'
                }, {
                    id: 'value_name',
                    tooltip: 'Filter',
                    width: 150,
                    header: 'Filter',
                    dataIndex: 'value_name'
                }, {
                    id: 'categories',
                    tooltip: 'Categories that this filter applies to',
                    width: 150,
                    header: 'Applicable Categories',

                    // Find the applicable categories using the dimension.
                    dataIndex: 'dimension_id',
                    renderer: {
                        fn: function(value) {
                            var realms = XDMoD.Module.MetricExplorer.getRealmsForDimension(value);

                            var categoryMapping = {};
                            Ext.each(realms, function(realm) {
                                var category = XDMoD.Module.MetricExplorer.getCategoryForRealm(realm);
                                categoryMapping[category] = true;
                            }, this);

                            var categories = Object.keys(categoryMapping);
                            categories.sort();
                            categories = categories.map(Ext.util.Format.htmlEncode);
                            return categories.join(', ');
                        },
                        scope: this
                    }
                }
            ],
            tbar: [
                removeFilterItem
            ],
            fbar: [
                clearAllButton,
                '-',
                selectAllButton,
                '->',
                applyFilterSelection,
                '-',
                cancelFilterSelection
            ]
        }); // this.filtersGridPanel

        // ---------------------------------------------------------

        var filterButtonHandler = function(el, dim_id, dim_label, realms) {

            if (!dim_id || !dim_label) {
                return;
            }

            var addFilterMenu = XDMoD.DataWarehouse.createAddFilterWindow(
                dim_id,
                dim_label,
                realms,
                this.filtersStore,
                'Metric Explorer',
                ''
            );

            this.fireEvent('disable_commit');

            addFilterMenu.items.items[0].on('ok', function() {
                self.fireEvent('enable_commit', true);
            });
            addFilterMenu.items.items[0].on('cancel', function() {
                self.fireEvent('enable_commit', false);
            });

            addFilterMenu.show();
            addFilterMenu.center();
            var xy = addFilterMenu.el.getAlignToXY(this.filtersGridPanel.toolbars[0].el, 'tl-bl?');

            //constrain to the viewport.
            xy = addFilterMenu.el.adjustForConstraints(xy);
            addFilterMenu.setPosition(xy);

        }; //filterButtonHandler

        // ---------------------------------------------------------

        var addDataButtonHandler = function(el, metric, realm, realms) {
            var config = Ext.apply({}, this.defaultDatasetConfig);
            Ext.apply(config, {
                realm: realm,
                metric: metric
            });
            var addDataPanel = new CCR.xdmod.ui.AddDataPanel({
                config: config,
                store: this.datasetsGridPanel.store,
                realms: realms,
                timeseries: this.timeseries,
                dimensionsCombo: this.dimensionsCombo,
                cancel_function: function() {
                    addDataMenu.closable = true;
                    addDataMenu.close();
                }, //cancel_function
                add_function: function() {
                        addDataMenu.scope.datasetsGridPanel.store.add(this.record);
                        addDataMenu.closable = true;
                        addDataMenu.close();
                    } //add_function
            }); //addDataPanel

            // Retrieving a reference to the original select listener so that we
            // can use it in the default case
            var originalListener = addDataPanel.displayTypeCombo.events.select.listeners[0];

            /**
             *
             * @param {Ext.form.ComboBox} combo
             * @param {Ext.data.Record} record
             * @param {Integer} index
             */
            var displayTypeSelect = function(combo, record, index) {
                var chartType = combo.getValue();
                var valid = self.validateChart(
                    [chartType]
                );
                if (valid) {
                    originalListener.fn.call(addDataPanel, combo, record, index);
                }
            };

            addDataPanel.on('render', function() {
                addDataPanel.displayTypeCombo.purgeListeners();
                addDataPanel.displayTypeCombo.on('select', displayTypeSelect);
            });

            var addDataMenu = new Ext.Window({
                showSeparator: false,
                items: [addDataPanel],
                closable: false,
                scope: this,
                ownerCt: this,
                resizable: false,
                listeners: {
                    'beforeclose': function(t) {
                        return t.closable;
                    },
                    'close': function(t) {
                        CCR.xdmod.ui.Viewer.dontUnmask = false;
                        addDataPanel.hideMenu();
                        t.scope.unmask();
                    },
                    'show': function(t) {
                        CCR.xdmod.ui.Viewer.dontUnmask = true;
                        t.scope.mask();
                    }
                } //listeners
            }); //addDataMenu
            addDataMenu.show();
            addDataMenu.center();
            var xy = addDataMenu.el.getAlignToXY(el, 'tl-bl?');
            xy = addDataMenu.el.adjustForConstraints(xy);
            addDataMenu.setPosition(xy);
        }; //addDataButtonHandler

        // ---------------------------------------------------------

        this.queriesStore = new CCR.xdmod.CustomJsonStore({
            restful: true,
            autoSave: false,
            proxy: new Ext.data.HttpProxy({
                api: {
                    read: {
                        url: 'rest/v1/metrics/explorer/queries',
                        method: 'GET'
                    },
                    create: {
                        url: 'rest/v1/metrics/explorer/queries',
                        method: 'POST'
                    }, // Server MUST return idProperty of new record

                    update: {
                        url: 'rest/v1/metrics/explorer/queries',
                        method: 'POST'
                    },

                    destroy: {
                        url: 'rest/v1/metrics/explorer/queries',
                        method: 'DELETE'
                    }
                }
            }), //proxy

            idProperty: 'recordid',
            root: 'data',

            fields: [{
                    name: 'name',
                    sortType: Ext.data.SortTypes.asUCString
                },
                'config',
                'ts',
                'recordid'
            ],
            sortInfo: {
                field: 'ts',
                direction: 'DESC'
            },
            writer: new Ext.data.JsonWriter({
                encode: true,
                writeAllFields: false

            }), //writer
            listeners: {
                scope: this,
                write: function(store, action, result, res, rs) {
                    var sm = this.queriesGridPanel.getSelectionModel();
                    var recIndex = store.findBy(function(record) {
                        if (record.get('recordid') === rs.id) {
                            return true;
                        }
                    });
                    if (recIndex > -1 && action === 'create') {
                        sm.selectRow(recIndex, false);
                    }
                },
                beforesave: function(store, data) {
                    for (var key in data) {
                        if (data.hasOwnProperty(key)) {
                            var found = null;
                            for (var i = 0; i < data[key].length; i++) {
                                if (this.currentQueryRecord === data[key][i]) {
                                    found = i;
                                    break;
                                }
                            }
                            if (found !== null) {
                                data[key].splice(0, found);
                                data[key].splice(1, data[key].length);
                            } else {
                                data[key].splice(0, data[key].length);
                            }
                        }
                    }
                }
            } //listeners
        }); //new CCR.xdmod.CustomJsonStore

        var newChartHandler = function(b) {
                XDMoD.TrackEvent('Metric Explorer', 'Clicked on New Chart button');

                var createQueryHandler = function() {
                    var text = Ext.util.Format.htmlEncode(nameField.getValue());

                    if (text === '') {
                        Ext.Msg.alert('Name Invalid', 'Please enter a valid name');
                    } else {
                        var recIndex = this.queriesStore.findBy(function(record) {
                            if (record.get('name') === text) {
                                return true;
                            }
                        });
                        if (recIndex < 0) {
                            var preserve = preserveFilters.getValue();

                            // Make sure that we reset the UI / state prior to
                            // attempting to create a new query / chart.
                            this.reset(preserve);

                            var initialConfig = {
                                show_warnings: true,
                                timeseries: b.timeseries,
                                defaultDatasetConfig: {
                                    display_type: b.value
                                }
                            };
                            this.createQueryFunc(null, null, text, undefined, preserve, initialConfig);
                            win.close();
                        } else {
                            Ext.Msg.alert('Name in use', 'Please enter a unique name');
                        }
                    }
                };

                var preserveFilters = new Ext.form.Checkbox({
                    xtype: 'checkbox',
                    listeners: {
                        scope: this,
                        'check': function(checkbox, check) {
                                XDMoD.TrackEvent('Metric Explorer', 'New Chart -> Clicked the Preserve Filters checkbox', Ext.encode({
                                    checked: check
                                }));
                            } //check
                    } //listeners
                });

                var nameField = new Ext.form.TextField({
                    fieldLabel: 'Chart Name',
                    listeners: {
                        scope: this,
                        specialkey: function(field, e) {
                            // e.HOME, e.END, e.PAGE_UP, e.PAGE_DOWN,
                            // e.TAB, e.ESC, arrow keys: e.LEFT, e.RIGHT, e.UP, e.DOWN
                            if (e.getKey() == e.ENTER) {
                                XDMoD.TrackEvent('Metric Explorer', 'New Chart -> Pressed enter in textbox', Ext.encode({
                                    input_text: field.getValue()
                                }));
                                createQueryHandler.call(this);
                            }
                        },
                        afterrender: function( /*field, l*/ ) {
                            nameField.focus(true, 100);
                        }
                    }
                });
                var win = new Ext.Window({
                    width: 300,
                    //height: 100,
                    resizable: false,
                    modal: true,
                    title: 'New Chart',
                    layout: 'fit',
                    scope: this,
                    items: nameField,
                    listeners: {
                        close: function() {
                            XDMoD.TrackEvent('Metric Explorer', 'New Chart prompt closed');
                        }
                    },
                    buttons: [
                        new Ext.Toolbar.TextItem('Preserve Filters'),
                        preserveFilters, {
                            text: 'Ok',
                            scope: this,
                            handler: function() {
                                XDMoD.TrackEvent('Metric Explorer', 'New Chart -> Clicked on Ok');
                                createQueryHandler.call(this);
                            }
                        }, {
                            text: 'Cancel',
                            handler: function() {
                                XDMoD.TrackEvent('Metric Explorer', 'New Chart -> Clicked on Cancel');
                                win.close();
                            }
                        }
                    ]
                });
                win.show(this);
            }; //handler
        var newChartMenuItems = [];
        Ext.each(['Timeseries', 'Aggregate'], function(pmi) {
            var r = {
                id: 'new record',
                timeseries: pmi === 'Timeseries',
                display_type: this.display_type
            };
            newChartMenuItems.push({
                text: pmi,
                xtype: 'menuitem',
                menu: new Ext.menu.Menu({
                    id: 'me_new_chart_submenu_' + pmi.replace(/\s/g, '_'),
                    ignoreParentClicks: true,
                    items: this.getDisplayTypeItems(undefined,
                        'menuitem',
                        undefined,
                        newChartHandler,
                        this,
                        {
                          newChart: true,
                          timeseries: 'Timeseries' === pmi
                        })
                })
            });
        }, this);
        this.createQuery = new Ext.Button({
            xtype: 'button',
            tooltip: 'Create a New Chart',
            text: 'New Chart',
            iconCls: 'new_ue',
            scope: this,
            menu: new Ext.menu.Menu({
                id: 'me_new_chart_menu',
                ignoreParentClicks: true,
                items: newChartMenuItems
            })
        }); //this.createQuery

        // ---------------------------------------------------------

        this.saveAsQuery = new Ext.Button({

            xtype: 'button',
            text: 'Save As',
            tooltip: 'Save the current chart under a new name',
            iconCls: 'save_as',
            scope: this,

            handler: function(b) {

                    XDMoD.TrackEvent('Metric Explorer', 'Clicked on Save As button');

                    Ext.Msg.prompt(
                        'Save As', 'Please enter a name for the chart:',
                        function(btn, text) {
                            if (btn == 'ok') {
                                XDMoD.TrackEvent('Metric Explorer', 'Save As -> Confirmed new name', Ext.encode({
                                    text_field: text
                                }));
                                if (text === '') {
                                    Ext.Msg.alert('Name Invalid', 'Please enter a valid name');
                                } else {
                                    var recIndex = this.queriesStore.findBy(function(record) {
                                        if (record.get('name') === text) {
                                            return true;
                                        }
                                    }); //.find('name', text, 0, false, true);
                                    if (recIndex < 0) {
                                        var isPhantom = self.currentQueryRecord.phantom;
                                        if (isPhantom) {
                                            // IF: it the current record is a
                                            // phantom.
                                            // THEN:
                                            //   - set the current name to the newly
                                            //     provided text.
                                            //   - save the changes that were made.
                                            self.queriesStore.suspendEvents();
                                            self.currentQueryRecord.set('name', text);
                                            self.fireEvent('save_changes');
                                            self.queriesStore.resumeEvents();
                                        } else {
                                            // IF: it's not a phantom and there are
                                            // changes.
                                            // THEN:
                                            //   - retrieve the current config to be
                                            //     used in creating a new record.
                                            //   - discard the changes on the
                                            //     current record.
                                            //   - create a new record w/ the
                                            //     the changed content & new text
                                            //   - save the newly created record.
                                            var config = self.getConfig();
                                            self.createQueryFunc(null, null, text, config);
                                            self.fireEvent('save_changes');
                                        }
                                    } else {
                                        Ext.Msg.alert('Name in use', 'Please enter a unique name');
                                    }
                                }
                            } //if (btn == 'ok')
                            else {
                                XDMoD.TrackEvent('Metric Explorer', 'Closed Save As prompt');
                            }
                        }, //function(btn, text)
                        this,
                        false
                    ); //Ext.Msg.prompt
                } //handler
        }); //this.saveAsQuery

        // ---------------------------------------------------------

        this.deleteQuery = new Ext.Button({
            xtype: 'button',
            text: 'Delete',
            iconCls: 'delete2',
            tooltip: 'Delete the currently selected chart',
            scope: this,
            handler: function(b, e) {
                    XDMoD.TrackEvent('Metric Explorer', 'Clicked on Delete selected chart button');

                    var sm = this.queriesGridPanel.getSelectionModel();
                    var rec = sm.getSelected();
                    var deletionMessageSubject;
                    if (rec) {
                        deletionMessageSubject = "\"" + rec.get("name") + "\"";
                    } else {
                        deletionMessageSubject = "your scratchpad chart";
                    }

                    Ext.Msg.show({
                        scope: this,
                        maxWidth: 800,
                        minWidth: 400,
                        title: 'Delete Selected Chart',
                        icon: Ext.MessageBox.QUESTION,
                        msg: 'Are you sure you want to delete ' + deletionMessageSubject + '?<br><b>This action cannot be undone.</b>',
                        buttons: Ext.Msg.YESNO,
                        fn: function(resp) {
                                if (resp === 'yes') {
                                    var trackingData;
                                    if (rec) {
                                        trackingData = rec.data.name;
                                        this.queriesStore.remove(rec);
                                        this.queriesStore.save();
                                    } else {
                                        trackingData = "(scratchpad chart)";
                                    }
                                    this.reset();
                                    this.createQueryFunc.call(this, null, null, null, null, null, null, false);
                                    this.reloadChart.call(this);

                                    XDMoD.TrackEvent('Metric Explorer', 'Confirmed deletion of chart', trackingData);
                                } //if (resp === 'yes')
                                else {
                                    XDMoD.TrackEvent('Metric Explorer', 'Dismissed chart deletion confirm dialog');
                                }
                            } //fn
                    }); //Ext.Msg.show
                } //handler
        }); //this.deleteQuery

        // ---------------------------------------------------------

        var searchField = new Ext.form.TwinTriggerField({
            xtype: 'twintriggerfield',
            validationEvent: false,
            validateOnBlur: false,
            trigger1Class: 'x-form-clear-trigger',
            trigger2Class: 'x-form-search-trigger',
            hideTrigger1: true,
            enableKeyEvents: true,
            emptyText: 'Search',
            onTrigger1Click: function() {
                XDMoD.TrackEvent('Metric Explorer', 'Cleared chart search field');

                this.store.clearFilter();
                this.el.dom.value = '';
                this.triggers[0].hide();
            }, //onTrigger1Click
            onTrigger2Click: function() {
                var v = this.getRawValue();
                if (v.length < 1) {
                    this.onTrigger1Click();
                    return;
                }

                XDMoD.TrackEvent('Metric Explorer', 'Using chart search field', Ext.encode({
                    search_string: v
                }));

                this.store.filter('name', v, true, true);
                this.triggers[0].show();
            }, //onTrigger2Click
            listeners: {
                scope: this,
                'specialkey': function(field, e) {
                    // e.HOME, e.END, e.PAGE_UP, e.PAGE_DOWN,
                    // e.TAB, e.ESC, arrow keys: e.LEFT, e.RIGHT, e.UP, e.DOWN
                    if (e.getKey() == e.ENTER) {
                        searchField.onTrigger2Click();
                    }
                }
            } //listeners

        }); //searchField

        // ---------------------------------------------------------

        this.queriesGridPanelSMRowSelect = function(t, rowIndex, r) {

            XDMoD.TrackEvent('Metric Explorer', 'Selected chart from list', r.data.name);
            Ext.menu.MenuMgr.hideAll();

            this.chartNameTextbox.setValue(Ext.util.Format.htmlDecode(r.data.name));
            this.chartOptionsButton.setText(truncateText(r.data.name, XDMoD.Module.MetricExplorer.CHART_OPTIONS_MAX_TEXT_LENGTH));
            this.chartOptionsButton.setTooltip(r.data.name);

            this.loadQuery(Ext.util.JSON.decode(r.data.config), true);
            this.selectedIndex = rowIndex;
            this.currentQueryRecord = r;

            if (!this.currentQueryRecord.stack) {
                // reset the record with the current chart config so that all defaults are populated
                this.currentQueryRecord.set('config', Ext.util.JSON.encode(this.getConfig()));
                this.currentQueryRecord.stack = new XDMoD.ChangeStack({
                    baseParams: r.data,
                    listeners: {
                        'update': function(changeStack, record, action) {
                            self.handleChartModification(changeStack, record, action);
                        }
                    }
                });
                this.currentQueryRecord.stack.mark();
            }
            this.handleChartModification(this.currentQueryRecord.stack, r.data, 'chartselected');
        };

        this.queriesGridPanelSM = new Ext.grid.RowSelectionModel({

            singleSelect: true,
            // private (supposedly...)
            handleMouseDown: function(g, rowIndex, e) { //prevent deselection of only selected row.
                if (e.button !== 0 || this.isLocked()) {
                    return;
                }
                var view = this.grid.getView();
                if (e.shiftKey && !this.singleSelect && this.last !== false) {
                    var last = this.last;
                    this.selectRange(last, rowIndex, e.ctrlKey);
                    this.last = last; // reset the last
                    view.focusRow(rowIndex);
                } else {
                    var isSelected = this.isSelected(rowIndex);
                    if (e.ctrlKey && isSelected) {
                        //this.deselectRow(rowIndex);
                    } else if (!isSelected || this.getCount() > 1) {
                        this.selectRow(rowIndex, e.ctrlKey || e.shiftKey);
                        view.focusRow(rowIndex);
                    }
                }
            }
        }); //sm

        this.queriesGridPanelSM.on('rowselect', this.queriesGridPanelSMRowSelect, this);

        this.queriesGridPanel = new Ext.grid.GridPanel({
            tbar: [
                searchField
            ],
            height: 300,
            autoScroll: true,
            rowNumberer: true,
            border: true,
            stripeRows: true,
            enableHdMenu: false,
            autoExpandColumn: 'name',
            scope: this,
            viewConfig: {
                getRowClass: function(record, index, rowParams /*, store*/ ) {
                    if (record.stack && !record.stack.isMarked()) {
                        rowParams.tstyle += "color: #AA0000;";
                    } else {
                        rowParams.tstyle += "color: #000000;";
                    }
                    return "";
                }
            },
            flex: 80,
            store: this.queriesStore,
            columns: [{
                header: 'Chart Name',
                id: 'name',
                dataIndex: 'name',
                renderer: function (name, metaData/* record, rowIndex, colIndex, store */) {
                    // if the name is (~arbitrarily) long, place it in a tooltip. This length is relative
                    // to the width of the GridPanel.
                    if (name.length > 73) {
                        /* eslint-disable no-param-reassign */
                        metaData.attr += 'ext:qtip="' + Ext.util.Format.htmlEncode(name) + '"';
                        /* eslint-enable no-param-reassign */
                    }
                    return name;
                },
                sortable: true
            }, {
                header: 'Last Modified',
                width: 140,
                dataIndex: 'ts',
                align: 'center',
                renderer: function(ts, metaData, record /*, rowIndex, colIndex, store*/ ) {
                    // if unsaved chart record, display icon and tooltip:
                    if (record.stack && !record.stack.isMarked()) {
                        /* eslint-disable no-param-reassign */
                        metaData.css = 'metric-explorer-dirty-chart-record';
                        metaData.attr += 'ext:qtip="Unsaved Chart"';
                        /* eslint-enable no-param-reassign */
                    }
                    return Ext.util.Format.date(new Date(ts * 1000).toString(), 'Y-m-d H:i:s');
                },
                sortable: true
            }], //columns
            sm: this.queriesGridPanelSM
        }); //this.queriesGridPanel

        // ---------------------------------------------------------

        searchField.store = this.queriesStore; // have to "late bind"

        this.dataCatalogTree = new Ext.tree.TreePanel({
            useArrows: true,
            autoScroll: true,
            animate: false,
            enableDD: false,
            containerScroll: true,
            margins: '0 0 0 0',
            border: false,
            region: 'center',
            rootVisible: false,
            root: {
                text: 'Data',
                type: 'root',
                nodeType: 'node',
                draggable: false
            },
            listeners: {
                checkchange: {
                    scope: this,
                    /**
                     *
                     * @param   {Ext.tree.TreeNode} node
                     * @param   {boolean}           checked
                     * @returns {boolean}
                     */
                    fn: function(node, checked) {
                        var record_id = node.id;
                        var record_index = this.datasetStore.findBy(function(record) {
                            if (record.get('id') === record_id) {
                                return true;
                            }
                        });
                        if (record_index > -1) {
                            var additionalDatasets = checked ? 1 : 0;
                            var record = this.datasetStore.getAt(record_index);
                            var valid = self.validateChart([record.get('display_type') || ''], additionalDatasets);
                            if (valid) {
                                this.datasetStore.un('update', this.datasetStoreOnUpdate, this);
                                record.set('enabled', checked == true);
                                this.saveQuery(true);
                                this.datasetStore.on('update', this.datasetStoreOnUpdate, this);
                                return true;
                            }
                            // reset the node to it's previous state and cancel
                            // any further event processing for this event
                            // chain
                            var toggleCheck = node.ui.toggleCheck;
                            node.ui.toggleCheck = function(checked) {
                                var cb = this.checkbox;
                                if (!cb) {
                                    return false;
                                }
                                if (checked === undefined) {
                                    checked = this.isChecked() === false;
                                }
                                if (checked === true) {
                                    Ext.fly(cb).replaceClass('x-tree-node-grayed', 'x-tree-node-checked');
                                } else if (checked !== false) {
                                    Ext.fly(cb).replaceClass('x-tree-node-checked', 'x-tree-node-grayed');
                                } else {
                                    Ext.fly(cb).removeClass(['x-tree-node-checked', 'x-tree-node-grayed']);
                                }
                                this.node.attributes.checked = checked;
                                return checked;
                            };
                            node.ui.toggleCheck(!checked);
                            node.ui.toggleCheck = toggleCheck;

                            return false;
                        }
                    }
                }
            }
        }); // this.dataCatalogTree

        // --- dataCatalogTreeOnDataset[Action] functions ---

        this.dataCatalogTreeOnDatasetSelect = function(record) {
            //console.log("this.dataCatalogTreeOnDatasetSelect");
            if (!record) {
                return;
            }
            var catalogRoot = this.dataCatalogTree.getRootNode(),
                nodeToSelect = catalogRoot.findChild('id', record.id, true);
            if (!nodeToSelect) {
                return;
            }
            this.dataCatalogTree.getSelectionModel().select(nodeToSelect);
        }; // dataCatalogTreeOnDatasetSelect()

        // -----------------------------------------------------------------

        this.dataCatalogTreeOnDatasetLoad = function(records) {
            //console.log("this.dataCatalogTreeOnDatasetLoad");
            var catalogRoot = this.dataCatalogTree.getRootNode();

            this.dataCatalogTreeOnDatasetClear.call(this, records, catalogRoot);

            var addFunc = function(record) {
                this.addDatasetToCatalogTree.call(this, record, catalogRoot);
            };

            if (records) {
                Ext.each(records, addFunc, this);
            } else {
                this.datasetStore.each(addFunc, this);
            }

            // JMS: update the filter list:
            this.updateAvailableFilterList();

        }; // dataCatalogTreeOnDatasetLoad()

        // -----------------------------------------------------------------

        this.dataCatalogTreeOnDatasetClear = function(records, catalogRoot) {
            //console.log("this.dataCatalogTreeOnDatasetClear");
            catalogRoot.cascade(function(node) {
                if (node.attributes.type && node.attributes.type == 'metric') {
                    node.removeAll(true);
                    node.collapse();
                }
            }, this);
            this.dataCatalogTree.collapseAll();
        }; //  dataCatalogTreeOnDatasetClear()

        // -----------------------------------------------------------------

        this.dataCatalogTreeOnDatasetUpdate = function(record) {
            //console.log("this.dataCatalogTreeOnDatasetUpdate");
            var catalogRoot = this.dataCatalogTree.getRootNode();

            this.dataCatalogTreeOnDatasetRemove.call(this, record);
            this.addDatasetToCatalogTree.call(this, record, catalogRoot);
        }; // dataCatalogTreeOnDatasetUpdate()

        // -----------------------------------------------------------------

        // Create and return an array of realm names that have metrics
        // plotted in the current plot.
        // JMS Jan 15
        this.getEnabledRealmsList = function(records) {

            var enabledList = [];

            var getEnabled = function(record) {
                var realm = record.get('realm');

                // Create a list of distinct names of enabled realms:
                if (record.get('enabled') === true && enabledList.indexOf(realm) === -1) {
                    enabledList.push(realm);
                }
            };

            // Iterate through the records or datasetStore:
            if (records) {
                Ext.each(records, getEnabled, this);
            } else {
                this.datasetStore.each(getEnabled, this);
            }

            //console.log("this.getEnabledRealmsList, enabledList: " + enabledList);
            return enabledList;
        }; //  getEnabledRealmsList()

        /**
         * Updates the 'Show Raw Data' window's visibility based on the
         * boolean parameter 'show'. true results in the window's 'show' function
         * being called while false results in the window's 'hide' function being
         * called. Both of these functions will only be called if and only if
         * the instance variable 'rawDataShowing' is also true else no action will be
         * taken.
         *
         * @param {Boolean} show
         */
        this.updateRawDataWindowVisibility = function(show) {
            show = show !== undefined ? show : CCR.xdmod.ui.metricExplorer.rawDataShowing;
            if (typeof show === 'boolean' &&
                CCR.xdmod.ui.metricExplorer.rawdataWindow) {
                if (show === true) {
                    CCR.xdmod.ui.metricExplorer.rawdataWindow.show();
                } else {
                    CCR.xdmod.ui.metricExplorer.rawdataWindow.hide();
                }
            }
        };

        // -----------------------------------------------------------------

        // Update the enabled/disabled filters in the filter list
        // based on the realms represented in the current plot
        // JMS Jan 15
        this.updateAvailableFilterList = function() {
            //console.time("update available");

            // get a list of the currently plotted realms:
            var enabledRealms = this.getEnabledRealmsList();

            // for each item in the filtersMenu,
            this.filtersMenu.items.each(function(item) {

                // Get the item's realms array, if it exists.
                var iRealms = item.realms;
                if (iRealms === undefined) {
                    return;
                }

                // If there are no enabled realms, always show the filter.
                if (Ext.isEmpty(enabledRealms)) {
                    item.show();
                    return;
                }

                // If the filterMenu list item realm contains the current record's realm name,
                // enable the filter list item (it's fast):
                var realmInItem = false;
                for (var i = 0; i < enabledRealms.length; i++) {
                    realmInItem = iRealms.indexOf(enabledRealms[i]) > -1;
                    if (realmInItem) {
                        break;
                    }
                }
                item.setVisible(realmInItem);
            });
            //console.timeEnd("update available");
        };

        // -----------------------------------------------------------------

        this.addDatasetToCatalogTree = function(r, catalogRoot) {

            var realm = r.get('realm'),
                dimension = r.get('group_by'),
                metric = r.get('metric'),
                enabled = r.get('enabled'),
                metricNodeId = realm + '_' + metric,
                // Use the realm to find the category node as the record may
                // predate categories.
                categoryNode = catalogRoot.findChild(
                    'id',
                    XDMoD.Module.MetricExplorer.getCategoryForRealm(realm)
                ),
                datasetNodeText = dimension != 'none' ?
                'by ' + this.realms[realm]['dimensions'][dimension].text :
                'Summary';

            categoryNode.expand(false, false, function() {
                var metricNode = categoryNode.findChild('id', metricNodeId);
                metricNode.expand(false, false, function() {
                    var datasetNode = {
                        type: 'dataset',
                        id: r.get('id'),
                        text: datasetNodeText,
                        checked: enabled !== false,
                        leaf: true,
                        iconCls: 'metric',
                        listeners: {
                            click: {
                                scope: this,
                                fn: function(n) {
                                    XDMoD.Module.MetricExplorer.seriesContextMenu(null, false, n.id, undefined, this);
                                }
                            }
                        }
                    };
                    metricNode.appendChild(datasetNode);
                }, this);
            }, this);
        }; // addDatasetToCatalogTree()

        // -----------------------------------------------------------------

        this.dataCatalogTreeOnDatasetAdd = function(records, index) {
            //console.log('this.dataCatalogTreeOnDatasetAdd');
            var catalogRoot = this.dataCatalogTree.getRootNode();

            Ext.each(records, function(r, i, recs) {
                this.addDatasetToCatalogTree.call(this, r, catalogRoot);
                // JMS: update the filter list to include filters for this dataset:
                //this.updateAvailableFilterList(r);
            }, this);

            // JMS: update the filter list:
            this.updateAvailableFilterList();

        }; // dataCatalogTreeOnDatasetAdd()

        // -----------------------------------------------------------------

        this.dataCatalogTreeOnDatasetRemove = function(record) {
            var recId = record.get('id'),
                catalogRoot = this.dataCatalogTree.getRootNode(),
                datasetNode = catalogRoot.findChild('id', recId, true);

            if (datasetNode) {
                datasetNode.remove(true);
            }
            // JMS: update the filter list:
            this.updateAvailableFilterList();
        }; // dataCatalogTreeOnDatasetRemove()

        // -----------------------------------------------------------------

        // Define Metric Catalog panel
        var leftPanel = new Ext.Panel({
            title: 'Metric Catalog',
            split: true,
            collapsible: true,
            collapsed: true,
            collapseFirst: false,
            pinned: false,
            width: 375,
            layout: 'border',
            region: 'west',
            margins: '2 0 2 2',
            border: true,
            plugins: new Ext.ux.collapsedPanelTitlePlugin('Metric Catalog'),
            items: [this.dataCatalogTree],
            listeners: {
                collapse: function( /*p*/ ) {},
                expand: function(p) {
                    if (p.pinned) {
                        p.getTool('pin').hide()
                        p.getTool('unpin').show();
                    } else {
                        p.getTool('pin').show()
                        p.getTool('unpin').hide();
                    }
                }
            },
            tools: [{
                id: 'pin',
                qtip: 'Prevent auto hiding of Metric Catalog',
                hidden: false,
                handler: function(ev, toolEl, p /*, tc*/ ) {
                    p.pinned = true;
                    if (p.collapsed) {
                        p.expand(false);
                    }
                    p.getTool('pin').hide();
                    p.getTool('unpin').show();
                }
            }, {
                id: 'unpin',
                qtip: 'Allow auto hiding of Metric Catalog',
                hidden: true,
                handler: function(ev, toolEl, p /*, tc*/ ) {
                    p.pinned = false;
                    p.getTool('pin').show();
                    p.getTool('unpin').hide();
                }
            }]
        }); //leftPanel

        // ---------------------------------------------------------

        var chartStore = new CCR.xdmod.CustomJsonStore({
            storeId: 'hchart_store_' + this.id,
            autoDestroy: false,
            root: 'data',
            totalProperty: 'totalCount',
            successProperty: 'success',
            messageProperty: 'message',
            fields: [
                'chart',
                'credits',
                'title',
                'subtitle',
                'xAxis',
                'yAxis',
                'tooltip',
                'legend',
                'series',
                'plotOptions',
                'alignedLabels',
                'credits',
                'dimensions',
                'metrics',
                'exporting',
                'reportGeneratorMeta'
            ],
            baseParams: {
                operation: 'get_data'
            },
            proxy: new Ext.data.HttpProxy({
                method: 'POST',
                url: 'controllers/metric_explorer.php'
            })
        }); //chartStore

        // ---------------------------------------------------------

        function initBaseParams() {
            chartStore.baseParams = {};
            Ext.apply(chartStore.baseParams, getBaseParams.call(this));

            chartStore.baseParams.start = this.show_remainder ? 0 : this.chartPagingToolbar.cursor;
            chartStore.baseParams.limit = this.chartPagingToolbar.pageSize;

            this.maximizeScale.call(this);
            var dataSeries = this.getDataSeries();
            chartStore.dataSeriesLength = dataSeries.length;

            chartStore.baseParams.timeframe_label = this.getDurationSelector().getDurationLabel();
            chartStore.baseParams.operation = 'get_data';
            chartStore.baseParams.data_series = encodeURIComponent(Ext.util.JSON.encode(dataSeries));
            chartStore.baseParams.swap_xy = this.swap_xy;
            chartStore.baseParams.share_y_axis = this.share_y_axis;
            chartStore.baseParams.hide_tooltip = this.hide_tooltip;
            chartStore.baseParams.show_guide_lines = 'y';
            chartStore.baseParams.show_title = 'y';
            chartStore.baseParams.showContextMenu = 'y';
            chartStore.baseParams.scale = 1;
            chartStore.baseParams.format = 'hc_jsonstore';
            chartStore.baseParams.width = chartWidth * chartScale;
            chartStore.baseParams.height = chartHeight * chartScale;
            chartStore.baseParams.legend_type = this.legendTypeComboBox.getValue();
            chartStore.baseParams.font_size = this.fontSizeSlider.getValue();
            chartStore.baseParams.featured = this.featured;
            chartStore.baseParams.trendLineEnabled = this.trendLineEnabled;
            chartStore.baseParams.x_axis = encodeURIComponent(Ext.util.JSON.encode(this.xAxis));
            chartStore.baseParams.y_axis = encodeURIComponent(Ext.util.JSON.encode(this.yAxis));
            chartStore.baseParams.legend = encodeURIComponent(Ext.util.JSON.encode(this.legend));
            chartStore.baseParams.defaultDatasetConfig = encodeURIComponent(Ext.util.JSON.encode(this.legend));

            chartStore.baseParams.controller_module = self.getReportCheckbox().getModule();
        }

        chartStore.on('beforeload', function() {
            if (!this.getDurationSelector().validate()) {
                return;
            }

            this.mask('Loading...');
            highChartPanel.un('resize', onResize, this);

            initBaseParams.call(this);

        }, this); //chartStore.on('beforeload', ...

        // ---------------------------------------------------------

        chartStore.on('load', function(chartStore) {
            this.firstChange = true;

            if (chartStore.getCount() != 1) {
                this.unmask();
                return;
            }

            var noData = chartStore.dataSeriesLength === 0;

            this.chartViewPanel.getLayout().setActiveItem(noData ? 1 : 0);
            if (noData) {
                leftPanel.expand();
            } else if (!leftPanel.pinned) {
                leftPanel.collapse();
            }

            self.getExportMenu().setDisabled(noData);

            self.getPrintButton().setDisabled(noData);

            self.getReportCheckbox().setDisabled(noData);

            var reportGeneratorMeta = chartStore.getAt(0).get('reportGeneratorMeta');

            self.getReportCheckbox().storeChartArguments(reportGeneratorMeta.chart_args,
                reportGeneratorMeta.title,
                reportGeneratorMeta.params_title,
                reportGeneratorMeta.start_date,
                reportGeneratorMeta.end_date,
                reportGeneratorMeta.included_in_report);

            var has_title = reportGeneratorMeta.title && reportGeneratorMeta.title.length > 0;
            self.setExportDefaults(has_title);

            highChartPanel.on('resize', onResize, this); //re-register this after loading/its unregistered beforeload

            this.chartPagingToolbar.setPagingEnabled(!this.show_remainder);

            var pagingData = this.chartPagingToolbar.getPageData();

            if (pagingData.activePage > pagingData.pages) {
                this.chartPagingToolbar.changePage(1);
            }

            if (noData) {
                updateDescription(null);
            } else {
                updateDescription(chartStore);
            }

            this.unmask();

        }, this); //chartStore.on('load', ...

        // ---------------------------------------------------------

        chartStore.on('exception', function(thisProxy, type, action, options, response, arg) {

            if (type === 'response') {

                var data = CCR.safelyDecodeJSONResponse(response) || {};

                var errorCode = data.code;

                if (errorCode === XDMoD.Error.QueryUnavailableTimeAggregationUnit) {
                    this.unmask();

                    var durationToolbar = self.getDurationSelector();
                    durationToolbar.setAggregationUnit('Auto');
                    durationToolbar.onHandle();

                    var errorMessage = 'The selected aggregation unit is not available for all enabled metrics.<br />The aggregation unit has been reset to auto.';

                    var errorData = data.errorData;
                    if (errorData) {
                        var errorMessageExtraData = '';
                        if (errorData.realm) {
                            errorMessageExtraData += '<br />Realm: ' + Ext.util.Format.htmlEncode(errorData.realm);
                        }
                        if (errorData.unit) {
                            errorMessageExtraData += '<br />Unavailable Unit: ' + Ext.util.Format.capitalize(Ext.util.Format.htmlEncode(errorData.unit));
                        }

                        if (errorMessageExtraData) {
                            errorMessage += '<br />' + errorMessageExtraData;
                        }
                    }

                    Ext.MessageBox.alert(
                        'Metric Explorer',
                        errorMessage
                    );

                    return;
                }
            }

            var responseMessage = CCR.xdmod.ui.extractErrorMessageFromResponse(response);
            if (responseMessage === null) {
                responseMessage = 'Unknown Error';
            }

            highChartPanel.displayError(
                'An error occurred while loading the chart.',
                responseMessage
            );
            this.chartViewPanel.getLayout().setActiveItem(this.highChartPanel.getId());

            this.unmask();

        }, this); //chartStore.on('exception', ...

        // ---------------------------------------------------------

        this.reloadChartFunc = function() {
            chartStore.load({
                callback: function() {
                    this.queriesGridPanel.view.refresh();
                },
                scope: this
            });
        };

        var reloadChartTask = new Ext.util.DelayedTask(this.reloadChartFunc, this);

        this.reloadChart = function(delay) {
            reloadChartTask.delay(delay || XDMoD.Module.MetricExplorer.delays.medium);
        };

        this.saveQuery = function(commitChanges) {
            if (this.disableSave || this.disableSave === true) {
                return;
            }
            this.saveQueryFunc(commitChanges);
        };

        if (!this.chartDefaultPageSize) {
            this.chartDefaultPageSize = 10;
        }

        // ---------------------------------------------------------

        this.chartPageSizeField = new Ext.form.NumberField({
            id: 'chart_size_field_' + this.id,
            fieldLabel: 'Chart Size',
            name: 'chart_size',
            minValue: 1,
            maxValue: 50,
            allowDecimals: false,
            decimalPrecision: 0,
            incrementValue: 1,
            alternateIncrementValue: 2,
            accelerate: true,
            width: 45,
            value: this.chartDefaultPageSize,
            listeners: {
                scope: this,
                'change': function(t, newValue, oldValue) {
                    if (t.isValid(false) && newValue != t.ownerCt.pageSize) {
                        XDMoD.TrackEvent('Metric Explorer', 'Changed page limit', newValue);

                        t.ownerCt.pageSize = newValue;
                        this.saveQuery();
                        t.ownerCt.doRefresh();
                    }
                }, //change
                'specialkey': function(t, e) {
                        if (t.isValid(false) && e.getKey() == e.ENTER) {
                            XDMoD.TrackEvent('Metric Explorer', 'Changed page limit', t.getValue());

                            t.ownerCt.pageSize = t.getValue();

                            this.saveQuery();

                            t.ownerCt.doRefresh();
                        }
                    } //specialkey
            } //listeners
        }); //this.chartPageSizeField

        // ---------------------------------------------------------
        var viewer = CCR.xdmod.ui.Viewer.getViewer(),
            datasetsMenuDefaultWidth = 1150,
            viewerWidth = viewer.getWidth();

        this.queriesMenu = new Ext.menu.Menu({
            showSeparator: false,
            items: this.queriesGridPanel,
            width: 500,
            renderTo: document.body //pre renders panel that doesnt show on first load.
        });
        this.queriesButton = new Ext.Button({
            text: 'Load Chart',
            iconCls: 'loadsave',
            tooltip: 'Load a previously created chart',
            menu: this.queriesMenu
        });

        this.chartOptionsMenu = new Ext.menu.Menu({
            showSeparator: false,
            items: {
                xtype: 'fieldset',
                autoHeight: true,
                layout: 'form',
                hideLabels: false,
                border: false,
                defaults: {
                    anchor: '0' // '-20' // leave room for error icon
                },
                items: [
                    this.datasetTypeRadioGroup,
                    this.chartNameTextbox,
                    this.chartTitleField,
                    this.chartShowSubtitleField,
                    this.showWarningsCheckbox,
                    this.legendTypeComboBox,
                    this.defaultMetricDisplayTypeField,
                    this.fontSizeSlider,
                    this.chartSwapXYField,
                    this.shareYAxisField,
                    this.hideTooltipField,
                    this.featuredCheckbox,
                    this.trendLineCheckbox
                ]

            },
            width: 370,
            renderTo: document.body
        });

        if (this.chartOptionsMenu.keyNav) {
            /**
             * Override the default 'doRelay' event handler for this particular
             * menus' keynav. This ensures that the navigational keypresses:
             * left, right, up and down work as expected.
             *
             * @param  {Ext.EventObject} e the event to be relayed.
             * @param  {function} h a handler function will be used in the case
             *                      that the event is passed on.
             * @return the result of calling the handler function w/ the
             *                    provided event and menu.
             */
            this.chartOptionsMenu.keyNav.doRelay = function(e, h) {
                var k = e.getKey();

                if (this.menu.activeItem && this.menu.activeItem.isFormField && k != e.TAB) {
                    return false;
                }

                if (!this.menu.activeItem && e.isNavKeyPress()) {
                    this.menu.tryActivate(0, 1);
                    return true;
                }

                // Ensure that we only call the KeyNav handlers if this is a NavKey Press.
                if (e.isNavKeyPress()) {
                    return h.call(this.scope || this, e, this.menu);
                }

                return true;
            };

            /**
             * Override the default 'down' event handler for this particular
             * menus' keynav. This ensures that
             *
             * @param  {Ext.EventObject} e the 'down' event that is being
             *                             handled
             * @param  {Ext.Menu} m the menu from which the event was generated
             */
            this.chartOptionsMenu.keyNav.down = function(e /*, m*/ ) {

                var key = e.getKey();
                var target = e.target;

                if (key >= 32 && key <= 126) {
                    target.value += String.fromCharCode(key);
                }
            };
        }

        this.chartStatusButton = new XDMoD.Module.MetricExplorer.StatusButton({
            text: 'Save',
            disabled: true
        });

        this.relayEvents(this.chartStatusButton, ['save_changes', 'discard_changes']);

        this.undoButton = new Ext.Button({
            text: 'Undo',
            id: 'metric_explorer_undo',
            iconCls: 'x-btn-text-icon',
            icon: '../gui/images/arrow_undo.png',
            tooltip: 'Undo the previous action',
            disabled: true,
            handler: function() {
                self.currentQueryRecord.stack.undo();
            }
        });

        this.redoButton = new Ext.Button({
            text: 'Redo',
            id: 'metric_explorer_redo',
            iconCls: 'x-btn-text-icon',
            icon: '../gui/images/arrow_redo.png',
            tooltip: 'Revert the most recent undo',
            disabled: true,
            handler: function() {
                self.currentQueryRecord.stack.redo();
            }
        });
        this.chartOptionsButton = new Ext.Button({
            iconCls: 'chartoptions',
            menu: this.chartOptionsMenu
        });
        this.chartDataMenu = new Ext.menu.Menu({
            showSeparator: false,
            items: this.datasetsGridPanel,
            width: viewerWidth < datasetsMenuDefaultWidth ? viewerWidth : datasetsMenuDefaultWidth,
            renderTo: document.body
        });
        this.chartDataButton = new Ext.Button({
            text: 'Data',
            iconCls: 'metric',
            tooltip: 'Lists the metrics that are being displayed for the currently selected chart',
            menu: this.chartDataMenu
        });
        this.chartFiltersMenu = new Ext.menu.Menu({
            showSeparator: false,
            items: this.filtersGridPanel,
            width: viewerWidth < datasetsMenuDefaultWidth ? viewerWidth : datasetsMenuDefaultWidth,
            renderTo: document.body
        });
        this.chartFiltersButton = new Ext.Button({
            text: 'Filters',
            iconCls: 'filter',
            tooltip: 'Display the list of global filters that have been applied to the currently selected chart',
            menu: this.chartFiltersMenu
        });
        viewer.on('resize', function(t) {
            var w = t.getWidth();
            if (w > datasetsMenuDefaultWidth) {
                w = datasetsMenuDefaultWidth;
            }
            var wi = w - 8;
            this.chartDataMenu.setWidth(w);
            this.datasetsGridPanel.setWidth(wi);
            this.chartFiltersMenu.setWidth(w);
            this.filtersGridPanel.setWidth(wi);
        }, this);

        this.chartPagingToolbar = new CCR.xdmod.ui.CustomPagingToolbar({
            pageSize: this.chartDefaultPageSize,
            store: chartStore,
            beforePageText: 'Page',
            displayInfo: true,
            displayMsg: 'Data Series {0} - {1} of {2}',
            scope: this,
            showRefresh: false,
            preItems: ['->'],
            items: [
                '-',
                this.showRemainderCheckbox,
                '-',
                'Page Limit',
                this.chartPageSizeField,
                'Data Series'
            ],

            updateInfo: function() {

                    if (this.displayItem) {
                        var count = this.store.getCount();
                        var msg;
                        if (count > 0) {
                            msg = String.format(
                                this.displayMsg,
                                this.cursor + 1, Math.min(this.store.getTotalCount(), this.cursor + this.pageSize), this.store.getTotalCount()
                            );
                        }
                        this.displayItem.setText(msg);
                    } //if(this.displayItem)
                } //updateInfo
        }); //this.chartPagingToolbar

        // ---------------------------------------------------------

        this.firstChange = true;

        this.chartPagingToolbar.on('afterlayout', function() {
            this.chartPagingToolbar.on('change', function(total, pageObj) {
                XDMoD.TrackEvent('Metric Explorer', 'Loaded page of data', pageObj.activePage + ' of ' + pageObj.pages);

                if (this.firstChange) {
                    this.firstChange = false;
                }
                return true;
            }, this);
        }, this, {
            single: true
        });

        // ---------------------------------------------------------

        var assistPanel = new CCR.xdmod.ui.AssistPanel({
            region: 'center',
            border: false,
            headerText: 'No data is available for viewing',
            subHeaderText: 'Please refer to the instructions below:',
            graphic: 'gui/images/metric_explorer_instructions.png',
            userManualRef: 'metric+explorer',
            listeners: {
                afterrender: {
                    scope: self,
                    fn: function(comp) {
                        var element = comp.getEl();
                        element.on('click', function() {
                            XDMoD.Module.MetricExplorer.chartContextMenu(null, true, self);
                        });
                    }
                } // afterrender
            } // listeners
        }); //assistPanel

        // ---------------------------------------------------------

        var highChartPanel = new CCR.xdmod.ui.HighChartPanel({
            id: 'hc-panel' + this.id,
            store: chartStore
        }); //assistPanel

        this.highChartPanel = highChartPanel;

        // ---------------------------------------------------------

        var quickFilterButton = XDMoD.DataWarehouse.createQuickFilterButton({
            autoAddMostPrivilegedRoleFilters: false
        });
        this.quickFilterButton = quickFilterButton;

        var relayQuickFilterUpdateToGlobalFilters = function(quickFilterStore, quickFilterRecord) {
            var dimensionId = quickFilterRecord.get('dimensionId');
            var valueId = quickFilterRecord.get('valueId');
            var filterId = dimensionId + '=' + valueId;
            var existingFilterIndex = this.filtersStore.find(
                'id',
                filterId
            );

            var nowChecked = quickFilterRecord.get('checked');
            if (existingFilterIndex >= 0) {
                var existingFilterRecord = this.filtersStore.getAt(existingFilterIndex);
                if (nowChecked === existingFilterRecord.get('checked')) {
                    return;
                }

                existingFilterRecord.set('checked', nowChecked);
            } else {
                if (!nowChecked) {
                    return;
                }

                this.filtersStore.addSorted(new this.filtersStore.recordType({
                    id: filterId,
                    value_id: valueId,
                    value_name: quickFilterRecord.get('valueName'),
                    dimension_id: dimensionId,
                    checked: true
                }));
            }
        };
        quickFilterButton.quickFilterStore.on('update', relayQuickFilterUpdateToGlobalFilters, this);

        var updateQuickFilters = function() {
            quickFilterButton.quickFilterStore.un('update', relayQuickFilterUpdateToGlobalFilters, this);
            quickFilterButton.quickFilterStore.each(function(quickFilterRecord) {
                var dimensionId = quickFilterRecord.get('dimensionId');
                var valueId = quickFilterRecord.get('valueId');
                var filterId = dimensionId + '=' + valueId;
                var existingFilterIndex = this.filtersStore.find(
                    'id',
                    filterId
                );

                if (existingFilterIndex < 0) {
                    quickFilterRecord.set('checked', false);
                    return;
                }

                var existingFilter = this.filtersStore.getAt(existingFilterIndex);
                quickFilterRecord.set('checked', existingFilter.get('checked'));
            }, this);
            quickFilterButton.quickFilterStore.on('update', relayQuickFilterUpdateToGlobalFilters, this);
        };
        this.filtersStore.on('add', updateQuickFilters, this);
        this.filtersStore.on('load', updateQuickFilters, this);
        this.filtersStore.on('remove', updateQuickFilters, this);
        this.filtersStore.on('update', updateQuickFilters, this);
        quickFilterButton.quickFilterStore.on('add', updateQuickFilters, this);

        // ---------------------------------------------------------

        this.chartViewPanel = new Ext.Panel({

            frame: false,
            layout: 'card',
            activeItem: 0,
            tbar: new Ext.Toolbar({
                enableOverflow: true,
                items: [
                    this.queriesButton,
                    '-',
                    this.createQuery,
                    this.saveAsQuery,
                    this.chartStatusButton,
                    this.undoButton,
                    this.redoButton,
                    '-',
                    this.deleteQuery,
                    '-',
                    this.addDatasetButton,
                    this.chartDataButton,
                    '-',
                    quickFilterButton,
                    this.addFilterButton,
                    this.chartFiltersButton,
                    '-',
                    '->',
                    '-',
                    this.chartOptionsButton
                ]
            }),
            bbar: this.chartPagingToolbar,
            region: 'center',
            border: true,
            items: [
                highChartPanel,
                assistPanel
            ]
        }); //chartViewPanel

        // ---------------------------------------------------------

        var descriptionPanel = new Ext.Panel({
            region: 'south',
            autoScroll: true,
            collapsible: true,
            split: true,
            border: true,
            title: 'Description',
            height: 120,
            plugins: [new Ext.ux.collapsedPanelTitlePlugin()]
        });

        var commentsTemplate = new Ext.XTemplate(
            '<table class="xd-table">',
            '<tr>',
            '<td width="100%">',
            '<span class="comments_subnotes">{subnotes}</span>',
            '</td>',
            '</tr>',
            '<tr>',
            '<td width="100%">',
            '<span class="comments_description">{comments}</span>',
            '</td>',
            '</tr>',
            '</table>'
        ); //commentsTemplate

        function updateDescription(chartStore) {

            var dimsDesc = '<ul>';
            var metricsDesc = '<ul>';

            if (chartStore !== null) {
                for (var i = 0; i < chartStore.getCount(); i++) {
                    var md = chartStore.getAt(i).get('dimensions');
                    for (var d in md) {
                        if (md.hasOwnProperty(d)) {
                            dimsDesc += "<li><b>" + d + ":</b> " + md[d] + "</li>\n";
                        }
                    }
                }

                for (var k = 0; k < chartStore.getCount(); k++) {
                    var md2 = chartStore.getAt(k).get('metrics');
                    for (var e in md2) {
                        if (md2.hasOwnProperty(e)) {
                            metricsDesc += "<li><b>" + e + ":</b> " + md2[e] + "</li>\n";
                        }
                    }
                }
            }

            dimsDesc += "</ul>\n";
            metricsDesc += '</ul>';

            commentsTemplate.overwrite(descriptionPanel.body, {
                'comments': dimsDesc + metricsDesc,
                'subnotes': ""
            });

        } //updateDescription

        // ---------------------------------------------------------

        var viewGrid = new Ext.ux.DynamicGridPanel({

            id: 'view_grid_' + this.id,
            storeUrl: 'controllers/metric_explorer.php',
            autoScroll: true,
            rowNumberer: true,
            region: 'center',
            remoteSort: true,
            showHdMenu: false,
            border: false,
            usePaging: true,
            lockingView: false

        }); //viewGrid

        // ---------------------------------------------------------

        var reloadViewGridFunc = function() {

            viewGrid.store.baseParams = {};
            Ext.apply(viewGrid.store.baseParams, getBaseParams.call(this));

            viewGrid.store.baseParams.operation = 'get_data';
            viewGrid.store.baseParams.offset = viewGrid.bottomToolbar.cursor;
            viewGrid.store.baseParams.limit = viewGrid.bottomToolbar.pageSize;
            viewGrid.store.baseParams.format = 'jsonstore';
            viewGrid.store.load();

        }; //reloadViewGridFunc

        // ---------------------------------------------------------

        var reloadViewTask = new Ext.util.DelayedTask(reloadViewGridFunc, this);

        this.reloadViewGrid = function(delay) {

            reloadViewTask.delay(delay || 2300);

        };

        // ---------------------------------------------------------

        var view = new Ext.Panel({

            region: 'center',
            layout: 'border',
            margins: '2 2 2 0',
            border: false,
            items: [this.chartViewPanel, descriptionPanel]

        }); //view

        // ---------------------------------------------------------

        self.on('print_clicked', function() {

            initBaseParams.call(self);
            var parameters = chartStore.baseParams;

            parameters['operation'] = 'get_data';
            parameters['scale'] = 1; //CCR.xdmod.ui.hd1280Scale;
            parameters['format'] = 'png';
            parameters['start'] = this.chartPagingToolbar.cursor;
            parameters['limit'] = this.chartPagingToolbar.pageSize;
            parameters['width'] = 757 * 2;
            parameters['height'] = 400 * 2;
            parameters['show_title'] = 'y';

            var params = '';

            for (var i in parameters) {
                if (parameters.hasOwnProperty(i)) {
                    params += i + '=' + parameters[i] + '&';
                }
            }

            params = params.substring(0, params.length - 1);

            Ext.ux.Printer.print({

                getXTypes: function() {
                    return 'html';
                },
                html: '<img src="/controllers/metric_explorer.php?' + params + '" />'

            });

        }); //self.on('print_clicked', ...

        // ---------------------------------------------------------

        self.on('export_option_selected', function(opts) {

            initBaseParams.call(self);
            var parameters = chartStore.baseParams;

            Ext.apply(parameters, opts);

            CCR.invokePost("controllers/metric_explorer.php", parameters);

        }); //self.on('export_option_selected', ...

        // ---------------------------------------------------------

        this.loadAll = function() {
            this.queries_store_loaded_handler = function() {
                this.createQueryFunc.call(this, null, null, null, null, null, null, false);
                this.reloadChart.call(this);
                this.maximizeScale.call(this);
            };

            this.dwdesc_loaded_handler = function() {
                this.queriesStore.on('load', this.queries_store_loaded_handler, this);
                this.queriesStore.load();
            };

            this.on('dwdesc_loaded', this.dwdesc_loaded_handler, this);

            this.dwDescriptionStore.load();
        }; //loadAll

        this.on('afterrender', this.loadAll, this, {
            single: true
        });

        // ---------------------------------------------------------

        this.maximizeScale = function() {

            chartWidth = this.chartViewPanel ? this.chartViewPanel.getWidth() : chartWidth;
            chartHeight = this.chartViewPanel ? this.chartViewPanel.getHeight() - (this.chartViewPanel.tbar ? this.chartViewPanel.tbar.getHeight() : 0) : chartHeight;

        }; //maximizeScale

        // ---------------------------------------------------------

        function onResize( /*t*/ ) {
            this.maximizeScale.call(this);
        } //onResize

        // ---------------------------------------------------------

        Ext.apply(this, {
            items: [leftPanel, view]
        }); //Ext.apply

        XDMoD.Module.MetricExplorer.superclass.initComponent.apply(this, arguments);

        this.addEvents("dwdesc_loaded");
        var durationToolbar = this.getDurationSelector();
        var origRefreshOnHandle = durationToolbar.refreshButton.handler;
        durationToolbar.refreshButton.handler = function() {
            var changed = function(component) {
                if (CCR.exists(component)) {
                    if (CCR.isType(component.didChange, CCR.Types.Function)) {
                        return component.didChange();
                    }
                }
                return undefined;
            };

            var startChanged = changed(this.startDateField);
            var endChanged = changed(this.endDateField);

            if (startChanged || endChanged) {
                origRefreshOnHandle.call(durationToolbar);
            }
        };
    }, //initComponent

    listeners: {
        activate: function( /*panel*/ ) {
            this.updateRawDataWindowVisibility();
        }, // activate

        deactivate: function( /*panel*/ ) {
            this.updateRawDataWindowVisibility(false);
        }, // deactivate

        save_changes: function() {
            this.saveQueryFunc(true);
        }, // save_changes

        discard_changes: function() {
            this.currentQueryRecord.stack.revertToMarked();
        }, // discard_changes

        disable_commit: function() {
            this.currentQueryRecord.stack.disableAutocommit();
        },

        enable_commit: function(keepChanges) {
            if (keepChanges) {
                this.currentQueryRecord.stack.commit();
            }
            this.currentQueryRecord.stack.enableAutocommit();
        },

        enable_pie: function() {
            this.addDatasetButton.enable();
            this.dataCatalogTree.enable();
            this.showRemainderCheckbox.enable();
        }, // enable_pie

        disable_pie: function() {
            this.addDatasetButton.disable();
            this.dataCatalogTree.disable();
            this.showRemainderCheckbox.disable();
        }, // disable_pie

        invalid_chart_display_type: function(msg) {
            CCR.error('Invalid Chart Display Type', msg);
        }

    }, // listeners

    _simpleSilentSetValue: function(component, value) {
        this._noEvents(component, function(component, value) {
            component.setValue(value);
        }, value);
    },

    /**
     * @function handleChartModification
     *
     * Updates the metric explorer state due to a change in the chart.
     *
     * @param {XDMoD.ChangeStack} changeStack the changestack object for the current chart
     * @param {Object} chartData  the current chart data
     * @param {string} action     the reason for the chart change
     *
     */
    handleChartModification: function(changeStack, chartData, action) {

        switch (action) {
            case 'undo':
            case 'redo':
            case 'reverttomarked':
                this.currentQueryRecord.beginEdit();
                for (var value in chartData) {
                    if (chartData.hasOwnProperty(value)) {
                        this.currentQueryRecord.set(value, chartData[value]);
                    }
                }
                this.currentQueryRecord.endEdit();
                this.chartNameTextbox.setValue(Ext.util.Format.htmlDecode(chartData.name));
                this.chartOptionsButton.setText(truncateText(chartData.name, XDMoD.Module.MetricExplorer.CHART_OPTIONS_MAX_TEXT_LENGTH));
                this.chartOptionsButton.setTooltip(chartData.name);
                this.loadQuery(JSON.parse(chartData.config), true);
                break;
            case 'add':
                this.reloadChart();
                break;
            default:
                // do nothing
        }

        this.undoButton.setDisabled(!changeStack.canUndo());
        this.redoButton.setDisabled(!changeStack.canRedo());

        this.chartStatusButton.setDisabled(changeStack.empty() || changeStack.isMarked());
        this.chartStatusButton.setButtonState(!changeStack.isMarked(), changeStack.canRevert());

        this.saveAsQuery.setDisabled(changeStack.empty());
    },

    /**
     *
     * @param {Ext.Component[]|Ext.Component} components
     * @param {Function} fn
     * @private
     */
    _noEvents: function(components, fn) {
        var args;
        if (CCR.isType(components, CCR.Types.Array)) {
            this._map(components, 'suspendEvents');

            args = this._filterObject(arguments, function(value, index) {
                return index > 1;
            });
            args = args.concat(components);

            fn.apply(this, args);

            this._map(components, 'resumeEvents');

        } else if (CCR.isType(components, CCR.Types.Object)) {
            components.suspendEvents();
            args = this._filterObject(arguments, function(value, index) {
                return index > 1;
            });
            args = [components].concat(args);
            fn.apply(this, args);
            components.resumeEvents();
        }
    },

    /**
     *
     * @param {Object} object
     * @param {Function[]|Function} filters
     * @param {Boolean} [as_array=true]
     * @return {Object|Array}
     * @private
     */
    _filterObject: function(object, filters, as_array) {
        as_array = as_array || true;

        var result = as_array ? [] : {};
        var value;
        if (object && object.length) {
            for (var i = 0; i < object.length; i++) {
                value = this._applyFilters(filters, object[i], i);
                if (value !== null && as_array) {
                    result.push(object[i]);
                } else if (value !== null && !as_array) {
                    result[i] = object[i];
                }
            }
        } else {
            for (var key in object) {
                if (object.hasOwnProperty(key)) {
                    value = this._applyFilters(filters, object[key], key);
                    if (value !== null && as_array) {
                        result.push(object[key]);
                    } else if (value !== null && !as_array) {
                        result[key] = object[key];
                    }
                }
            }
        }
        return result;
    },

    /**
     *
     * @param {Function[]|Function} filters
     * @param {String|Number} value
     * @param {Number} index
     * @return {String|Number|null}
     * @private
     */
    _applyFilters: function(filters, value, index) {
        var result = value;
        var passes;
        if (CCR.isType(filters, CCR.Types.Array)) {
            for (var i = 0; i < filters.length; i++) {
                var filter = filters[i];
                if (CCR.isType(filter, CCR.Types.Function)) {
                    passes = filter(value, index);
                    if (!passes) {
                        return null;
                    }
                }
            }
        } else if (CCR.isType(filters, CCR.Types.Function)) {
            passes = filters(value, index);
            if (!passes) {
                return null;
            }
        }
        return result;
    },

    /**
     *
     * @param {Object[]} objects
     * @param {String} fn_name
     * @private
     */
    _map: function(objects, fn_name) {
        if (CCR.isType(objects, CCR.Types.Array)) {
            for (var i = 0; i < objects.length; i++) {
                var item = objects[i];
                if (item && item[fn_name]) {
                    item[fn_name]();
                }
            }
        }
    },

    /**
     *
     * @param {boolean} [enabled=false]
     * @param {Integer[]} [ignore_indexes=[]]
     * @param {Integer[]} [include_indexes=[]]
     * @returns {Array}
     * @private
     */
    _getDisplayTypes: function(enabled, ignore_indexes, include_indexes) {
        var self = this;
        enabled = enabled || false;
        ignore_indexes = ignore_indexes || [];
        include_indexes = include_indexes || [];

        var data = [];
        if (!enabled) {
            data = this.datasetStore.getRange(0, this.datasetStore.getTotalCount());
        } else {
            this.datasetStore.each(function(record) {
                var index = self.datasetStore.find('id', record.id);
                var enabled = record.get('enabled');
                var ignoreIndex = ignore_indexes.indexOf(index) >= 0;
                var includeIndex = include_indexes.indexOf(index) >= 0;
                if (enabled === true && !ignoreIndex || includeIndex) {
                    data.push(record);
                }
            });
        }

        var results = [];
        for (var i = 0; i < data.length; i++) {
            var item = data[i];
            var displayType = item.get('display_type');
            if (results.indexOf(displayType) < 0) {
                results.push(displayType);
            }
        }
        return results;
    },

    /**
     *
     * @param {String[]} [displayTypes=[]]
     * @param {int} [additionalDataSets=0]
     * @param {boolean} [isAggregate=this.isAggregate()]
     * @returns {boolean}
     */
    validateChart: function(displayTypes, additionalDataSets, isAggregate) {
        displayTypes = displayTypes || [];
        additionalDataSets = additionalDataSets || 0;

        isAggregate = CCR.exists(isAggregate) ? isAggregate : this.isAggregate();
        var datasetsEnabled = this.datasetsEnabled() + additionalDataSets;
        var isPie = displayTypes.indexOf('pie') >= 0;
        var currentDefaultMetricDisplayType = this.defaultMetricDisplayType;

        var reasons = [];
        if (isPie && !isAggregate) {

            reasons.push(
                'You cannot display timeseries data in a pie chart.' +
                '<br/> Please change the dataset or display type.<br/>'
            );
        }

        if (isPie && datasetsEnabled > 1) {

            reasons.push(
                'Cannot display more than one dataset in pie format <br/>' +
                'Please disable datasets such that there is only one enabled.<br/>'
            );
        }

        if (currentDefaultMetricDisplayType === 'pie' && isPie && datasetsEnabled > 1) {
            reasons.push(
                'Cannot add a metric of display type "pie" to a chart with ',
                'other display types currently enabled.',
                'Please change the "Default Metric Display Type" ',
                'before attempting to add another metric.<br/>'
            );
        }

        if (reasons.length > 0) {
            Ext.menu.MenuMgr.hideAll();
            var msg = reasons.join('<br/>');
            this.fireEvent('squish_spider');
            this.fireEvent('invalid_chart_display_type', msg);

            return false;
        }
        return true;
    },

    validateChartType: function(config) {

        var datasetsEnabled = this.datasetsEnabled();

        var displayTypes = this.getDisplayTypes(datasetsEnabled, config);

        var isPie = this.isPie(displayTypes, datasetsEnabled, config);

        var valid = this.validateChart(displayTypes);

        if (valid) {
            if (isPie === true && datasetsEnabled > 0) {
                this.fireEvent('disable_pie');
            } else {
                this.fireEvent('enable_pie');
            }

            this.syncTrendLineComponents();
        }

        return valid;
    },

    getDisplayTypes: function(datasetsEnabled, config) {
        var record = this.currentQueryRecord || {};
        record.data = record.data || {};
        record.data.config = record.data.config || {};

        datasetsEnabled = datasetsEnabled || this.datasetsEnabled();
        config = config || record.data.config;
        config.defaultDatasetConfig = config.defaultDatasetConfig || {};

        var displayTypes = [];
        if (datasetsEnabled > 0) {
            displayTypes = this._getDisplayTypes(true);
        } else if (CCR.exists(config.defaultDatasetConfig) && CCR.exists(config.defaultDatasetConfig.display_type)) {
            displayTypes = [config.defaultDatasetConfig.display_type];
        }
        return displayTypes;
    },

    isPie: function(displayTypes, datasetsEnabled, config) {
        displayTypes = displayTypes || this.getDisplayTypes(datasetsEnabled, config);

        return displayTypes.indexOf('pie') >= 0;
    },

    isAggregate: function() {
        var value = CCR.xdmod.ui.metricExplorer && CCR.xdmod.ui.metricExplorer.timeseries || false;
        return !value;
    },

    /**
     * Check if trend lines are available for display.
     *
     * @return {Boolean} True if trend lines can be displayed. Otherwise, false.
     */
    isTrendLineAvailable: function() {
        return !this.isAggregate();
    },

    /**
     * Set trend line components to the appropriate configuration.
     */
    syncTrendLineComponents: function() {
        var trendLineAvailable = this.isTrendLineAvailable();

        this.trendLineCheckbox.setDisabled(!trendLineAvailable);
    },

    datasetsEnabled: function() {
        var count = 0;
        var metricExplorer = CCR.xdmod.ui.metricExplorer;
        var data = metricExplorer && metricExplorer.datasetStore ? metricExplorer.datasetStore : null;
        if (data !== null) {
            for (var i = 0; i < data.getCount(); i++) {
                if (data.getAt(i).get('enabled')) {
                    count++;
                }
            }
        }
        return count;
    },

    getCurrentRecord: function() {
        var sm = this.queriesGridPanel.getSelectionModel();

        var selected = this.currentQueryRecord;

        if (!selected) {
            selected = sm.getSelected();
        }
        if (!selected) {
            selected = this.queriesStore.getAt(this.selectedIndex);
        }

        return selected;
    },

    selectRowByIndex: function(index) {
        var sm = this.queriesGridPanel.getSelectionModel();
        this.queriesGridPanelSM.un('rowselect', this.queriesGridPanelSMRowSelect, this);
        sm.selectRow(index);
        this.queriesGridPanelSM.on('rowselect', this.queriesGridPanelSMRowSelect, this);

        var view = this.queriesGridPanel.getView();

        view.focusRow(index);
    }
}); //XDMoD.Module.MetricExplorer<|MERGE_RESOLUTION|>--- conflicted
+++ resolved
@@ -4201,18 +4201,13 @@
             this.saveQuery();
         }, this);
 
-<<<<<<< HEAD
         this.filtersStore.on('remove', function () {
-=======
+            this.saveQuery();
+        }, this);
+
         this.filtersStore.on('clear', function () {
             this.saveQuery();
-        }, this);
-
-        this.filtersStore.on('update', function(t, record, op) {
-            record.commit(true);
->>>>>>> 54ddb133
-            this.saveQuery();
-        }, this);
+        }, this);            
         // ---------------------------------------------------------
 
         var selectAllButton = new Ext.Button({
