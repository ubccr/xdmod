--- conflicted
+++ resolved
@@ -240,14 +240,10 @@
                 chartOptions.series = record.data.series;
                 chartOptions.yAxis.title.text = record.data.schema.units;
                 chartOptions.xAxis.title.text = 'Time (' + record.data.schema.timezone + ')';
-<<<<<<< HEAD
                 chartOptions.credits.text = record.data.schema.source + '. Powered by XDMoD/Plotly';
-=======
                 if (record.data.schema.units.indexOf('%') !== -1) {
                     chartOptions.yAxis.max = 100.0;
                 }
-                chartOptions.credits.text = record.data.schema.source + '. Powered by XDMoD/Highcharts';
->>>>>>> 6d03a870
                 chartOptions.title.text = record.data.schema.description;
                 chartOptions.dataurl = record.store.proxy.url;
                 this.dataurl = record.store.proxy.url;
