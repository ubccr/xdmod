<h1>Open XDMoD Release Notes</h1>

<p>Below is a list of Open XDMoD releases with major features and bug fixes listed.</p>

<<<<<<< HEAD
=======
<h2 id="2025-08-19-v11-0-2">2025-08-19 v11.0.2</h2>
<ul>
    <li><p>New Features</p><ul>
        <li>Add support for hosting the Data Analytics Framework via
            JupyterHub.</li>
    </ul></li>
    <li><p>Bug Fixes</p><ul>
        <li>Make plots time zone aware.</li>
        <li>Change content returned by warehouse raw data REST endpoint to help
            clients catch silent errors.</li>
        <li>Fix bug when reingesting cloud logs.</li>
    </ul></li>
    <li><p>Enhancements</p><ul>
        <li>Usage tab<ul>
            <li>Add the ability to deep link into specific charts in the Usage
                tab.</li>
        </ul></li>
        <li>Data Analytics Framework<ul>
            <li>Add a REST endpoint for getting metadata about resources.</li>
        </ul></li>
    </ul></li>
    <li><p>Documentation</p><ul>
        <li>Update name of <code>tacc_stats</code> package to
            <code>HPCPerfStats</code>.</li>
    </ul></li>
    <li><p>Maintenance / Code Quality</p><ul>
        <li>Update Silex and SimpleSAMLphp library dependencies to address
            security vulnerabilities.</li>
        <li>Refactor API token authentication code and update error messages to
            be consistent.</li>
    </ul></li>
</ul>

>>>>>>> 5ce45fdb
<h2 id="2025-03-17-v11-0-1">2025-03-17 v11.0.1</h2>
<ul>
    <li><p>Bug Fixes</p><ul>
        <li>General<ul>
            <li>Remove plot range entry boxes in the corners of axes.</li>
            <li>Fix displays of markers on plots with null values.</li>
            <li>Fix the displayed lists of datasets when hovering over
                plots.</li>
            <li>Fix aggregate plot x-axis labels when multiple metrics are
                plotted.</li>
            <li>Fix pie chart data label display.</li>
            <li>Fix display of plots when swapping x- and y-axes.</li>
            <li>Fix display of bar and area plots with side-by-side
                grouping.</li>
            <li>Fix ordering of the date axis on timeseries plots with
                varying date intervals.</li>
            <li>Fix display of x-axis tick labels.</li>
        </ul></li>
        <li>ETL<ul>
            <li>Add missing endpoint to the exception message in
                <code>ExecuteSql</code>.</li>
            <li>Fix how the <code>pdoAggregator</code> class displays the day
                that was aggregated in its logging.</li>
        </ul></li>
    </ul></li>
    <li><p>Enhancements</p><ul>
        <li>Cloud<ul>
            <li>Add database columns for person organization ID and PI
                organization ID to tables in the Cloud realm.</li>
        </ul></li>
    </ul></li>
    <li><p>Documentation</p><ul>
        <li>Update list of ACCESS MMS team members.</li>
        <li>Update documentation of charts in the user manual.</li>
        <li>Update the HTML metadata description of the index page.</li>
        <li>Add to the lists of publications and presentations.</li>
    </ul></li>
    <li><p>Optional Modules</p><ul>
        <li><p>Open OnDemand</p><ul>
            <li>Bug Fixes<ul>
                <li>Fix request path filtering of File Editor page
                    impressions.</li>
                <li>Fix application mapping of noVNC page impressions.</li>
                <li>Fix how reverse proxy ports and request methods are
                    stored.</li>
            </ul></li>
        </ul></li>
    </ul></li>
</ul>

<h2 id="2024-09-16-v11-0-0">2024-09-16 v11.0.0</h2>
<p><strong>IMPORTANT NOTE:</strong> Open XDMoD is now no longer bundled with libraries that have license restrictions for commercial or government use. The charting library used in Open XDMoD has changed from <a href="https://www.highcharts.com/">Highcharts</a> to <a href="https://plotly.com/javascript/">Plotly JS</a>, an open source library. Please refer to the <a href="https://open.xdmod.org/11.0/notices.html">license notices</a> for more information about the open source licenses bundled with Open XDMoD.
</p>
<p>This chart library change brings some new features to the interface and some minor changes:</p>
<ul>
    <li><p>New Features</p>
        <ul>
            <li>Charts can zoom along a specific axis by click and dragging the cursor vertically or horizontally to zoom by the y-axis and x-axis, respectively. </li>
            <li>Chart axes range can be adjust by click and dragging across ether axis. </li>
            <li>Added support for a subset of HTML tags and entities in a chart's main title. Unsupported tags/entities will render as plain text instead of HTML. The following HTML tags are supported: <code>&lt;br&gt;</code>, <code>&lt;b&gt;</code>, <code>&lt;i&gt;</code>, <code>&lt;sup&gt;</code>, and <code>&lt;sub&gt;</code>. The following entities are supported: Greek letters (recommended Unicode format, e.g., <code>&amp;#x3BC;</code> for &#x3BC;, some mathematical symbols (e.g., <code>&amp;plusmn;</code> for &plusmn;), and degrees &deg; (<code>&amp;deg;</code>).</li>
        </ul>
    </li>
    <li><p>Changes</p>
         <ul>
            <li>Charts no longer allow series context menus to appear when clicking on the lines connecting data points. Series context menus only appear when clicking data points or the legend entry (for Metric Explorer charts).</li>
            <li>The button for resetting the chart zoom in Metric Explorer charts appears in the chart context menus instead of a button on the chart. Resetting the chart zoom for charts in all other tabs now requires a double click on the plotting area instead of a button on the chart.</li>
        </ul>
    </li>
    <li><p>Removed Features</p>
        <ul>
            <li>Adjusting the data series layering order for charts with multiple axes is no longer supported.</li>
            <li>Chart animations that enlarged data series points when hovering over them.</li>
            <li>Adding a shadow to data in Metric Explorer plots is no longer supported. The shadow selection option has been removed from the "More Options" section of the Data Series context menu.</li>
        </ul>
    </li>
    <li><p>Known Issues</p>
        <ul>
            <li>Charts exported as images can have legend displacement based on the chart size. The current workaround is to make the exported chart larger until the legend fits. Customizing legend entry names to be shorter may also help.</li>
            <li>The legend double-click feature is disabled due to an interaction with legend single-click events.</li>
        </ul>
    </li>
</ul>

<p>Other changes to Open XDMoD 11.0.0 are:</p>
<ul>
    <li><p>Enhancements</p>
        <ul>
            <li>Data Analytics Framework
                <ul>
                    <li>Improve performance of API calls for raw data.</li>
                    <li>Change the raw data endpoint to respond with a JSON text sequence instead of one large JSON object.</li>
                    <li>Provide more helpful error codes and messages for raw data requests.</li>
                </ul>
            </li>
            <li>ETL
                <ul>
                    <li>Add an option to <code>etl_overseer.php</code> for turning off writing the ETL process log to the database.</li>
                    <li>Update a log table SQL query to be more efficient.</li>
                </ul>
            </li>
            <li>General
                <ul>
                    <li>Update the description of the "Job Size: Normalized" metric in the Jobs realm.</li>
                    <li>Improve the UI display when the database is down or otherwise unreachable from the web server.</li>
                </ul>
            </li>
            <li>Job Viewer
                <ul>
                    <li>Add a copy to clipboard option when getting a shareable link to a job.</li>
                    <li>Add dashed lines for null data in Job Viewer charts.</li>
                </ul>
            </li>
            <li>Metric Explorer
                <ul>
                    <li>Add a copy to clipboard option when generating a link to the current chart.</li>
                </ul>
            </li>
            <li>Resource Specifications
                <ul>
                    <li>Add new Resource Specifications realm.</li>
                </ul>
            </li>
        </ul>
    </li>
    <li><p>Bug Fixes</p>
        <ul>
            <li>Escape double quotes when migrating portal settings.</li>
            <li>Fix API token expiration message.</li>
            <li>Fix API token header authentication.</li>
            <li>Fix REST date validation.</li>
            <li>Add a default value for the <code>modw_cloud.instance_type_union</code> table.</li>
        </ul>
    </li>
    <li><p>Maintenance / Code Quality</p>
        <ul>
            <li>Update for compatibility with PHP 7.4.</li>
            <li>Include usernames in REST logging.</li>
            <li>Replace redundant exception classes with ones provided by Symfony.</li>
            <li>Update to support OnDemand module enhancements.</li>
            <li>Remove obsolete XSEDE-specific code.</li>
            <li>Add a patch for symfony/http-foundation: CVE-2019-10913.</li>
        </ul>
    </li>
    <li><p>Uncategorized</p>
        <ul>
            <li>Change the User Manual generator to use Sphinx.</li>
            <li>Change the name of the "Utilization" metric in the Jobs realm to "CPU Utilization."</li>
        </ul>
    </li>
    <li><p>Optional Modules</p>
        <ul>
            <li><p>Application Kernels</p>
                <ul>
                    <li>Maintenance / Code Quality
                        <ul>
                            <li>Update for compatibility with PHP 7.4.</li>
                            <li>Update for compatibility with new Resource Specifications realm.</li>
                            <li>Replace jQuery with native JavaScript.</li>
                        </ul>
                    </li>
                    <li>Bug Fixes
                        <ul>
                            <li>Add a default argument for <code>AppKernelLevel::detect</code>.</li>
                        </ul>
                    </li>
                </ul>
            </li>
            <li><p>Job Performance (SUPReMM)</p>
                <ul>
                    <li>Enhancements
                        <ul>
                            <li>Add a GPU Count dimension.</li>
                            <li>Add CDO, DFTB+, Libra, MOM6, NEXMD, and ROMS to the list of community applications.</li>
                            <li>Make application name data available through both the Data Export tab and the Data Analytics Framework.</li>
                        </ul>
                    </li>
                    <li>Bug Fixes
                        <ul>
                            <li>Order scatter plot data by usage instead of the efficiency statistic.</li>
                            <li>Fix &gt;100% values for wall time accuracy.</li>
                            <li>Fix filter values not appearing in autocomplete.</li>
                            <li>Fix bugs with <code>NAN</code> values from timeseries data.</li>
                        </ul>
                    </li>
                    <li>Maintenance / Code Quality
                        <ul>
                            <li>Update for compatibility with PHP 7.4.</li>
                            <li>Replace redundant exception classes with ones provided by Symfony.</li>
                            <li>Remove jQuery as a dependency.</li>
                            <li>Update jsPlumb dependency.</li>
                        </ul>
                    </li>
                    <li>Miscellaneous
                        <ul>
                            <li>Use the portal's time zone for raw data query dates instead of UTC.</li>
                        </ul>
                    </li>
                </ul>
            </li>
            <li><p>Open OnDemand</p>
                <ul>
                    <li>Enhancements
                        <ul>
                            <li>Change how page loads, sessions, and applications are counted and categorized. See the
                                <a href="https://ondemand.xdmod.org/11.0/upgrade.html" target="_blank" rel="noopener noreferrer">upgrade guide</a>
                                for details.
                            </li>
                        </ul>
                    </li>
                    <li>Bug Fixes
                        <ul>
                            <li>Fix how unknown locations are displayed.</li>
                        </ul>
                    </li>
                    <li>Maintenance / Code Quality
                        <ul>
                            <li>Update descriptions for metrics, dimensions, and aggregate tables.</li>
                            <li>Add an SQL index to speed up aggregation.</li>
                        </ul>
                    </li>
                </ul>
            </li>
        </ul>
    </li>
</ul>
<h2 id="2023-09-11-v10-5-0">2023-09-11 v10.5.0</h2>
<ul>
    <li><p>Bug Fixes</p>
        <ul>
            <li>Cloud<ul>
                <li>Updates to how end times are set for instance types.</li>
            </ul>
            </li>
            <li>Data Warehouse Export<ul>
                <li>Exporting an empty timeseries dataset will no longer throw <code>undefined offset</code> errors.</li>
            </ul>
            </li>
            <li>ETL<ul>
                <li>Fixed a rare race condition that was causing processes to not exit has been fixed.</li>
                <li>Added variable substitution for hierarchy info used in ETL table definitions and <code>alias</code> used in raw statistics configuration.</li>
                <li>Updated the table definition for the <code>ReportTemplateCharts</code> table to include an index.</li>
            </ul>
            </li>
            <li><p>General </p>
                <ul>
                    <li>Additional conditions that will force a reconnect on database connection loss have been added.</li>
                    <li>Prevent the MySQL CLI from using user-specific options as the presence of a <code>.my.cnf</code> file in a user&#39;s home directory can contain conflicting credentials.</li>
                </ul>
            </li>
            <li><p>Job Viewer</p>
                <ul>
                    <li>Fixed a bug that was causing the y-axis to go up to 120% ( even though the data only went to 100%).</li>
                </ul>
            </li>
            <li>Metrics Explorer<ul>
                <li>Updated the method by which dataset id&#39;s are calculated to use integers as opposed to floating point numbers.</li>
            </ul>
            </li>
        </ul>
    </li>
    <li>Data Analytics Framework<ul>
        <li>New Feature<ul>
            <li>API Token authentication / authorization has been added to XDMoD.</li>
            <li>The My Profile UI component has been updated to allow for the management of API tokens.</li>
        </ul>
        </li>
    </ul>
    </li>
    <li>Documentation<ul>
        <li>Data Analytics Framework<ul>
            <li>Documentation has been added for the Data Analytics Framework. </li>
        </ul>
        </li>
        <li>Data Warehouse Export<ul>
            <li>Documentation has been added that explains the data export batch process.</li>
        </ul>
        </li>
        <li>Cloud<ul>
            <li>FAQ has been updated with information about Rocky/RHEL 8 and PHP 7.2 information. </li>
        </ul>
        </li>
        <li>General<ul>
            <li>New NSF Grant numbers have been added.</li>
            <li>New XMS team members have been added.</li>
            <li>SimpleSAMLPHP links have been updated.</li>
            <li>Updated the text of the node_utilization How-To section to include language about needing to restart php-fpm in addition to httpd for changes to show up in the UI.</li>
            <li>Updated links to presentations stored in Google Drive/Docs.</li>
        </ul>
        </li>
    </ul>
    </li>
    <li>Enhancements<ul>
        <li>Cloud<ul>
            <li>The Core Hour statistic has been changed to CPU Hours to match the Jobs realm. </li>
        </ul>
        </li>
        <li>Data Warehouse Export<ul>
            <li>Added a new configuration option to disable export for a realm.  </li>
        </ul>
        </li>
        <li>ETL <ul>
            <li>Support for GPU count data in Grid Engine, specifically Univa Grid Engine now known as Altair® Grid Engine®</li>
            <li>the <code>mod_logger</code> db schema has been updated to be managed by the ETL framework.</li>
            <li>Added support for PBS logs that use <code>Resource_list.ngpus</code> to indicate the number of GPUs used by a job.</li>
            <li>Added an index to <code>mod_shredder.shredded_job</code> to speed up ingestion actions that depend on the <code>qos_name</code></li>
        </ul>
        </li>
        <li>General<ul>
            <li>Updated the syntax for variable substitution in <code>rawstatistics.json</code>, this brings it inline with the format used by the ETL configuration code.</li>
        </ul>
        </li>
        <li>Infrastructure<ul>
            <li>REST request logging has been supplemented by including POST data and total elapsed processing time.</li>
        </ul>
        </li>
        <li>Job Viewer<ul>
            <li>All charts have been migrated from using HighCharts to Plotly.  </li>
        </ul>
        </li>
        <li>Metric Explorer<ul>
            <li>Legend text generation has been updated and improved.</li>
            <li>Support for API token authentication hass been added to a number of contoller end points.</li>
        </ul>
        </li>
    </ul>
    </li>
    <li>Internal Dashboard<ul>
        <li>General<ul>
            <li>ETL Overseer logs have been added to the <code>Logs</code> tab.</li>
        </ul>
        </li>
    </ul>
    </li>
    <li>Maintenance / Code Quality<ul>
        <li>General<ul>
            <li>Removed dead code from the <code>xd_utilities</code> namespace.</li>
            <li>Updates to support Chrome 109 </li>
        </ul>
        </li>
    </ul>
    </li>
    <li>New Features<ul>
        <li>ACL<ul>
            <li>Added the ability to group by&#39;s to be hidden for a specific statistic instead of a whole realm. </li>
        </ul>
        </li>
        <li>Cloud<ul>
            <li>A new dimension has been added, <code>vm_state</code>.</li>
            <li>Inactive VMs have been added to cloud realm aggregation.</li>
        </ul>
        </li>
        <li>Data Warehouse Export<ul>
            <li>A new endpoint for retrieving raw data has been added.</li>
        </ul>
        </li>
    </ul>
    </li>
</ul>
<h2 id="2023-08-04-v10-0-3">2023-08-04 v10.0.3</h2>
<ul>
    <li>Bug Fixes<ul>
        <li>General<ul>
            <li>Fix handling of filters where the filter string has a quote character in it (#1749)</li>
        </ul>
        </li>
    </ul>
    </li>
</ul>

<h2>Version 10.0.2 (2022-04-03)</h2>
<ul>
    <li>Bug Fixes</li>
    <ul>
        <li>General</li>
        <ul>
            <li>Update image export for compatibility with headless chromium 111 or later</li>
        </ul>
    </ul>
</ul>

<h2>Version 10.0.1 (2022-03-17)</h2>
<ul>
    <li>Bug Fixes</li>
    <ul>
        <li>General</li>
        <ul>
            <li>Update image export for compatibility with headless chromium 109 or later</li>
        </ul>
    </ul>
</ul>

<h2>Version 10.0.0 (2022-03-10)</h2>
<ul>
<li>Bug Fixes
<ul>
<li>ETL
<ul>
<li>Fix comment removal in ETL SQL execution</li>
<li>Fix cloud resource specs and storage database tables date formats</li>
<li>Add SHOW WARNINGS to StructuredFileIngestor</li>
<li>Fix quarters start timestamp column type</li>
<li>Change slurm helper default end time</li>
<li>Fix resource ingestor default resource type</li>
<li>Fix shredder empty line checking</li>
</ul></li>
<li>General
<ul>
<li>Set minimum username length to 2</li>
<li>Change exceptions.log file permissions</li>
<li>Restore global exception file name and number, and stack trace logging</li>
<li>Remove PEAR Log dependencies</li>
<li>Add exportJson function back.</li>
</ul></li>
</ul></li>
<li>Enhancements
<ul>
<li>Internal Dashboard
<ul>
<li>Refactor admin dashboard user listing query and add indexes to Users and SessionManager tables</li>
</ul></li>
<li>ETL
<ul>
<li>Fix warnings seen when ingesting cloud or storage files</li>
<li>Performance improvements to ETLv2 action that loads queues for jobs realm</li>
<li>Improve Slurm TRES GRES/GPU parsing</li>
</ul></li>
<li>General
<ul>
<li>Convert tables in moddb database to the InnoDB table engine</li>
<li>Convert tables in modw_aggregates to InnoDB and add class to manage aggregate tables</li>
<li>Add index to mod_logger.log_table for help with better query planning</li>
<li>InnoDB Performance Improvements for ingestion and aggregation</li>
<li>Convert tables in mod_logger, mod_hpcdb, and mod_shredder to InnoDB</li>
<li>Convert tables in modw database to the innodb table engine</li>
<li>Add support for PHP 7.2 and MariaDB 10.3</li>
</ul></li>
<li>Cloud
<ul>
<li>Convert modw_cloud tables to InnoDB table engine</li>
<li>Remove multi column auto-increment key from modw_cloud.cloud_resource_specs</li>
</ul></li>
<li>Job Viewer
<ul>
<li>Enabled text selection / copying in Job Viewer Accounting Tab</li>
</ul></li>
<li>Infrastructure
<ul>
<li>Update query filtering to be based on ACLs</li>
</ul></li>
</ul></li>
<li>Uncategorized
<ul>
<li>General
<ul>
<li>Change SQL connection reuse strategy</li>
<li>More robustness improvements for webdriverio-based UI tests</li>
<li>Handle MySQL server has gone away errors</li>
</ul></li>
</ul></li>
<li>New Features
<ul>
<li>General
<ul>
<li>Add script to help convert to using innodb-file-per-table mysql setting</li>
<li>Add quality of service group by with Slurm support</li>
<li>Updated etl_profile.js to add an extra group_by parameter “show_all_dimension_values”.</li>
<li>Update Metric Explorer Controller to include ability to show all possible dimension values.</li>
</ul></li>
</ul></li>
</ul>

<h2>Version 9.5.0 (2021-05-21)</h2>
<ul>
<li>New Features
<ul>
<li>General
<ul>
<li>Add walltime_accuracy metric to job summary data.</li>
</ul>
</li>
<li>Cloud
<ul>
<li>Add cloud instance viewer.</li>
</ul>
</li>
<li>ETL
<ul>
<li>Add -c/--cluster flag to xdmod-slurm-helper.</li>
</ul>
</li>
</ul>
</li>
<li>Enhancements
<ul>
<li>General
<ul>
<li>Add indexes that reduce the ingest time for the database load when using the Federated XDMoD module.</li>
<li>Change raw statistics variable substitution format.</li>
<li>Populate exports with metadata where appropriate.</li>
<li>Populate joblist table for gateway jobs.</li>
</ul>
</li>
<li>ETL
<ul>
<li>Add data endpoint that can parse webserver logs.</li>
<li>Remove use of Slurm ReqGRES field.</li>
<li>Increase maximum queue name length.</li>
<li>Add support for terabyte suffix in SGE/UGE logs.</li>
</ul>
</li>
<li>Internal Dashboard
<ul>
<li>Add data export logs to administrative dashboard.</li>
</ul>
</li>
<li>ACL
<ul>
<li>Use absolute path when running acl-config.</li>
</ul>
</li>
<li>Metric Explorer
<ul>
<li>Restore node utilization statistics.</li>
</ul>
</li>
</ul>
</li>
<li>Security
<ul>
<li>Infrastructure
<ul>
<li>Updating file permissions for XDMoD's bin directory.</li>
<li>Switch to Chromium instead of the (no-longer maintained) PhantomJS to generate chart export images.</li>
<li>Remove (no longer maintained) jasper reports and replace with PHPWord/libreoffice  for Report generation.</li>
</ul>
</li>
<li>General
<ul>
<li>Disable SSLv3 by default in the template apache configuration file.</li>
<li>Verifying User Query Count to address TrustedCI feedback.</li>
</ul>
</li>
</ul>
</li>
<li>Bug Fixes
<ul>
<li>Data Warehouse Export
<ul>
<li>Fix SUPReMM data warehouse export regression.</li>
</ul>
</li>
<li>General
<ul>
<li>Change chromium output error detection.</li>
<li>Ensure "Don't show me this again" checkbox for new users is honoured.</li>
<li>Ensure dashboard is updated whenever reports change.</li>
<li>Add missing attributes when gearing over from Usage to Metric.</li>
<li>Improve input validation for download_report controller.</li>
<li>Fix bug in language definition in main html page.</li>
<li>Change top-level exception handling in scripts.</li>
<li>Fix mysql command line defaults file option.</li>
<li>Re-index filtered arrays.</li>
<li>Improve robustness of full groupby checking.</li>
<li>Re-index value returned from getRawDataRealms function.</li>
<li>Update version of ini package.</li>
<li>Update SSO to pull the configured SP's IdP metadata directly.</li>
<li>Only show the New User Tour Dialog once per session.</li>
<li>Fix login dialog sign in button rendering on Google Chrome 85+.</li>
<li>Set the "Show in X tab" label in the Metric Explorer automatically based on whether the dashboard is enabled.</li>
</ul>
</li>
<li>Job Viewer
<ul>
<li>Job Analytics panel charts dynamically configurable.</li>
<li>Update and add GroupBy categories.</li>
</ul>
</li>
<li>Cloud
<ul>
<li>Updating pipelines that get run when ingesting data in generic cloud data format.</li>
<li>Changing constraints on cloud resource specifications tables to prevent extra rows.</li>
<li>Fix extraneous cloud sessions.</li>
<li>Fixed memory range typo for cloud memory buckets configuration file.</li>
<li>Add columns to cloudfact_by_day aggregation.</li>
<li>Break cloud migration into two pipelines.</li>
<li>Move to using custom Ingestor for cloud resource specifications.</li>
<li>Make cloud realm compatible with ONLY_FULL_GROUP_BY.</li>
</ul>
</li>
<li>ETL
<ul>
<li>Fix data encoding in etlv2 pdoIngestor.</li>
<li>Fix hang in nodejs etl on mysql connection failure.</li>
<li>Improve configurability for the stats defined in the etlv1 schema.</li>
</ul>
</li>
<li>Infrastructure
<ul>
<li>Updating the logging code to not throw away all class information.</li>
</ul>
</li>
<li>ACL
<ul>
<li>Update moddb.module_version table.</li>
</ul>
</li>
<li>Internal Dashboard
<ul>
<li>Fix institution loading during manual user creation.</li>
</ul>
</li>
<li>Report Generator
<ul>
<li>Hide dashboard reports from Report Generator.</li>
<li>Fix chart layout and timeframe radio button crowding.</li>
</ul>
</li>
</ul>
</li>
<li>Documentation
<ul>
<li>General
<ul>
<li>Updated the upgrade guide documentation to include information on re-ingesting cloud data due to memory buckets bug fix.</li>
<li>Create Gateways realm installation instructions.</li>
<li>Update simple SAML documentation to mention the icon.</li>
<li>Update listing of XDMoD demos from Autumn 2020.</li>
<li>Remove remaining deprecated html from About tab pages.</li>
<li>Updated XMS project's authors and team listings.</li>
<li>Update About tab with recent Publications and Presentations details.</li>
<li>Removing references to acl-config's recover mode.</li>
</ul>
</li>
</ul>
</li>
<li>Maintenance / Code Quality
<ul>
<li>Infrastructure
<ul>
<li>Removing Unused Code.</li>
<li>Updating ubccr/simplesamlphp-module-authoidcoauth2 to 1.1.0.</li>
<li>Migrate logging code to use MonoLog rather than PEAR Log.</li>
<li>Update the directory that ui/runtests.sh runs from.</li>
</ul>
</li>
<li>General
<ul>
<li>Use the composer autoloader to load files.</li>
<li>Fix checkbox CSS syntax.</li>
<li>Remove unnecessary report font code.</li>
</ul>
</li>
</ul>
</li>
<li>Data Quality
<ul>
<li>General
<ul>
<li>Improve data validity checks for Open XDMoD account usernames.</li>
</ul>
</li>
</ul>
</li>
</ul>

<h2>Version 9.0.0 (2020-08-13)</h2>

<h3>Documentation</h3>
<ul>
    <li>ETL
        <ul>
            <li>Update ETL table data verification help text</li>
        </ul>
    </li>
    <li>General
        <ul>
            <li>Remove old documentation</li>
            <li>Minor documentation changes</li>
            <li>Update node utilization documentation</li>
            <li>Update hierarchy dimensions removal process</li>
            <li>Remove beta labels from documentation</li>
            <li>Update Integration Documentation</li>
            <li>Update hierarchy documentation</li>
            <li>Update code block syntax highlighting identifiers</li>
            <li>Update PHP and MySQL version requirements</li>
            <li>Update processor buckets documentation</li>
            <li>Add GPU metrics documentation</li>
            <li>More detail for SSO setup</li>
            <li>Update documentation and example config for HTTPS by default</li>
            <li>Update shredder documentation</li>
            <li>Add roadmap link to documentation</li>
            <li>Update MySQL configuration suggestions</li>
        </ul>
    </li>
    <li>Storage
        <ul>
            <li>Update storage documentation</li>
        </ul>
    </li>
    <li>Cloud
        <ul>
            <li>Cloud documentation update for 9.0</li>
        </ul>
    </li>
</ul>
<h3>Bug Fixes</h3>
<ul>
    <li>General
        <ul>
            <li>Improve CI validate script</li>
            <li>Replace bitwise operator with logical operator</li>
            <li>Rename internal dashboard button from "Dashboard" to "Admin Dashboard"</li>
            <li>Allow the internal dashboard to load even if a user account has an empty name.</li>
            <li>Fix groupby resource</li>
            <li>Use piped logging to rotate Apache logs</li>
            <li>Fix bugs in definition of cloud fact tables.</li>
            <li>Fix bugs in definition of job fact tables.</li>
            <li>Fix regression bug when paging datasets.</li>
            <li>Fix bug in highchart wrapper code.</li>
            <li>Fix bug viewing raw data as demo user.</li>
            <li>Display error message instead of "Loading..."</li>
            <li>Add updating of version in module portal settings ini files on upgrade</li>
            <li>Remove unnecessary redirect in the job viewer rest stack.</li>
            <li>Fix html decoding in Job Viewer -&gt; Edit Search</li>
            <li>Fix bugs in Configuration classes</li>
            <li>Don't bother trying to set headers if not possible.</li>
            <li>Update organization affiliation change email</li>
            <li>Do not json_encode included file</li>
            <li>Focus on username field when login dialog is expanded</li>
            <li>Fix chart time display when the system timezone has a positive offset from UTC</li>
            <li>Fixed loading the organization abbrevation from organization.json</li>
        </ul>
    </li>
    <li>Cloud
        <ul>
            <li>Minor Cleanup of the OpenStack event schema</li>
            <li>Convert date for cloud resource specifications to correct timezone from UTC</li>
            <li>Updates to cloud migration files to fix syntax issues</li>
            <li>Change unit to percent for cloud core utilization statistic</li>
            <li>Change table definition for vcpus field for the cloud_resource_specs table</li>
            <li>Remove bug that causes stop events to create sessions</li>
            <li>Move UpdateCloudProjectToPI action to jobs-cloud-ingest-pi pipeline</li>
            <li>Improve performance of OpenStackCloudEventAssetRootVolumeIngestor and GenericCloudEventAssetRootVolumeIngestor actions</li>
            <li>Add alternate_group_by_column field to Project and Instance Type group by</li>
            <li>changing account, instance and instance_type tables to have global un…</li>
            <li>Change account, instance and instance_type tables to have single unique auto increment column</li>
            <li>Update openstack json event schema definition</li>
            <li>Adding table name to remove ambiguity from group by statement</li>
            <li>Update cloud event schema and coerce data</li>
        </ul>
    </li>
    <li>ETL
        <ul>
            <li>Update SQL delimiters</li>
            <li>Prevent LSF commands encoding warnings</li>
            <li>Convert Slurm job names from UTF-8 to ISO-8859-1</li>
            <li>Throw expected exception when JSON is invalid</li>
            <li>Remove foreign key constraints from MyISAM table</li>
            <li>Fix typo in EtlConfiguration</li>
            <li>Fix the underlying JSON configuration parsing problems</li>
            <li>Make the Shredder ignore empty lines</li>
        </ul>
    </li>
    <li>Open OnDemand
        <ul>
            <li>Add ability to apply filters to the aggregatedata request to suppport Open OnDemand integration.</li>
        </ul>
    </li>
    <li>Job Viewer
        <ul>
            <li>Add DISTINCT to Jobs realm JobDataset query</li>
            <li>Update job viewer formatter to handle N/A case for byte data.</li>
            <li>Improve search history panel UI.</li>
        </ul>
    </li>
    <li>Data Warehouse Export
        <ul>
            <li>Fix data export submission confirmation message</li>
            <li>Fix Data Warehouse Export UI download/cancel issues</li>
        </ul>
    </li>
    <li>Report Generator
        <ul>
            <li>Switch to new report after "Save As"</li>
            <li>Rename report file name input field</li>
            <li>Add input validation to report generator controller endpoints.</li>
            <li>Fix report generation for annual and biannual reports.</li>
        </ul>
    </li>
    <li>Metric Explorer
        <ul>
            <li>Fix some bugs in FilterListBuilder</li>
            <li>Fix multi-timeseries dataset-show-remainder bug</li>
            <li>Fix show remainder calculation for Jobs by System Username</li>
            <li>Fix stderr checkbox disablement in Metric Explorer.</li>
        </ul>
    </li>
    <li>ACL
        <ul>
            <li>Enforce realm ACLs for "show raw data" endpoints</li>
            <li>Fix foreign key constraint on moddb report_template_acls</li>
            <li>Fix module filtering</li>
        </ul>
    </li>
    <li>User Dashboard
        <ul>
            <li>Fix page size in JobComponent single user view.</li>
        </ul>
    </li>
    <li>Internal Dashboard
        <ul>
            <li>Clear report cache operation will remove image files too.</li>
            <li>Updating Internal Dashboard Existing Email</li>
        </ul>
    </li>
    <li>Storage
        <ul>
            <li>Fix storage realm username GroupBy</li>
        </ul>
    </li>
</ul>
<h3>Enhancements</h3>
<ul>
    <li>Metric Explorer
        <ul>
            <li>Update the utilization metric description</li>
            <li>Improve performance of the timeseries queries</li>
        </ul>
    </li>
    <li>General
        <ul>
            <li>Adding an alert to notify users when ingestion has not been run.</li>
            <li>Update PHP version check</li>
            <li>Update publication and presentation listing for Open XDMoD About page</li>
            <li>Remove Roles and UserRole tables</li>
            <li>Enforce secure cookie flag for all session cookies and the REST token</li>
            <li>Change default log file permissions</li>
            <li>Update source installation log directory notes</li>
            <li>Change default log directory permissions</li>
            <li>Update xdmod-check-config script</li>
            <li>Use absolute acl-config path in xdmod-ingestor</li>
            <li>Update some wording for groupbys</li>
            <li>Improve ingestor option error checking</li>
        </ul>
    </li>
    <li>Open OnDemand
        <ul>
            <li>Update <code>rest/v1/users/current</code></li>
            <li>CORS changes needed for OpenOnDemand</li>
        </ul>
    </li>
    <li>ETL
        <ul>
            <li>Update Slurm shredder to ignore non-ended job states</li>
            <li>Add PBS jobs realm GPU data</li>
            <li>Add <code>job_id_raw</code> to SGE shredder</li>
            <li>Change ETL logging identification strings</li>
            <li>Check engine during foreign key constraint verification</li>
            <li>Add additional ETL DB Model error checking</li>
        </ul>
    </li>
    <li>Data Warehouse Export
        <ul>
            <li>Raw stats SUPREMM refactoring</li>
            <li>Add README to data warehouse export zip files</li>
            <li>Update data warehouse export UI</li>
            <li>Improve data warehouse export logging</li>
            <li>Minor change to Data Warehouse Export controller</li>
            <li>Prevent creation of duplicate export requests</li>
            <li>Refactor export request deleted state</li>
        </ul>
    </li>
    <li>Internal Dashboard
        <ul>
            <li>Add index to log table</li>
        </ul>
    </li>
    <li>Infrastructure
        <ul>
            <li>Add support for multiple groupby definition files in js etl.</li>
            <li>Reduce the roundoff error in the Avg of N others calculation.</li>
        </ul>
    </li>
    <li>User Dashboard
        <ul>
            <li>Move the job grid into its own class</li>
        </ul>
    </li>
    <li>Report Generator
        <ul>
            <li>Close report generator "Save As" dialog after saving</li>
        </ul>
    </li>
    <li>ACL
        <ul>
            <li>Make acl-config more resilient</li>
            <li>Change <code>acl-config</code> backup tables detected error message</li>
        </ul>
    </li>
</ul>
<h3>New Features</h3>
<ul>
    <li>Infrastructure
        <ul>
            <li>Adding the new ubccr/simplesamlphp-module-authoidcoauth2 module</li>
        </ul>
    </li>
    <li>Cloud
        <ul>
            <li>Add hierarchy group by's to Cloud realm</li>
            <li>Add PI information for the Cloud realm</li>
            <li>Add cloud core hour utilization statistic</li>
            <li>Ingest cloud resource specifications</li>
        </ul>
    </li>
    <li>ETL
        <ul>
            <li>Add GPU tracking to Jobs realm</li>
            <li>Add referenced schema to foreign key constraints</li>
        </ul>
    </li>
    <li>General
        <ul>
            <li>Re-implementation of the data warehouse Group By and Statistic code</li>
            <li>Allow JSON references to overwrite keys</li>
        </ul>
    </li>
</ul>
<h3>Qa / Testing</h3>
<ul>
    <li>Infrastructure
        <ul>
            <li>Update PhantomJS unit tests</li>
        </ul>
    </li>
    <li>General
        <ul>
            <li>Improve robustness of integration and regression tests.</li>
            <li>Get rid of unneeded symbolic link</li>
            <li>Fix race condition in test harness</li>
        </ul>
    </li>
    <li>Metric Explorer
        <ul>
            <li>Added regression tests for chart filters.</li>
        </ul>
    </li>
</ul>
<h3>Experiment</h3>
<ul>
    <li>General
        <ul>
            <li>Gateways Realm dead simple start</li>
        </ul>
    </li>
</ul>
<h3>Dependencies</h3>
<ul>
    <li>General
        <ul>
            <li>Bump symfony/http-foundation from 2.8.50 to 2.8.52</li>
            <li>Bump robrichards/xmlseclibs from 3.0.3 to 3.0.4</li>
        </ul>
    </li>
</ul>
<h3>Data Quality</h3>
<ul>
    <li>General
        <ul>
            <li>Update statistics and groupbys for consistency</li>
        </ul>
    </li>
</ul>

<h2>Version 8.5.1 (2019-10-29)</h2>

<h3>Bug Fixes</h3>
<ul>
    <li>General
        <ul>
            <li>Fix bug parsing the <code>resources.json</code> configuration file when a single resource is defined in the file.</li>
        </ul>
    </li>
</ul>

<h2> Version 8.5.0 (2019-10-21) </h2>

<h3>Bug Fixes</h3>
<ul>
    <li>General
        <ul>
            <li>Ensure resourcetypes table is correctly populated.</li>
            <li>Ensure summary controller only displays preset charts for realm…</li>
            <li><code>xdmod-update-resource-specs</code>: fix resources file name</li>
            <li>Enable APCu cache for Configuration objects</li>
            <li>Fix Query Descriptor Visibility</li>
        </ul>
    </li>
    <li>Job Viewer
        <ul>
            <li>Fix bug in job viewer save search when multiple realms available</li>
            <li>Fix display bugs in the error message for the job viewer analytics.</li>
        </ul>
    </li>
    <li>Internal Dashboard
        <ul>
            <li>Fixing an infinite loop when discarding user changes</li>
        </ul>
    </li>
    <li>Metric Explorer
        <ul>
            <li>Fix metric explorer metric and dimension display bug.</li>
            <li>Enable aggregate view for all “Per Job” statistics in the Jobs realm.</li>
        </ul>
    </li>
    <li>User Dashboard
        <ul>
            <li>Bug fixes: Add mask and make chart name unique</li>
            <li>adding check to make sure Help Tips exist before making a help tour for a portlet</li>
            <li>Bug Fixes and Changes</li>
        </ul>
    </li>
    <li>ETL
        <ul>
            <li>Improve DirectorySanner to properly handle first file being empty</li>
        </ul>
    </li>
    <li>ACL
        <ul>
            <li>Fix backup table detection bug in <code>acl-config</code>.</li>
        </ul>
    </li>
</ul>
<h3>Enhancements</h3>
<ul>
    <li>Infrastructure
        <ul>
            <li>Update DWI’s <code>isRealmEnabled</code> to be config file based</li>
            <li>Filter Realms processed by <code>acl-config</code></li>
        </ul>
    </li>
    <li>ACL
        <ul>
            <li>Updated to add resource_types and resource_type_realms</li>
        </ul>
    </li>
    <li>Job Viewer
        <ul>
            <li>Add tooltips to jobviewer Summary value column</li>
            <li>Convert Joules to kWh for display in job viewer.</li>
            <li>Add Show raw data support for the Jobs Realm</li>
        </ul>
    </li>
    <li>General
        <ul>
            <li>Performance improvements by providing caching for Configuration objects built from JSON configuration
                files</li>
        </ul>
    </li>
    <li>ETL
        <ul>
            <li>Allow re-use of StructuredFile data endpoints with external filters</li>
        </ul>
    </li>
</ul>
<h3>QA / Testing</h3>
<ul>
    <li>General
        <ul>
            <li>Add Usage Explorer Tests</li>
            <li>Multi realm installs - Allow for modification of enabled realms…</li>
            <li>Improve robustness of UI tests</li>
            <li>Update Travis YML to explicitly use Ubuntu 14.04</li>
            <li>Fixing timing issues in Metric Explorer UI Tests</li>
            <li>Add Dockerfiles used for test builds</li>
            <li>Less stringent DataWarehouse Descripter tests</li>
            <li>enable all component tests and make sure they work</li>
        </ul>
    </li>
    <li>Infrastructure
        <ul>
            <li>Wait for loading mask to disappear on SSO logout</li>
        </ul>
    </li>
</ul>
<h3>Documentation</h3>
<ul>
    <li>General
        <ul>
            <li>Improve xdmod-ingestor documentation</li>
            <li>Improve processor buckets documentation</li>
        </ul>
    </li>
</ul>
<h3>New Features</h3>
<ul>
    <li>Data Warehouse Export
        <ul>
            <li>Add data warehouse batch export</li>
        </ul>
    </li>
    <li>Metric Explorer
        <ul>
            <li>Add a view chart json button for developers</li>
            <li>Add chart link button to metric explorer</li>
        </ul>
    </li>
    <li>User Dashboard
        <ul>
            <li>Added reset summary page layout UI</li>
            <li>Add JobPortlet</li>
            <li>Adding New User Help Tour and functionality to reset if a user has seen a tour or not</li>
            <li>Add recent charts and reports portlet</li>
            <li>Add report thumbnails portlet</li>
            <li>Add guided user tours</li>
            <li>User Dashboard - Center Report Card: Support</li>
            <li>User Dashboard - Summary Statistics Portlet</li>
            <li>Initial Prototype of Novice User Portal</li>
        </ul>
    </li>
</ul>
<h3>Data Quality</h3>
<ul>
    <li>General
        <ul>
            <li>Increase size of system username column</li>
            <li>Update Average Wall Hours statistic to be exact rather than approximate in aggregate mode</li>
            <li>Fix datatype of job_id column</li>
        </ul>
    </li>
</ul>

<h2> Version 8.1.2 (2019-05-06) </h2>
<h3>Bug Fixes</h3>
<ul>
    <li>General
        <ul>
            <li>Update `isRealmEnabled` sql</li>
            <li>Add storage bootstrap to setup</li>
            <li>Add jobs cloud common pipeline to cloud ingestion</li>
        </ul>
    </li>
</ul>

<h2> Version 8.1.1 (2019-05-02) </h2>
<h3>Bug Fixes</h3>
<ul>
    <li>General
        <ul>
            <li>Allow upgrade to finish if cloud realm schema has not been created</li>
        </ul>
    </li>
</ul>
<h2> Version 8.1.0 (2019-04-23) </h2>

<h3>Documentation</h3>
<ul>
    <li>ETL
        <ul>
            <li>Improve storage aggregation</li>
            <li>Processor Buckets documentation update</li>
        </ul>
    </li>
    <li>General
        <ul>
            <li>Update broken url and change wording of supported software</li>
            <li>Add Federated XDMoD to About page</li>
            <li>Update with some of the options that are avalbile</li>
            <li>Improve storage documentation</li>
        </ul>
    </li>
    <li>Cloud
        <ul>
            <li>Updated Cloud Documentation for 8.1 Release</li>
        </ul>
    </li>
</ul>
<h3>New Features</h3>
<ul>
    <li>Cloud
        <ul>
            <li>Add cloud user and system account group by</li>
            <li>Add support for cloud data to xdmod-shredder and xdmod-ingestor</li>
        </ul>
    </li>
</ul>
<h3>Enhancements</h3>
<ul>
    <li>General
        <ul>
            <li>Add support for configurable email subject prefix</li>
            <li>Add node_modules to the RPM.</li>
            <li>Update config read order</li>
            <li>Add initial summary charts for the cloud realm</li>
            <li>Support simplesaml’s internal session naming</li>
            <li>Support asynchronous loading of Usage tab thumbnail charts</li>
            <li>Update Job Viewer API to support multiple realms</li>
            <li>Support non-numeric values for Usage chart filter parameters</li>
            <li>Make “Show raw data” for multiple realms configurable</li>
            <li>Update Sign On Panel to collapse local login if SSO is enabled</li>
        </ul>
    </li>
    <li>Cloud
        <ul>
            <li>Do not truncate aggregate tables on each ingest</li>
            <li>Truncate staging tables after ingestion</li>
            <li>Update events that are used to determine VM session starts and stops</li>
        </ul>
    </li>
    <li>ETL
        <ul>
            <li>Improve resiliency of ETLv2 manage tables</li>
            <li>Add storage shredder/ingestor support</li>
            <li>Support ETL ‘$include’ directive</li>
            <li>Update Configuration class to support merging objects in local config files</li>
            <li>DirectoryScanner support for last modified time based on filename and/or directory</li>
            <li>Move the job performance postprocessing SQL to the aggregation pipeline</li>
            <li>Implement dynamic fact tables via ETLv2 for job performance ETL</li>
            <li>Add exception code to logAndThrowException</li>
            <li>Skip only records that fail verificaiton instead of rest of file</li>
        </ul>
    </li>
</ul>
<h3>Bug Fixes</h3>
<ul>
    <li>Cloud
        <ul>
            <li>Fix roles file comparison to use object and not string</li>
            <li>Update session_records timestamps to non-nullable for MySQL 5.7 support</li>
            <li>Add cloud raw tables to cloud manage tables action</li>
            <li>Change staging table to use 1 as unknown id instead of -1</li>
            <li>Update GroupBys In Cloud Aggregate Table</li>
            <li>Change cloud person username fields to be not null</li>
            <li>Change where staging action gets user id from for cloud data</li>
            <li>Remove event_id from the event table primary key</li>
            <li>Prevent null usernames being added when ingesting cloud data</li>
            <li>Remove duplicate join statement that was causing 1066 Not unique table/alias error</li>
            <li>Fix for generic cloud datetime, and openstack instance type datetime</li>
            <li>Update cloud realm to not throw away event precision</li>
            <li>Guarantees a deterministic order for events received by the event reconstructor</li>
        </ul>
    </li>
    <li>General
        <ul>
            <li>Add proper namespace in VerifyDatabase</li>
            <li>Fix path to Exception in TimeAggregationUnit::factory</li>
            <li>Explictly check for stdClass in VariableStore initializer</li>
            <li>Make lastLogin time be floored to the second instead of microtime</li>
            <li>Make logrotate.d file not override global settings</li>
            <li>Fix security vulnerabities in job performance</li>
            <li>Allow search panel scroll bars on small displays</li>
        </ul>
    </li>
    <li>ETL
        <ul>
            <li>Update primary key on resourcefact table to improve cloud ingestion</li>
            <li>Throw Exception if lockfile could not be obtained</li>
            <li>Improve debugging messages when executing SQL</li>
            <li>Don’t automatically rewind DirectoryScanner file handle</li>
            <li>Explicitly cast potentiall nulls to array for array_merge()</li>
            <li>Improve verification of resource codes</li>
            <li>Fix uncaught ETL exception in PdoIngestor</li>
        </ul>
    </li>
    <li>Metric Explorer
        <ul>
            <li>Fix refesh button for Metric Explorer</li>
        </ul>
    </li>
</ul>
<h3>QA / Testing</h3>
<ul>
    <li>General
        <ul>
            <li>Speedup integration tests</li>
            <li>Clean up linker.php</li>
            <li>Add environment variable to force regression test harness to generate expected results</li>
            <li>Enforce javascript unit tests</li>
            <li>Robustness improvements for integration tests</li>
        </ul>
    </li>
    <li>Cloud
        <ul>
            <li>Update cloud reference data</li>
        </ul>
    </li>
</ul>

<h2> Version 8.0.0 (2018-10-30) </h2>

<h3>Features</h3>
<ul>
    <li>General
        <ul>
            <li>Added a <b>beta</b> version of the Cloud realm to provide metrics relevant to
                cloud computing resources.</li>
            <li>Added a <b>beta</b> version of the Storage realm to provide metrics relevant to
                storage systems installed at a center.</li>
            <li>Federated XDMoD has been released for production. Federated XDMoD allows
                individual, locally managed, XDMoD instances to report all or a subset of their
                accounting data to a central Hub which provides a global view of the federation.
            </li>
            <li>All XDMoD user profiles are now associated with an organization. Previously, this
                was only required for Campus Champions.</li>
            <li>Added support for automatically detecting / assigning a new SSO User's
                organization.</li>
            <li>Added support for automatically detecting if a user's organization has changed
                and updating their accounts accordingly. This may include, but is not limited to,
                the removal of elevated privileges.</li>
            <li>Hardened the login and password reset process as a result of a security audit by
                University of Cambridge.</li>
            <li>Improved support for resource manager job arrays.</li>
            <li>Many improvements to the documentation.</li>
        </ul>
    </li>
    <li>ETL
        <ul>
            <li>Reorganized several ETL pipelines.</li>
            <li>Improved data sanitization for tighter checks present in MySQL 5.7.</li>
            <li>Refactored Jobs realm ingestion to utilize ETLv2.</li>
            <li>Standardize action names to follow the format module.pipeline.action. For
                example, xdmod.acls.manage-tables.</li>
            <li>Added character set and coalition to table definitions.</li>
            <li>Added support for foreign key constraints.</li>
            <li>Added support for the definition of ETL variables on the command line using -d
                variable=value.</li>
            <li>Add ingestion of node hostname data from SGE logs.</li>
            <li>Various ETL performance improvements.</li>
        </ul>
    </li>
</ul>

<h3>Bug Fixes</h3>
<ul>
    <li>User Interface
        <ul>
            <li>Deep linking when logged in using SSO has been restored.</li>
            <li>Update the logrotate configuration to use the su and create options.</li>
        </ul>
    </li>
    <li>ETL
        <ul>
            <li>Add primary keys to select ETL source queries.</li>
            <li>When modifying an existing table, preserve the order of the columns in the
                definition file.</li>
            <li>Ensure that file handles are flushed before inserting the final chunk of
                data.</li>
        </ul>
    </li>
    <li>Misc
        <ul>
            <li>Fixed several exceptions that were outside of a namespace.</li>
            <li>Fixed an issue where ACLs were not properly created on upgrade.</li>
            <li>Several minor bugfixes</li>
        </ul>
    </li>
</ul>

<h2> Version 7.5.1 (2018-05-23) </h2>

<h3>Bug Fixes</h3>
<ul>
    <li> Properly implement data access for non-feature ACLs (e.g., ACLs that provide access to
        data but not a feature such as a tab) that are not part of the hierarchy. For example,
        the Value Analytics ACL.</li>
</ul>

<h2> Version 7.5.0 (2018-03-01) </h2>

<h3>Features</h3>
<ul>
    <li>General
        <ul>
            <li>Improve performance of Utilization statistic</li>
            <li>Do not embed JavaScript in chart objects returned by the back end, instead
                include this code directly in the user interface code</li>
            <li>General improvements to the performance of the REST stack</li>
            <li>Updated Google Captcha to v2 (v1 is now discontinued)</li>
            <li>Added numerous component and unit tests</li>
            <li>Removed unused code paths</li>
            <li>Update greenlion/PHP-SQL-Parser to newer release that does not autoload itself</li>
        </ul>
    </li>
    <li>User Interface
        <ul>
            <li>Legend item edit box is now displayed next to the legend item that is being
                edited and is larger to accommodate longer strings</li>
            <li>Added a "Select All" button to the filter dialog</li>
            <li>Added PDF export capability, which greatly improves the quality of
                images included in LATEX documents</li>
        </ul>
    </li>
    <li>ETL
        <ul>
            <li>When ingesting Slurm data, return duplicate jobs such as those that were
                resubmitted due to node fail conditions</li>
            <li>Improve performance of filter list generation</li>
        </ul>
    </li>
    <li>Application Kernels
        <ul>
            <li>Several minor bug fixes and UI improvements</li>
        </ul>
    </li>
</ul>

<h3>Bug Fixes</h3>
<ul>
    <li>General
        <ul>
            <li>Fix the Show Guidelines button in the Usage tab</li>
            <li>Fixed an issue with data filtering when an unprivileged user tries to view
                timeseries data for a restricted realm or statistic</li>
        </ul>
    </li>
    <li>User Interface
        <ul>
            <li>Fix the "TypeError: element is undefined" error when plotting Pie chart in
                metric explorer</li>
        </ul>
    </li>
</ul>

<h2> Version 7.1.0 (2018-02-09) </h2>

<h3>Features</h3>
<ul>
    <li>General
        <ul>
            <li>Added support for Globus as a federated authentication provider</li>
            <li>Improvements to the user login dialog and matching of users to institutions</li>
            <li>Added the ability to use fine-grained ACLs for controlling access to features such
                as tabs and realms as well as data</li>
            <li>Code pertaining to creating/sending emails has been moved to a central location.</li>
            <li>Improved online documentation for installations and upgrades</li>
        </ul>
    </li>
    <li>Internal Admin Dashboard
        <ul>
            <li>Updated user management functionality in the administrative dashboard to support
                fine-grained ACLs for individual users</li>
            <li>Many stability improvements to the administrator dashboard, especially for
                managing users</li>
        </ul>
    </li>
    <li>Storage Realm
        <ul>
            <li>Added alpha version of the Storage realm to track resource storage utilization</li>
        </ul>
    </li>
    <li>ETL
        <ul>
            <li>Added an ETL pipeline for ingesting log files generated by Eucalyptus clouds</li>
            <li>Added support for PBS/Torque logs where the host of a job is not included in the job's
                ID string</li>
            <li>Support references into complex source records such as JSON objects</li>
        </ul>
    </li>
</ul>

<h3>Bug Fixes</h3>
<ul>
    <li>General
        <ul>
            <li>Improved error reporting</li>
            <li>Fixed several issues where JSON was not properly encoded</li>
            <li>For end dates that fall on the current date or in the future, do not
                automatically adjust the date to the end of the aggregation period that it falls
                into.</li>
        </ul>
    </li>
    <li>Report Generator
        <ul>
            <li>Make timeframes editable for individual charts</li>
        </ul>
    </li>
    <li> ETL
        <ul>
            <li>Ignore duplicate hosts found in LSF accounting log files</li>
            <li>Don't verify data endpoints associated with disbaled actions</li>
            <li>Always regenerate source data queries prior to execution to ensure that any
                modified ETL variables are properly applied</li>
            <li>Update host list parser to ensure that empty host names are not returned</li>
            <li>Remove PHP memory limit when running ETL pipelines</li>
        </ul>
    </li>
</ul>

<h2>Version 7.0.1 (2017-09-27)</h2>

<h3>Bug Fixes</h3>
<ul>
    <li>General
        <ul>
            <li>Fixed compatibility with PHP 5.3.3</li>
        </ul>
    </li>
</ul>

<h2>Version 7.0.0 (2017-09-21)</h2>

<h3>Features</h3>
<ul>
    <li>General
        <ul>
            <li>Improved login prompt to automatically appear when an
                unauthenticated user attempts to access any private tab</li>
            <li>Improved design of Metric Explorer Load Chart menu</li>
            <li>Re-enabled aggregate mode for "Wall Hours: Per Job" metric</li>
            <li>Added quarterly report template for center directors</li>
        </ul>
    </li>
    <li>Job Viewer
        <ul>
            <li>Added Gantt chart view of job peers</li>
            <li>Added ability to link directly to jobs</li>
        </ul>
    </li>
    <li>SUPReMM
        <ul>
            <li>Enabled dataflow diagram for Open XDMoD administrators</li>
        </ul>
    </li>
</ul>

<h3>Bug Fixes</h3>
<ul>
    <li>General
        <ul>
            <li>Fixed handling of "%" characters in Metric Explorer options when
                using Firefox</li>
            <li>Improved handling of invalid start and end dates</li>
            <li>Fixed validation of length of names in contact forms</li>
            <li>Improved handling of jobs with "0" start or end time</li>
            <li>Fixed case where About tab would display a blank page when loaded
                using Chrome</li>
        </ul>
    </li>
    <li>Job Viewer
        <ul>
            <li>Fixed directions not always appearing when all jobs are
                closed</li>
            <li>Fixed duplicate search nodes being created when opening jobs from
                Metric Explorer charts with "#" in the title</li>
        </ul>
    </li>
    <li>Usage
        <ul>
            <li>Fixed error bars option being enabled when error bars are not
                available</li>
            <li>Fixed metrics appearing to be available to users that do not have
                access</li>
        </ul>
    </li>
</ul>

<h3>Miscellaneous</h3>
<ul>
    <li>Performed work in anticipation of federated instances</li>
</ul>

<h2>Version 6.6.0 (2017-05-11)</h2>

<h3>Features</h3>
<ul>
    <li>General
        <ul>
            <li>Replaced realms with categories.
                <ul>
                    <li>Categories behave similarly to realms but, unlike realms, can
                        contain metrics based on different underlying data sets.</li>
                </ul>
            </li>
            <li>Enhanced new PHP-based ETL system with a variety of features.</li>
        </ul>
    </li>
    <li>SUPReMM
        <ul>
            <li>Improved application classification code.</li>
        </ul>
    </li>
</ul>

<h3>Bug Fixes</h3>
<ul>
    <li>General
        <ul>
            <li>Fixed warning that could appear when using federated authentication.
            </li>
            <li>Fixed unnecessary rounding in processor count metrics.</li>
            <li>Fixed errors when attempting to preview an unsaved report.</li>
            <li>Fixed aggregators excluding data on certain time boundaries.</li>
            <li>Fixed non-aggregate metrics being allowed in aggregate datasets.
            </li>
            <li>Fixed display error with password reset form that occurred when
                using federated authentication.</li>
            <li>Fixed "Show chart title" option in Usage tab not always working
                as expected.</li>
        </ul>
    </li>
    <li>Metric Explorer
        <ul>
            <li>Fixed Y-axis context menu disappearing after
                changing between linear and logarithmic scales.</li>
            <li>Fixed chart last modified time not updating.</li>
            <li>Fixed typing certain characters causing chart options menu to close
                when using Firefox.</li>
            <li>Fixed chart errors not displaying if help graphic is active.</li>
        </ul>
    </li>
</ul>

<h3>Miscellaneous</h3>
<ul>
    <li>Performed work in anticipation of allocations, accounts, and cloud
        data in Open XDMoD.</li>
</ul>

<h2>Version 6.5.0 (2017-01-10)</h2>

<h3>Features</h3>
<ul>
    <li>General
        <ul>
            <li>Modified the Summary tab to reload automatically after its charts
                are modified in Metric Explorer.</li>
            <li>Added a new PHP-based ETL system to Open XDMoD.
                <ul>
                    <li>This ETL provides many predefined actions to support flexible
                        ingestion of data from multiple sources and is configured via JSON
                        files to support flexibility at customer installations with minimal
                        changes to source code.</li>
                </ul>
            </li>
        </ul>
    </li>
    <li>SUPReMM
        <ul>
            <li>Added peak memory usage metric.</li>
            <li>Improved application identification data.</li>
            <li>Added a count column to the Job Viewer's detailed metrics pane to
                show how many data points were used to calculate the metrics.</li>
        </ul>
    </li>
</ul>

<h3>Bug Fixes</h3>
<ul>
    <li>General
        <ul>
            <li>Fixed stacked area charts not handling empty data points correctly.</li>
            <li>Stopped inaccurate warning about Adobe Flash content in browsers
                that block Flash. (XDMoD does not make use of Flash.)</li>
            <li>Fixed incorrectly-oriented subpanel titles in Internet Explorer 10.</li>
            <li>Fixed inconsistency between labels used for users and PIs on a job.</li>
            <li>Fixed automatic aggregation unit selection for charts not working
                correctly for some installations of Open XDMoD.</li>
            <li>Fixed UGE shredder</li>
            <li>Fixed Slurm job array index parsing.</li>
        </ul>
    </li>
    <li>SUPReMM
        <ul>
            <li>Job Viewer
                <ul>
                    <li>Fixed "Show Raw Data" button in Metric Explorer not filtering
                        results correctly when using some combinations of drilldowns and
                        filters.</li>
                    <li>Fixed single-point datasets not appearing in exported charts.</li>
                    <li>Fixed Search History tree sorting nodes that should not be
                        sorted.</li>
                    <li>Fixed "Show Raw Data" window in Metric Explorer staying active
                        after the chart underneath it changes (for example, when a new chart
                        is imported from Usage).</li>
                    <li>Improved handling of raw data specified in kilobytes and
                        megabytes in Detailed Metrics pane.</li>
                    <li>Fixed handling of Search History entries that have numeric
                        names.</li>
                </ul>
            </li>
        </ul>
    </li>
</ul>

<h3>Miscellaneous</h3>
<ul>
    <li>General
        <ul>
            <li>Added documentation for using LDAP for federated authentication.</li>
            <li>Moved development of Open XDMoD into public GitHub repositories.
                <ul>
                    <li>If you would like to help us improve and expand upon Open XDMoD,
                        please visit <a href="https://github.com/ubccr/xdmod">the
                            Open XDMoD repository</a>.</li>
                </ul>
            </li>
        </ul>
    </li>
</ul>

<h2>Version 6.0.0 (2016-09-21)</h2>

<p><strong>IMPORTANT NOTE:</strong> Highcharts has been updated from
    v3.0.9 to v4.2.5. If you are a commercial user as defined by the
    Highcharts license terms and your Highcharts license does not cover the
    new version, you will need to acquire a new license.</p>

<h3>Features</h3>
<ul>
    <li>Added demo user type.</li>
    <li>Added roadmap link to feature request dialog.</li>
    <li>Shredders
        <ul>
            <li>Fixed calculation of missing end times from the start time and wall
                time.</li>
            <li>LSF
                <ul>
                    <li>Now storing the node list, exit code and exit status for SUPReMM
                        support.</li>
                </ul>
            </li>
            <li>Slurm
                <ul>
                    <li>Now allowing null eligible times.</li>
                    <li>Failed parsing of datetimes are no longer a fatal error.</li>
                </ul>
            </li>
            <li>SGE
                <ul>
                    <li>Now supporting older versions of SGE that contain only 43 fields
                        in their accounting logs.</li>
                </ul>
            </li>
        </ul>
    </li>
    <li>SUPReMM
        <ul>
            <li>Job Viewer
                <ul>
                    <li>Added sort options to search history panel.</li>
                    <li>Organized advanced search filters into categories.</li>
                    <li>Modified timeseries charts to use the timezone of a job's
                        resource instead of the timezone used by the web browser.</li>
                    <li>Modified analytics pane to always be present and explain why
                        missing data is missing.</li>
                    <li>Modified byte units to use IEC prefixes instead of SI ones.</li>
                    <li>Allowed some metrics to be displayed in multiple tabs.</li>
                    <li>Added tooltips to advanced search filters.</li>
                    <li>Added tooltips to detailed metrics.</li>
                    <li>Added help sections to tabs that didn't have any previously.</li>
                    <li>Added a help button to the at-a-glance analytics.</li>
                    <li>Added a loading message to charts that are loading.</li>
                </ul>
            </li>
        </ul>
    </li>
</ul>

<h3>Bug Fixes</h3>
<ul>
    <li>General
        <ul>
            <li>Fixed some charts not rendering if more than 1000 points were
                plotted.</li>
            <li>Improved consistency of chart aesthetics across tabs.</li>
            <li>Fixed report generator not cleaning up old report files.</li>
        </ul>
    </li>
    <li>Metric Explorer
        <ul>
            <li>Fixed Add Filter list only including filter types applicable to the
                realm of the first data series on a chart.</li>
        </ul>
    </li>
    <li>Shredders
        <ul>
            <li>PBS
                <ul>
                    <li>Fixed parsing of newer <code>exec_host</code> formats
                        (e.g. <code>host/0-3</code>, <code>host/0*8</code>).</li>
                </ul>
            </li>
        </ul>
    </li>
    <li><code>xdmod-import</code>
        <ul>
            <li>Fixed importing of hierarchy and group-to-hierarchy files.</li>
        </ul>
    </li>
    <li>SUPReMM
        <ul>
            <li>Job Viewer
                <ul>
                    <li>Fixed a number of cases where editing a search did not work as
                        expected.</li>
                    <li>Fixed various edge cases where timeseries chart drilldowns
                        did not work as expected.</li>
                    <li>Fixed case where a top-level timeseries chart was exported
                        instead of the current, drilled-down chart.</li>
                    <li>Fixed case where timeseries chart drilldowns performed on a
                        chart were not reflected in the navigation tree.</li>
                    <li>Fixed case where selecting a low-level timeseries chart in the
                        navigation tree opened a top-level chart instead.</li>
                    <li>Fixed basic search resource list loading immediately on page
                        load.</li>
                </ul>
            </li>
        </ul>
    </li>
</ul>

<h3>Under the Hood</h3>
<ul>
    <li>Reorganized code to enable easier sharing of development efforts across
        XDMoD and Open XDMoD.</li>
    <li>Updated various third-party components used by Open XDMoD.</li>
    <li>Made numerous other internal improvements to prepare for future features
        and ease development efforts.</li>
</ul>

<h2>Version 5.6.0 (2016-05-24)</h2>

<h3>New Features</h3>
<ul>
    <li>Federated Authentication
        <ul>
            <li>Open XDMoD can now use any authentication system supported by
                <a href="https://simplesamlphp.org/" target="_blank" rel="noopener noreferrer">SimpleSAMLphp</a>.
            </li>
            <li>For more information, please view the
                <a href="http://open.xdmod.org/simpleSAMLphp.html" target="_blank" rel="noopener noreferrer">
                    Federated Authentication guide</a>.</li>
        </ul>
    </li>
    <li>Roadmap
        <ul>
            <li>Added interactive roadmap for XDMoD development to About tab.</li>
        </ul>
    </li>
    <li>Contact Us
        <ul>
            <li>Added option to contact developers for technical support.</li>
        </ul>
    </li>
    <li>Data Warehouse
        <ul>
            <li>Improved speed of filter (dimension value) lists by precomputing
                available values.</li>
        </ul>
    </li>
    <li>Metric Explorer
        <ul>
            <li>Added redo button.</li>
        </ul>
    </li>
    <li>Shredders
        <ul>
            <li>Added support for PBS Pro.</li>
            <li>Added additional input validation to the Slurm helper script.</li>
        </ul>
    </li>
    <li>Upgrade Process
        <ul>
            <li>Added warning to upgrade addon modules before migrating.</li>
        </ul>
    </li>
    <li>Database
        <ul>
            <li>Changed column types and added indexes to the logging table.</li>
        </ul>
    </li>
    <li>Documentation
        <ul>
            <li>User manual now available.</li>
            <li>Improved installation and configuration documentation.</li>
        </ul>
    </li>
    <li>Application Kernels
        <ul>
            <li>Added ability to select the 29th-31st of a month as a monthly report
                delivery day.
                <ul>
                    <li>For months that don't have these days, reports scheduled for
                        those days will be delivered on the last day of the month.</li>
                </ul>
            </li>
        </ul>
    </li>
    <li>SUPReMM
        <ul>
            <li>Configuration
                <ul>
                    <li>Switched to URL-based method for specifying Mongo databases.
                        <ul>
                            <li>This adds support for Mongo databases that require
                                authentication.</li>
                        </ul>
                    </li>
                    <li>Improved setup process to be more user-friendly.
                        <ul>
                            <li>The interactive setup script now generates the required
                                configuration files.</li>
                        </ul>
                    </li>
                    <li>Improved configuration file structure.</li>
                </ul>
            </li>
            <li>Data Processing
                <ul>
                    <li>Added ability to transfer ingested/aggregated data between
                        databases.
                        <ul>
                            <li>This allows SUPReMM data to be reprocessed in a secondary
                                database before deploying a new version of the SUPReMM ingestor
                                in the main XDMoD instance.</li>
                        </ul>
                    </li>
                    <li>Improved logging for ingestion and aggregation scripts.</li>
                </ul>
            </li>
            <li>Job Viewer
                <ul>
                    <li>Added ability to edit searches.</li>
                    <li>Improved layout of search window.</li>
                    <li>Added ability to export timeseries plots as images or CSV
                        data.</li>
                </ul>
            </li>
        </ul>
    </li>
</ul>

<h3>Bug Fixes</h3>
<ul>
    <li>General
        <ul>
            <li>Enabled toolbar scrolling when window is too small.</li>
            <li>Fixed trend line R<sup>2</sup> values sometimes not being
                calculated.</li>
            <li>Removed redundant warnings about role-based restrictions.</li>
            <li>Fixed the About tab not being able to be the default tab.</li>
            <li>Improved chart loading speed by removing most animations.</li>
            <li>Fixed incorrect trend line calculation and display for
                discontinuous data series.</li>
            <li>Fixed security vulnerability in Report Generator's image
                generator.</li>
            <li>Fixed extra slashes in URLs in password reset emails (including
                account creation emails).</li>
            <li>Fixed email template paths.</li>
            <li>The About tab can now be set as the default module.</li>
        </ul>
    </li>
    <li>Data Warehouse
        <ul>
            <li>Fixed cases where current time period would not be aggregated.
                <ul>
                    <li>Now that this is resolved, code that can work by scanning any
                        aggregate table now uses the year tables, as those are smallest.</li>
                </ul>
            </li>
            <li>Improved consistency of time period tables and removed unused ones.</li>
        </ul>
    </li>
    <li>Metric Explorer
        <ul>
            <li>Fixed handling of HTML characters in chart titles.</li>
            <li>Fixed issues with axis renames not persisting.</li>
            <li>Fixed Load Chart search not working.</li>
            <li>Modified chart options menu label to be a fixed length.
                <ul>
                    <li>This prevents the button from being placed in the toolbar's
                        overflow area when it shouldn't be.</li>
                </ul>
            </li>
            <li>Fixed changes to y-axes not being undoable.</li>
            <li>Modified "Show Trend Line" button in chart options to be disabled
                when trend lines aren't available.</li>
            <li>Fixed case where duration selectors in main toolbar and on x-axis
                popup could desynchronize.</li>
        </ul>
    </li>
    <li>Shredders
        <ul>
            <li>Fixed handling of "NONE" in SGE's pe_taskid field.</li>
            <li>Now allowing all values that were previously resulting in fatal
                errors in Slurm fields that represent lengths of time.</li>
        </ul>
    </li>
    <li>Upgrade Process
        <ul>
            <li>Fixed broken error for when portal_settings.ini is not writable.</li>
        </ul>
    </li>
    <li>Usage
        <ul>
            <li>Fixed bad default settings for dimensions that default to pie
                charts.</li>
            <li>Fixed long initial load time by starting on a single-chart page.</li>
        </ul>
    </li>
    <li>Application Kernels
        <ul>
            <li>Fixed Reports tab not appearing for some authorized users.</li>
            <li>Reduced user authorization requirements for showing certain data.</li>
            <li>Removed "." from tab labels.</li>
            <li>Removed non-functional x-y swap from tabs.</li>
        </ul>
    </li>
    <li>SUPReMM
        <ul>
            <li>Job Viewer
                <ul>
                    <li>Added error dialog box for if Quick Job Lookup's resource list
                        fails to load instead of silently failing.</li>
                    <li>Fixed existing searches breaking after performing a re-ingest of
                        SUPReMM data.</li>
                    <li>Fixed charts sometimes not resizing properly.</li>
                    <li>Fixed memory leak in search history right-click menu.</li>
                </ul>
            </li>
        </ul>
    </li>
</ul>

<h3>Known Issues</h3>
<ul>
    <li>Some text boxes will not allow ampersands to be typed into them in
        Firefox.
        <ul>
            <li>To work around this, ampersands can be copied and pasted into these
                boxes.</li>
        </ul>
    </li>
</ul>

<h2>Version 5.5.0 (2015-12-18)</h2>

<h3>New Features</h3>
<ul>
    <li>SUPReMM support</li>
    <li>Metric Explorer Changes
        <ul>
            <li>Improved management of charts
                <ul>
                    <li>Charts are no longer automatically saved after each
                        operation. A manual Save button has been added that will
                        indicate whether or not a chart needs to be saved.</li>
                    <li>When displaying pie charts, only a single dataset is
                        allowed.</li>
                    <li>Added ability to rename saved charts.</li>
                    <li>Added undo capability.</li>
                </ul>
            </li>
            <li>Improved UI for data filtering
                <ul>
                    <li>Added Quick Filters for quickly restricting data. This
                        replaces the Role selector.</li>
                </ul>
            </li>
            <li>Improved data access controls
                <ul>
                    <li>Non-public metrics and dimensions are now restricted
                        according to users' roles.</li>
                    <li>Improved filter lists to only include values for which
                        the user can view the underlying data.</li>
                    <li>Added the ability to include a remainder data series.</li>
                </ul>
            </li>
        </ul>
    </li>
    <li>Migrated more server calls to the new REST stack</li>
    <li>Simplified the chart/data retrieval infrastructure used by the
        Metric Explorer and Usage tabs</li>
    <li>Improved performance of certain queries</li>
    <li>Updated PBS parsing to support time fields that are formatted in
        seconds and not HH:MM:SS</li>
</ul>
<h3>Bug Fixes</h3>
<ul>
    <li>Fixed report generator document formatting</li>
    <li>Fixed inconsistent data series ordering between timeseries charts
        when sorted by value in Usage and Metric Explorer tabs</li>
    <li>Fixed Metric Explorer sometimes loading the same chart twice</li>
    <li>Fixed the "Hide Tooltip" option not always working as expected in
        Usage tab</li>
    <li>Fixed filter lists occasionally getting stuck under a loading
        mask</li>
    <li>Fixed predefined date durations not being saved correctly in the
        Metric Explorer</li>
    <li>Removed auto-loading of the last open chart in Metric Explorer, a
        new chart is now opened when visiting the Metric Explorer</li>
    <li>Improved stability, consistency, and performance of numerous other
        components</li>
    <li>Prevent warning messages produced by LSF jobs that don't have a
        host list</li>
</ul>

<h2>Version 5.0.0 (2015-08-19)</h2>

<h3>New Features</h3>
<ul>
    <li>Utilization metric may now be normalized to a specified percent
        allocated</li>
    <li>Removed javac dependency</li>
    <li>Add host filter shredder feature</li>
    <li>Improved stability of Usage tab</li>
    <li>Improved error handling for internal dashboard errors</li>
    <li>Added meaningful HTTP status codes to failed login responses</li>
    <li>Resolved frequent warnings in Apache logs about implicitly
        converting arrays to strings</li>
    <li>PBS memory value parsing errors are no longer fatal</li>
    <li>Removed Apache requirement for listening on 127.0.0.1</li>
    <li>Added support for Univa Grid Engine 8.2+</li>
    <li>Shredders now skip duplicate data</li>
    <li>Added support for MySQL 5.6+</li>
    <li>Added support for PhantomJS 2.0+</li>
    <li>Added helper script for updating resource specs</li>
    <li>Improved documentation</li>
</ul>

<h3>Bug Fixes</h3>
<ul>
    <li>Adjust LSF unique key constraint</li>
    <li>Added PBS unique key constraint to prevent duplicate job data</li>
</ul>

<h2>Version 4.5.2 (2015-02-17)</h2>

<h3>New Features</h3>
<ul>
    <li>Remove excessive "wall time" error messages</li>
    <li>Add more debug logging</li>
    <li>SGE memory value parsing errors are no longer fatal</li>
</ul>
<h3>Bug Fixes</h3>
<ul>
    <li>Fix SGE parsing regression</li>
</ul>

<h2>Version 4.5.1 (2015-02-05)</h2>

<h3>New Features</h3>
<ul>
    <li>Support for Torque's new "exec_host" syntax</li>
    <li>Updated SGE parsing to support Univa's new "job_class" field and
        requests for "INFINITY" memory</li>
</ul>
<h3>Bug Fixes</h3>
<ul>
    <li>Backslash characters in LSF log files now parsed correctly</li>
    <li>Report generator now handles double quotes in portal_settings.ini
        properly</li>
    <li>Fixed optional Node Utilization statistic</li>
</ul>

<h2>Version 4.5.0 (2014-12-04)</h2>
<h3>New Features</h3>
<ul>
    <li>Major re-write of the Metric Explorer user interface including a
        metric catalog and context-sensitive menus</li>
    <li>Report generator performance enhancements</li>
    <li>General user interface updates</li>
    <li>Improved image export dialog</li>
    <li>Added metric description pane in Metric Explorer</li>
    <li>Improved session management</li>
    <li>Added additional error checking and reporting to shredders</li>
    <li>Added LSF support</li>
    <li>Improved utilization metric to support resources that don't have a
        constant cpu count over their lifetime</li>
    <li>Added suport for alternate PI data sources</li>
    <li>Improved logging</li>
    <li>Added weighted job size statistic</li>
    <li>Improved IE compatibility</li>
    <li>Added xdmod-admin script</li>
    <li>Added automatic update checker</li>
    <li>Added support for slurm job arrays</li>
    <li>Improved documentation</li>
</ul>
<h3>Bug Fixes</h3>
<ul>
    <li>PBS and SGE job arrays were not ingested correctly</li>
    <li>sacct configuration option was not recognized</li>
    <li>Arrow keys did not work in axis range boxes</li>
    <li>Parentheses not available in Metric Explorer chart titles</li>
    <li>Proper handling of apostrophes in search dialogs</li>
    <li>On some charts, data points on the last day of the specified date
        range were not displayed correctly</li>
</ul>

<h2>Version 3.5.0 (2013-11-18)</h2>
<ul>
    <li>Initial public release</li>
</ul><|MERGE_RESOLUTION|>--- conflicted
+++ resolved
@@ -2,8 +2,6 @@
 
 <p>Below is a list of Open XDMoD releases with major features and bug fixes listed.</p>
 
-<<<<<<< HEAD
-=======
 <h2 id="2025-08-19-v11-0-2">2025-08-19 v11.0.2</h2>
 <ul>
     <li><p>New Features</p><ul>
@@ -37,7 +35,6 @@
     </ul></li>
 </ul>
 
->>>>>>> 5ce45fdb
 <h2 id="2025-03-17-v11-0-1">2025-03-17 v11.0.1</h2>
 <ul>
     <li><p>Bug Fixes</p><ul>
