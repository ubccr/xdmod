<?php

use \DataWarehouse\Access\ReportGenerator;

$filters = array(
    'phase' => array(
        'filter' => FILTER_VALIDATE_REGEXP,
        'options' => array('regexp' => '/^create|update$/')
    ),
    'report_id' => array(
        'filter' => FILTER_VALIDATE_REGEXP,
        'options' => array('regexp' => ReportGenerator::REPORT_ID_REGEX)
    ),
    'report_format' => array(
        'filter' => FILTER_VALIDATE_REGEXP,
        'options' => array('regexp' => ReportGenerator::REPORT_FORMATS_REGEX . 'i')
    ),
    'charts_per_page' => array(
        'filter' => FILTER_VALIDATE_INT,
        'options' => array('min_range' => 1)
    ),
    'report_schedule' => array(
        'filter' => FILTER_VALIDATE_REGEXP,
        'options' => array('regexp' => ReportGenerator::REPORT_SCHEDULE_REGEX)
    ),
    'report_delivery' => array(
        'filter' => FILTER_VALIDATE_REGEXP,
        'options' => array('regexp' => ReportGenerator::REPORT_DELIVERY_REGEX)
    )
);

<<<<<<< HEAD
   try {
         
      $user = \xd_security\getLoggedInUser();
      $rm = new XDReportManager($user);
   
      $post = filter_input_array(INPUT_POST, $filters);
      
      $map = array();
      
      // -----------------------------------
   
      \xd_security\assertParameterSet('phase');
   
      switch($post['phase']) {
      
         case 'create':
         
=======
try {
    $user = \xd_security\getLoggedInUser();
    $rm = new XDReportManager($user);
    $base_path = \xd_utilities\getConfiguration('reporting', 'base_path');
    $post = filter_input_array(INPUT_POST, $filters);
    $map = array();

    \xd_security\assertParameterSet('phase');

    switch ($post['phase']) {
        case 'create':
>>>>>>> d3383b41
            $report_id = $user->getUserID()."-".time();
            break;
        case 'update':
            \xd_security\assertParameterSet('report_id');
            $report_id = $post['report_id'];

            // Cache the blobs so they can be re-introduced as necessary during the report update process
            $rm->buildBlobMap($report_id, $map);
            $rm->removeReportCharts($report_id);
            break;
    }

    $report_name = mb_convert_encoding($_POST['report_name'], ReportGenerator::REPORT_CHAR_ENCODING, 'UTF-8');
    $report_title = mb_convert_encoding($_POST['report_title'], ReportGenerator::REPORT_CHAR_ENCODING, 'UTF-8');
    $report_header = mb_convert_encoding($_POST['report_header'], ReportGenerator::REPORT_CHAR_ENCODING, 'UTF-8');
    $report_footer = mb_convert_encoding($_POST['report_footer'], ReportGenerator::REPORT_CHAR_ENCODING, 'UTF-8');

    $rm->configureSelectedReport(
        $report_id,
        $report_name,
        $report_title,
        $report_header,
        $report_footer,
        $post['report_format'],
        $post['charts_per_page'],
        $post['report_schedule'],
        $post['report_delivery']
    );

    if ($rm->isUniqueName($report_name, $report_id) == false) {
        \xd_response\presentError('Another report you have created is already using this name.');
    }

    switch ($post['phase']) {
        case 'create':
            $rm->insertThisReport("Manual");
            break;
        case 'update':
            $rm->saveThisReport();
            break;
    }

    foreach ($_POST as $k => $v) {
        if (preg_match('/chart_data_(\d+)/', $k, $m) > 0) {
            $order = $m[1];

            list($chart_id, $chart_title, $chart_drill_details, $chart_date_description, $timeframe_type, $entry_type) = explode(';', $v);

            $chart_title = str_replace('%3B', ';', $chart_title);
            $chart_drill_details = str_replace('%3B', ';', $chart_drill_details);

            $cache_ref_variable = 'chart_cacheref_'.$order;

            // Transfer blobs residing in the directory used for temporary
            // files into the database as necessary for each chart which
            // comprises the report.

            if (isset($_POST[$cache_ref_variable])) {
                $cache_ref = filter_var(
                    $_POST[$cache_ref_variable],
                    FILTER_VALIDATE_REGEXP,
                    array('options' => array('regexp' => ReportGenerator::CHART_CACHEREF_REGEX))
                );

                list($start_date, $end_date, $ref, $rank) = explode(';', $cache_ref);

                $location = sys_get_temp_dir() . "/{$ref}_{$rank}_{$start_date}_{$end_date}.png";

                // Generate chart blob if it doesn't exist.  This file
                // should have already been created by
                // report_image_renderer.php, but is not in Firefox.
                // See Mantis 0001336
                if (!is_file($location)) {
                    $insertion_rank = array(
                        'rank' => $rank,
                        'did'  => '',
                    );
                    $cached_blob = $start_date . ',' . $end_date . ';'
                        .  $rm->generateChartBlob('volatile', $insertion_rank, $start_date, $end_date);
                } else {
                    $cached_blob = $start_date.','.$end_date.';'.file_get_contents($location);
                }

                $chart_id_found = false;

                foreach ($map as &$e) {
                    if ($e['chart_id'] == $chart_id) {
                        $e['image_data'] = $cached_blob;
                        $chart_id_found = true;
                    }
                }

                if ($chart_id_found == false) {
                    $map[] = array(
                        'chart_id' => $chart_id,
                        'image_data' => $cached_blob
                    );
                }
            }

            $rm->saveCharttoReport($report_id, $chart_id, $chart_title, $chart_drill_details, $chart_date_description, $order, $timeframe_type, $entry_type, $map);
        }
    }

    $returnData['action'] = 'save_report';
    $returnData['phase'] = $post['phase'];
    $returnData['report_id'] = $report_id;
    $returnData['success'] = true;
    $returnData['status'] = 'success';

    \xd_controller\returnJSON($returnData);
} catch (SessionExpiredException $see) {
    // TODO: Refactor generic catch block below to handle specific exceptions,
    //       which would allow this block to be removed.
    throw $see;
} catch (\Exception $e) {
    \xd_response\presentError($e->getMessage());
}<|MERGE_RESOLUTION|>--- conflicted
+++ resolved
@@ -29,29 +29,9 @@
     )
 );
 
-<<<<<<< HEAD
-   try {
-         
-      $user = \xd_security\getLoggedInUser();
-      $rm = new XDReportManager($user);
-   
-      $post = filter_input_array(INPUT_POST, $filters);
-      
-      $map = array();
-      
-      // -----------------------------------
-   
-      \xd_security\assertParameterSet('phase');
-   
-      switch($post['phase']) {
-      
-         case 'create':
-         
-=======
 try {
     $user = \xd_security\getLoggedInUser();
     $rm = new XDReportManager($user);
-    $base_path = \xd_utilities\getConfiguration('reporting', 'base_path');
     $post = filter_input_array(INPUT_POST, $filters);
     $map = array();
 
@@ -59,7 +39,6 @@
 
     switch ($post['phase']) {
         case 'create':
->>>>>>> d3383b41
             $report_id = $user->getUserID()."-".time();
             break;
         case 'update':
