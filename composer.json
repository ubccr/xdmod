--- conflicted
+++ resolved
@@ -25,13 +25,9 @@
         "taq/pdooci": "^1.0",
         "phpmailer/phpmailer": "^5.2",
         "ubccr/simplesamlphp-module-authglobus": "1.2.0",
-<<<<<<< HEAD
+        "ubccr/log": "1.13.2",
         "google/recaptcha": "~1.1",
         "ircmaxell/password-compat": "^1.0"
-=======
-        "ubccr/log": "1.13.2",
-        "google/recaptcha": "~1.1"
->>>>>>> d1344cee
     },
     "require-dev": {
         "phpunit/phpunit": "4.8.*"
