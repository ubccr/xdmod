--- conflicted
+++ resolved
@@ -1,12 +1,8 @@
 {
     "require": {
-<<<<<<< HEAD
         "php": ">=7.2.5",
         "ext-ctype": "*",
         "ext-iconv": "*",
-=======
-        "php": ">=7.2",
->>>>>>> aa045f5e
         "carlo/jquery-base64-file": "^1.0",
         "doctrine/annotations": "^1.0",
         "doctrine/dbal": "^2.13",
@@ -25,7 +21,6 @@
         "kassner/log-parser": "^2.1",
         "moment/moment-min-file": "^2.13.0",
         "moment/moment-timezone-min-file": "^0.5.4",
-<<<<<<< HEAD
         "monolog/monolog": "^2.6",
         "phpdocumentor/reflection-docblock": "^5.3",
         "phpmailer/phpmailer": "^6.6",
@@ -52,37 +47,14 @@
         "symfony/yaml": "5.4.*",
         "taq/pdooci": "^1.0",
         "tildeio/rsvpjs-min-file": "^3.0.18",
-=======
-        "paragonie/random_compat": "~2.0",
-        "phpmailer/phpmailer": "*",
-        "robrichards/xmlseclibs": "~3.0",
-        "sencha/extjs-gpl": "3.4.*",
-        "silex/silex": "~1.2",
-        "simplesamlphp/simplesamlphp": "^1.9",
-        "symfony/polyfill-php56": "~1.11",
-        "symfony/process": "~2.0",
-        "taq/pdooci": "^1.0",
-        "tildeio/rsvpjs-min-file": "^3.0.18",
-        "ubccr/simplesamlphp-module-authglobus": "^1.3",
-        "ubccr/simplesamlphp-module-authoidcoauth2": "^1.1",
-        "phpoffice/phpword": "*",
-        "monolog/monolog": "^1.25",
-        "plotly/plotly": "^2.24.2",
-        "kassner/log-parser": "~1.5",
-        "geoip2/geoip2": "~2.0",
->>>>>>> aa045f5e
         "ua-parser/uap-php": "^3.9",
         "ubccr/simplesamlphp-module-authglobus": "^1.3",
         "ubccr/simplesamlphp-module-authoidcoauth2": "^1.1"
     },
     "require-dev": {
-<<<<<<< HEAD
-=======
-        "phpunit/phpunit": "^9.0",
->>>>>>> aa045f5e
         "ccampbell/chromephp": "^4.1",
         "dms/phpunit-arraysubset-asserts": "^0.4.0",
-        "phpunit/phpunit": "^8.5",
+        "phpunit/phpunit": "^9.0",
         "symfony/maker-bundle": "^1.43",
         "symfony/stopwatch": "5.4.*",
         "symfony/web-profiler-bundle": "5.4.*"
@@ -264,13 +236,13 @@
             "package": {
                 "name": "plotly/plotly",
                 "type": "vanilla-plugin",
-                "version": "1.57.1",
+                "version": "2.24.2",
                 "license": "MIT",
                 "homepage": "https://github.com/plotly/plotly.js",
                 "dist": {
-                    "url": "https://cdn.plot.ly/plotly-1.57.1.min.js",
-                    "type": "file",
-                    "shasum": "ccf99902ea104599c3b5b4811e83b8ee8118aad3"
+                    "url": "https://cdn.plot.ly/plotly-2.24.2.min.js",
+                    "type": "file",
+                    "shasum": "18d8802e7767617cfc23b6008a56581a567c1015"
                 },
                 "require": {
                     "composer/installers": "~1.0"
