{
    "require": {
        "carlo/jquery-base64-file": "^1.0",
        "egulias/email-validator": "^1.2",
        "google/recaptcha": "~1.1",
        "greenlion/php-sql-parser": "~4.2",
        "highsoft/highcharts": "^4.2.5",
        "ircmaxell/password-compat": "~1",
        "jquery/jquery-min-file": "^1.12.4",
        "justinrainbow/json-schema": "~5.2",
        "moment/moment-min-file": "^2.13.0",
        "moment/moment-timezone-min-file": "^0.5.4",
        "paragonie/random_compat": "~2.0",
        "phpmailer/phpmailer": "^5.2",
        "robrichards/xmlseclibs": "~3.0",
        "sencha/extjs-gpl": "3.4.*",
        "silex/silex": "~1.2",
        "simplesamlphp/simplesamlphp": "~1",
        "symfony/polyfill-php56": "~1.11",
        "symfony/process": "~2.0",
        "taq/pdooci": "^1.0",
        "tildeio/rsvpjs-min-file": "^3.0.18",
        "ubccr/simplesamlphp-module-authglobus": "^1.3",
        "ubccr/simplesamlphp-module-authoidcoauth2": "^1.1",
        "phpoffice/phpword": "^0.17.0",
        "monolog/monolog": "^1.25",
<<<<<<< HEAD
        "kassner/log-parser": "~1.5",
        "geoip2/geoip2": "~2.0",
        "ua-parser/uap-php": "^3.9"
=======
        "plotly/plotly": "^1.57.1"
>>>>>>> 2202936b
    },
    "require-dev": {
        "phpunit/phpunit": "~4.8",
        "ccampbell/chromephp": "^4.1"
    },
    "repositories": [
        {
            "type": "package",
            "package": {
                "name": "sencha/extjs-gpl",
                "type": "vanilla-plugin",
                "version": "3.4.1.1",
                "license": "GPL-3.0",
                "homepage": "https://www.sencha.com/products/extjs",
                "dist": {
                    "url": "https://cdn.sencha.com/ext/gpl/ext-3.4.1.1-gpl.zip",
                    "type": "zip",
                    "shasum": "26734b47eae909ff7f8cd7de4cadfb3531bd3cdc"
                },
                "require": {
                    "composer/installers": "~1.0"
                },
                "extra": {
                    "installer-name": "extjs"
                }
            }
        },
        {
            "type": "package",
            "package": {
                "name": "highsoft/highcharts",
                "type": "vanilla-plugin",
                "version": "4.2.5",
                "license": [
                    "CC-BY-NC-3.0",
                    "proprietary"
                ],
                "homepage": "https://www.highcharts.com/products/highcharts",
                "dist": {
                    "url": "https://code.highcharts.com/zips/Highcharts-4.2.5.zip",
                    "type": "zip",
                    "shasum": "e4ad04f3a6c1b5042d25a8f960f62ce5aeb32777"
                },
                "require": {
                    "composer/installers": "~1.0"
                },
                "extra": {
                    "installer-name": "highcharts"
                }
            }
        },
        {
            "type": "package",
            "package": {
                "name": "zendframework/zendframework-minimal",
                "type": "vanilla-plugin",
                "version": "1.12.0",
                "license": "BSD-3-Clause",
                "homepage": "https://framework.zend.com",
                "dist": {
                    "url": "https://packages.zendframework.com/releases/ZendFramework-1.12.0/ZendFramework-1.12.0-minimal.tar.gz",
                    "type": "tar",
                    "shasum": "5035e0e4a6782ebfa8d65bf44479ada938ddbf20"
                },
                "require": {
                    "composer/installers": "~1.0"
                },
                "extra": {
                    "installer-name": "Zend"
                }
            }
        },
        {
            "type": "package",
            "package": {
                "name": "moment/moment-min-file",
                "type": "vanilla-plugin",
                "version": "2.13.0",
                "license": "MIT",
                "homepage": "https://momentjs.com",
                "dist": {
                    "url": "https://raw.githubusercontent.com/moment/moment/2.13.0/min/moment.min.js",
                    "type": "file",
                    "shasum": "a8ca7eea2616fa92e2e85ba6291af6ea012fd190"
                },
                "require": {
                    "composer/installers": "~1.0"
                },
                "extra": {
                    "installer-name": "moment"
                }
            }
        },
        {
            "type": "package",
            "package": {
                "name": "moment/moment-timezone-min-file",
                "type": "vanilla-plugin",
                "version": "0.5.4",
                "license": "MIT",
                "homepage": "https://momentjs.com",
                "dist": {
                    "url": "https://raw.githubusercontent.com/moment/moment-timezone/0.5.4/builds/moment-timezone-with-data.min.js",
                    "type": "file",
                    "shasum": "39b9fccc20863c23f19524a756d75cfef2ff9cbe"
                },
                "require": {
                    "composer/installers": "~1.0"
                },
                "extra": {
                    "installer-name": "moment-timezone"
                }
            }
        },
        {
            "type": "package",
            "package": {
                "name": "jquery/jquery-min-file",
                "type": "vanilla-plugin",
                "version": "1.12.4",
                "license": "MIT",
                "homepage": "https://jquery.com",
                "dist": {
                    "url": "https://code.jquery.com/jquery-1.12.4.min.js",
                    "type": "file",
                    "shasum": "5a9dcfbef655a2668e78baebeaa8dc6f41d8dabb"
                },
                "require": {
                    "composer/installers": "~1.0"
                },
                "extra": {
                    "installer-name": "jquery"
                }
            }
        },
        {
            "type": "package",
            "package": {
                "name": "carlo/jquery-base64-file",
                "type": "vanilla-plugin",
                "version": "1.0",
                "license": "MIT",
                "homepage": "https://github.com/carlo/jquery-base64",
                "dist": {
                    "url": "https://github.com/carlo/jquery-base64/raw/master/jquery.base64.js",
                    "type": "file",
                    "shasum": "7f0ba311c1676b1b730b29b06e1a9e9e55760acc"
                },
                "require": {
                    "composer/installers": "~1.0"
                },
                "extra": {
                    "installer-name": "base64"
                }
            }
        },
        {
            "type": "package",
            "package": {
                "name": "tildeio/rsvpjs-min-file",
                "type": "vanilla-plugin",
                "version": "3.0.18",
                "license": "MIT",
                "homepage": "https://github.com/tildeio/rsvp.js",
                "dist": {
                    "url": "https://rsvpjs-builds.s3.amazonaws.com/rsvp-1979d5ad89293dadbe7656dd53d152f7426fa35e.min.js",
                    "type": "file",
                    "shasum": "24522232c6252718638ad3475e236da7692fa4ae"
                },
                "require": {
                    "composer/installers": "~1.0"
                },
                "extra": {
                    "installer-name": "rsvp"
                }
            }
        },
        {
            "type": "package",
            "package": {
                "name": "plotly/plotly",
                "type": "vanilla-plugin",
                "version": "1.57.1",
                "license": "MIT",
                "homepage": "https://github.com/plotly/plotly.js",
                "dist": {
                    "url": "https://cdn.plot.ly/plotly-1.57.1.min.js",
                    "type": "file",
                    "shasum": "ccf99902ea104599c3b5b4811e83b8ee8118aad3"
                },
                "require": {
                    "composer/installers": "~1.0"
                },
                "extra": {
                    "installer-name": "plotly"
                }
            }
        }
    ],
    "extra": {
        "installer-paths": {
            "html/gui/lib/{$name}": [
                "sencha/extjs-gpl",
                "highsoft/highcharts",
                "moment/moment-min-file",
                "moment/moment-timezone-min-file",
                "jquery/jquery-min-file",
                "tildeio/rsvpjs-min-file",
                "plotly/plotly"
            ],
            "html/gui/lib/jquery-plugins/{$name}": [
                "carlo/jquery-base64-file"
            ],
            "external_libraries/{$name}": [
                "zendframework/zendframework-minimal"
            ]
        }
    },
    "config": {
        "platform": {
            "php": "5.4"
        },
        "secure-http": false
    },
    "autoload": {
        "classmap": [
            "classes"
        ]
    }
}<|MERGE_RESOLUTION|>--- conflicted
+++ resolved
@@ -24,13 +24,10 @@
         "ubccr/simplesamlphp-module-authoidcoauth2": "^1.1",
         "phpoffice/phpword": "^0.17.0",
         "monolog/monolog": "^1.25",
-<<<<<<< HEAD
+        "plotly/plotly": "^1.57.1",
         "kassner/log-parser": "~1.5",
         "geoip2/geoip2": "~2.0",
         "ua-parser/uap-php": "^3.9"
-=======
-        "plotly/plotly": "^1.57.1"
->>>>>>> 2202936b
     },
     "require-dev": {
         "phpunit/phpunit": "~4.8",
