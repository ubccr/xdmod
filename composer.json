{
    "require": {
        "apache/commons-beanutils": "^1.8.0",
        "apache/commons-collections": "^2.1.1",
        "apache/commons-digester": "^1.7",
        "apache/commons-logging": "^1.0.4",
        "apache/poi": "^3.6",
        "apache/xalan-j-2jars": "^2.7.1",
        "carlo/jquery-base64-file": "^1.0",
        "egulias/email-validator": "^1.2",
        "google/recaptcha": "~1.1",
        "greenlion/php-sql-parser": "~4.2",
        "highsoft/highcharts": "^4.2.5",
        "ircmaxell/password-compat": "~1",
        "itextpdf/itextpdf": "^2.1.7",
        "jquery/jquery-min-file": "^1.12.4",
        "justinrainbow/json-schema": "~5.2",
        "moment/moment-min-file": "^2.13.0",
        "moment/moment-timezone-min-file": "^0.5.4",
        "paragonie/random_compat": "~2.0",
        "phpmailer/phpmailer": "^5.2",
        "robrichards/xmlseclibs": "~3.0",
        "sencha/extjs-gpl": "3.4.*",
        "silex/silex": "~1.2",
        "simplesamlphp/simplesamlphp": "~1",
        "symfony/polyfill-php56": "~1.11",
        "symfony/process": "~2.0",
        "taq/pdooci": "^1.0",
        "tildeio/rsvpjs-min-file": "^3.0.18",
        "ubccr/log": "1.13.2",
        "ubccr/simplesamlphp-module-authglobus": "^1.3",
<<<<<<< HEAD
        "phpoffice/phpword": "^0.17.0"
=======
        "ubccr/simplesamlphp-module-authoidcoauth2": "^1.1"
>>>>>>> d3383b41
    },
    "require-dev": {
        "phpunit/phpunit": "~4.8",
        "ccampbell/chromephp": "^4.1"
    },
    "repositories": [
        {
            "type": "package",
            "package": {
                "name": "sencha/extjs-gpl",
                "type": "vanilla-plugin",
                "version": "3.4.1.1",
                "license": "GPL-3.0",
                "homepage": "https://www.sencha.com/products/extjs",
                "dist": {
                    "url": "https://cdn.sencha.com/ext/gpl/ext-3.4.1.1-gpl.zip",
                    "type": "zip",
                    "shasum": "26734b47eae909ff7f8cd7de4cadfb3531bd3cdc"
                },
                "require": {
                    "composer/installers": "~1.0"
                },
                "extra": {
                    "installer-name": "extjs"
                }
            }
        },
        {
            "type": "package",
            "package": {
                "name": "highsoft/highcharts",
                "type": "vanilla-plugin",
                "version": "4.2.5",
                "license": [
                    "CC-BY-NC-3.0",
                    "proprietary"
                ],
                "homepage": "https://www.highcharts.com/products/highcharts",
                "dist": {
                    "url": "https://code.highcharts.com/zips/Highcharts-4.2.5.zip",
                    "type": "zip",
                    "shasum": "e4ad04f3a6c1b5042d25a8f960f62ce5aeb32777"
                },
                "require": {
                    "composer/installers": "~1.0"
                },
                "extra": {
                    "installer-name": "highcharts"
                }
            }
        },
        {
            "type": "package",
            "package": {
                "name": "zendframework/zendframework-minimal",
                "type": "vanilla-plugin",
                "version": "1.12.0",
                "license": "BSD-3-Clause",
                "homepage": "https://framework.zend.com",
                "dist": {
                    "url": "https://packages.zendframework.com/releases/ZendFramework-1.12.0/ZendFramework-1.12.0-minimal.tar.gz",
                    "type": "tar",
                    "shasum": "5035e0e4a6782ebfa8d65bf44479ada938ddbf20"
                },
                "require": {
                    "composer/installers": "~1.0"
                },
                "extra": {
                    "installer-name": "Zend"
                }
            }
        },
        {
            "type": "package",
            "package": {
                "name": "moment/moment-min-file",
                "type": "vanilla-plugin",
                "version": "2.13.0",
                "license": "MIT",
                "homepage": "https://momentjs.com",
                "dist": {
                    "url": "https://raw.githubusercontent.com/moment/moment/2.13.0/min/moment.min.js",
                    "type": "file",
                    "shasum": "a8ca7eea2616fa92e2e85ba6291af6ea012fd190"
                },
                "require": {
                    "composer/installers": "~1.0"
                },
                "extra": {
                    "installer-name": "moment"
                }
            }
        },
        {
            "type": "package",
            "package": {
                "name": "moment/moment-timezone-min-file",
                "type": "vanilla-plugin",
                "version": "0.5.4",
                "license": "MIT",
                "homepage": "https://momentjs.com",
                "dist": {
                    "url": "https://raw.githubusercontent.com/moment/moment-timezone/0.5.4/builds/moment-timezone-with-data.min.js",
                    "type": "file",
                    "shasum": "39b9fccc20863c23f19524a756d75cfef2ff9cbe"
                },
                "require": {
                    "composer/installers": "~1.0"
                },
                "extra": {
                    "installer-name": "moment-timezone"
                }
            }
        },
        {
            "type": "package",
            "package": {
                "name": "jquery/jquery-min-file",
                "type": "vanilla-plugin",
                "version": "1.12.4",
                "license": "MIT",
                "homepage": "https://jquery.com",
                "dist": {
                    "url": "https://code.jquery.com/jquery-1.12.4.min.js",
                    "type": "file",
                    "shasum": "5a9dcfbef655a2668e78baebeaa8dc6f41d8dabb"
                },
                "require": {
                    "composer/installers": "~1.0"
                },
                "extra": {
                    "installer-name": "jquery"
                }
            }
        },
        {
            "type": "package",
            "package": {
                "name": "carlo/jquery-base64-file",
                "type": "vanilla-plugin",
                "version": "1.0",
                "license": "MIT",
                "homepage": "https://github.com/carlo/jquery-base64",
                "dist": {
                    "url": "https://github.com/carlo/jquery-base64/raw/master/jquery.base64.js",
                    "type": "file",
                    "shasum": "7f0ba311c1676b1b730b29b06e1a9e9e55760acc"
                },
                "require": {
                    "composer/installers": "~1.0"
                },
                "extra": {
                    "installer-name": "base64"
                }
            }
        },
        {
            "type": "package",
            "package": {
                "name": "tildeio/rsvpjs-min-file",
                "type": "vanilla-plugin",
                "version": "3.0.18",
                "license": "MIT",
                "homepage": "https://github.com/tildeio/rsvp.js",
                "dist": {
                    "url": "https://rsvpjs-builds.s3.amazonaws.com/rsvp-1979d5ad89293dadbe7656dd53d152f7426fa35e.min.js",
                    "type": "file",
                    "shasum": "24522232c6252718638ad3475e236da7692fa4ae"
                },
                "require": {
                    "composer/installers": "~1.0"
                },
                "extra": {
                    "installer-name": "rsvp"
                }
            }
        },
        {
            "type": "package",
            "package": {
                "name": "apache/xalan-j-2jars",
                "type": "vanilla-plugin",
                "version": "2.7.1",
                "license": "Apache-2.0",
                "homepage": "https://xalan.apache.org/xalan-j",
                "dist": {
                    "url": "https://archive.apache.org/dist/xalan/xalan-j/binaries/xalan-j_2_7_1-bin-2jars.zip",
                    "type": "zip",
                    "shasum": "e14810b4c586fb40e80c049b9096215ab22d816d"
                },
                "require": {
                    "composer/installers": "~1.0"
                },
                "extra": {
                    "installer-name": "xalan"
                }
            }
        },
        {
            "type": "package",
            "package": {
                "name": "apache/poi",
                "type": "vanilla-plugin",
                "version": "3.6",
                "license": "Apache-2.0",
                "homepage": "http://poi.apache.org",
                "dist": {
                    "url": "https://archive.apache.org/dist/poi/release/bin/poi-bin-3.6-20091214.tar.gz",
                    "type": "tar",
                    "shasum": "e65a6fc5acd1c4e09c654cf72e9f70707235d309"
                },
                "require": {
                    "composer/installers": "~1.0"
                },
                "extra": {
                    "installer-name": "poi"
                }
            }
        },
        {
            "type": "package",
            "package": {
                "name": "itextpdf/itextpdf",
                "type": "vanilla-plugin",
                "version": "2.1.7",
                "license": "AGPL-3.0",
                "homepage": "http://itextpdf.com",
                "dist": {
                    "url": "https://repo1.maven.org/maven2/com/lowagie/itext/2.1.7/itext-2.1.7.jar",
                    "type": "file",
                    "shasum": "892bfb3e97074a61123b3b2d7caa2db112750864"
                }
            },
            "require": {
                "composer/installers": "~1.0"
            },
            "extra": {
                "installer-name": "itext"
            }
        },
        {
            "type": "package",
            "package": {
                "name": "apache/commons-beanutils",
                "type": "vanilla-plugin",
                "version": "1.8.0",
                "license": "Apache-2.0",
                "homepage": "https://commons.apache.org/proper/commons-beanutils",
                "dist": {
                    "url": "https://archive.apache.org/dist/commons/beanutils/binaries/commons-beanutils-1.8.0-bin.tar.gz",
                    "type": "tar",
                    "shasum": "f21decfd6f01a42cae665db8e1a4401b154a2fe9"
                },
                "require": {
                    "composer/installers": "~1.0"
                },
                "extra": {
                    "installer-name": "commons-beanutils"
                }
            }
        },
        {
            "type": "package",
            "package": {
                "name": "apache/commons-collections",
                "type": "vanilla-plugin",
                "version": "2.1.1",
                "license": "Apache-2.0",
                "homepage": "https://commons.apache.org/proper/commons-collections",
                "dist": {
                    "url": "https://archive.apache.org/dist/commons/collections/binaries/commons-collections-2.1.1.tar.gz",
                    "type": "tar",
                    "shasum": "26baa7ff12af5b2484b64c0011f32e48a10b0df9"
                },
                "require": {
                    "composer/installers": "~1.0"
                },
                "extra": {
                    "installer-name": "commons-collections"
                }
            }
        },
        {
            "type": "package",
            "package": {
                "name": "apache/commons-digester",
                "type": "vanilla-plugin",
                "version": "1.7",
                "license": "Apache-2.0",
                "homepage": "https://commons.apache.org/proper/commons-digester",
                "dist": {
                    "url": "https://archive.apache.org/dist/commons/digester/binaries/commons-digester-1.7.tar.gz",
                    "type": "tar",
                    "shasum": "43842197ddfe6930bd9a20b526e4e8c96bee1137"
                },
                "require": {
                    "composer/installers": "~1.0"
                },
                "extra": {
                    "installer-name": "commons-digester"
                }
            }
        },
        {
            "type": "package",
            "package": {
                "name": "apache/commons-logging",
                "type": "vanilla-plugin",
                "version": "1.0.4",
                "license": "Apache-2.0",
                "homepage": "https://commons.apache.org/proper/commons-logging",
                "dist": {
                    "url": "https://archive.apache.org/dist/commons/logging/binaries/commons-logging-1.0.4.tar.gz",
                    "type": "tar",
                    "shasum": "633cad7b22536388da2c0b3ddb0661f25a07e849"
                },
                "require": {
                    "composer/installers": "~1.0"
                },
                "extra": {
                    "installer-name": "commons-logging"
                }
            }
        }
    ],
    "extra": {
        "installer-paths": {
            "html/gui/lib/{$name}": [
                "sencha/extjs-gpl",
                "highsoft/highcharts",
                "moment/moment-min-file",
                "moment/moment-timezone-min-file",
                "jquery/jquery-min-file",
                "tildeio/rsvpjs-min-file"
            ],
            "html/gui/lib/jquery-plugins/{$name}": [
                "carlo/jquery-base64-file"
            ],
            "external_libraries/{$name}": [
                "zendframework/zendframework-minimal"
            ]
        }
    },
    "config": {
        "platform": {
            "php": "5.4"
        },
        "secure-http": false
    },
    "scripts": {
        "post-install-cmd": "Xdmod\\ComposerScripts::postInstall",
        "post-update-cmd": "Xdmod\\ComposerScripts::postUpdate"
    },
    "autoload": {
        "classmap": [
            "composer.scripts.php",
            "classes"
        ]
    }
}<|MERGE_RESOLUTION|>--- conflicted
+++ resolved
@@ -29,11 +29,8 @@
         "tildeio/rsvpjs-min-file": "^3.0.18",
         "ubccr/log": "1.13.2",
         "ubccr/simplesamlphp-module-authglobus": "^1.3",
-<<<<<<< HEAD
+        "ubccr/simplesamlphp-module-authoidcoauth2": "^1.1",
         "phpoffice/phpword": "^0.17.0"
-=======
-        "ubccr/simplesamlphp-module-authoidcoauth2": "^1.1"
->>>>>>> d3383b41
     },
     "require-dev": {
         "phpunit/phpunit": "~4.8",
@@ -208,6 +205,27 @@
                 },
                 "extra": {
                     "installer-name": "rsvp"
+                }
+            }
+        },
+        {
+            "type": "package",
+            "package": {
+                "name": "jaspersoft/jasperreports-library-jar",
+                "type": "vanilla-plugin",
+                "version": "3.7.6",
+                "license": "LGPL-3.0",
+                "homepage": "http://community.jaspersoft.com/project/jasperreports-library",
+                "dist": {
+                    "url": "https://downloads.sourceforge.net/project/jasperreports/archive/jasperreports/JasperReports%203.7.6/jasperreports-3.7.6.jar",
+                    "type": "file",
+                    "shasum": "6d32314023c5e33a649b6f40fab51eb0922a6da9"
+                },
+                "require": {
+                    "composer/installers": "~1.0"
+                },
+                "extra": {
+                    "installer-name": "jasperreports"
                 }
             }
         },
@@ -374,6 +392,16 @@
             ],
             "external_libraries/{$name}": [
                 "zendframework/zendframework-minimal"
+            ],
+            "reporting/jasper_builder/lib/{$name}": [
+                "jaspersoft/jasperreports-library-jar",
+                "apache/xalan-j-2jars",
+                "apache/poi",
+                "itextpdf/itextpdf",
+                "apache/commons-beanutils",
+                "apache/commons-collections",
+                "apache/commons-digester",
+                "apache/commons-logging"
             ]
         }
     },
