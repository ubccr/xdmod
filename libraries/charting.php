--- conflicted
+++ resolved
@@ -121,20 +121,7 @@
 
     @unlink($tmpHtmlFile);
 
-<<<<<<< HEAD
-    $jsondata = json_decode(substr($out, 4, -6), true);
-
-    $chartSvg = null;
-    if (isset($jsondata['result']) && isset($jsondata['result']['value'])) {
-        // chrome headless 99
-        $chartSvg = $jsondata['result']['value'];
-    } elseif (isset($jsondata['result']) && isset($jsondata['result']['result']) && isset($jsondata['result']['result']['value'])) {
-        // chrome headless 109
-        $chartSvg = $jsondata['result']['result']['value'];
-    }
-=======
     $chartSvg = json_decode($out);
->>>>>>> 60d97c8a
 
     if ($chartSvg === null) {
         throw new \Exception('Error executing command: "'. $command . '". Details: ' . $return_value . " " . $out . ' Errors: ' . $err);
