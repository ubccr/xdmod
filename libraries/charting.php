--- conflicted
+++ resolved
@@ -46,16 +46,8 @@
     $effectiveWidth = (int)($width*$scale);
     $effectiveHeight = (int)($height*$scale);
 
-<<<<<<< HEAD
     $html_dir = __DIR__ . "/../public";
-    $template = file_get_contents($html_dir . "/highchart_template.html");
-    if ($isPlotly){
-        $template = file_get_contents($html_dir . "/plotly_template.html");
-    }
-=======
-    $html_dir = __DIR__ . "/../html";
     $template = file_get_contents($html_dir . "/plotly_template.html");
->>>>>>> f275bbf2
 
     $template = str_replace('_html_dir_', $html_dir, $template);
     $template = str_replace('_width_', $effectiveWidth, $template);
