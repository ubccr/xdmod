--- conflicted
+++ resolved
@@ -4,11 +4,7 @@
         "Read more about it at https://getcomposer.org/doc/01-basic-usage.md#installing-dependencies",
         "This file is @generated automatically"
     ],
-<<<<<<< HEAD
     "content-hash": "b1f6a77651cfce3d29c0e5a886429ef7",
-=======
-    "content-hash": "ad146968dc278463e7ed43f2f6068ecf",
->>>>>>> 5ce45fdb
     "packages": [
         {
             "name": "composer/ca-bundle",
@@ -6241,11 +6237,6 @@
     "platform": {
         "php": "^7.4"
     },
-<<<<<<< HEAD
     "platform-dev": {},
     "plugin-api-version": "2.6.0"
-=======
-    "platform-dev": [],
-    "plugin-api-version": "2.3.0"
->>>>>>> 5ce45fdb
 }