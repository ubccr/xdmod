--- conflicted
+++ resolved
@@ -4,135 +4,9 @@
         "Read more about it at https://getcomposer.org/doc/01-basic-usage.md#installing-dependencies",
         "This file is @generated automatically"
     ],
-<<<<<<< HEAD
-    "content-hash": "ea23b6f5e0c940ab93dcbc434766e95e",
+    "content-hash": "d2ea6be5f2da98081a49b4f4e324affe",
     "packages": [
         {
-            "name": "apache/commons-beanutils",
-            "version": "1.8.0",
-            "dist": {
-                "type": "tar",
-                "url": "https://archive.apache.org/dist/commons/beanutils/binaries/commons-beanutils-1.8.0-bin.tar.gz",
-                "shasum": "f21decfd6f01a42cae665db8e1a4401b154a2fe9"
-            },
-            "require": {
-                "composer/installers": "~1.0"
-            },
-            "type": "vanilla-plugin",
-            "extra": {
-                "installer-name": "commons-beanutils"
-            },
-            "license": [
-                "Apache-2.0"
-            ],
-            "homepage": "https://commons.apache.org/proper/commons-beanutils"
-        },
-        {
-            "name": "apache/commons-collections",
-            "version": "2.1.1",
-            "dist": {
-                "type": "tar",
-                "url": "https://archive.apache.org/dist/commons/collections/binaries/commons-collections-2.1.1.tar.gz",
-                "shasum": "26baa7ff12af5b2484b64c0011f32e48a10b0df9"
-            },
-            "require": {
-                "composer/installers": "~1.0"
-            },
-            "type": "vanilla-plugin",
-            "extra": {
-                "installer-name": "commons-collections"
-            },
-            "license": [
-                "Apache-2.0"
-            ],
-            "homepage": "https://commons.apache.org/proper/commons-collections"
-        },
-        {
-            "name": "apache/commons-digester",
-            "version": "1.7",
-            "dist": {
-                "type": "tar",
-                "url": "https://archive.apache.org/dist/commons/digester/binaries/commons-digester-1.7.tar.gz",
-                "shasum": "43842197ddfe6930bd9a20b526e4e8c96bee1137"
-            },
-            "require": {
-                "composer/installers": "~1.0"
-            },
-            "type": "vanilla-plugin",
-            "extra": {
-                "installer-name": "commons-digester"
-            },
-            "license": [
-                "Apache-2.0"
-            ],
-            "homepage": "https://commons.apache.org/proper/commons-digester"
-        },
-        {
-            "name": "apache/commons-logging",
-            "version": "1.0.4",
-            "dist": {
-                "type": "tar",
-                "url": "https://archive.apache.org/dist/commons/logging/binaries/commons-logging-1.0.4.tar.gz",
-                "shasum": "633cad7b22536388da2c0b3ddb0661f25a07e849"
-            },
-            "require": {
-                "composer/installers": "~1.0"
-            },
-            "type": "vanilla-plugin",
-            "extra": {
-                "installer-name": "commons-logging"
-            },
-            "license": [
-                "Apache-2.0"
-            ],
-            "homepage": "https://commons.apache.org/proper/commons-logging"
-        },
-        {
-            "name": "apache/poi",
-            "version": "3.6",
-            "dist": {
-                "type": "tar",
-                "url": "https://archive.apache.org/dist/poi/release/bin/poi-bin-3.6-20091214.tar.gz",
-                "shasum": "e65a6fc5acd1c4e09c654cf72e9f70707235d309"
-            },
-            "require": {
-                "composer/installers": "~1.0"
-            },
-            "type": "vanilla-plugin",
-            "extra": {
-                "installer-name": "poi"
-            },
-            "license": [
-                "Apache-2.0"
-            ],
-            "homepage": "http://poi.apache.org"
-        },
-        {
-            "name": "apache/xalan-j-2jars",
-            "version": "2.7.1",
-            "dist": {
-                "type": "zip",
-                "url": "https://archive.apache.org/dist/xalan/xalan-j/binaries/xalan-j_2_7_1-bin-2jars.zip",
-                "shasum": "e14810b4c586fb40e80c049b9096215ab22d816d"
-            },
-            "require": {
-                "composer/installers": "~1.0"
-            },
-            "type": "vanilla-plugin",
-            "extra": {
-                "installer-name": "xalan"
-            },
-            "license": [
-                "Apache-2.0"
-            ],
-            "homepage": "https://xalan.apache.org/xalan-j"
-        },
-        {
-=======
-    "content-hash": "16abd0cfed982e03ad3e9f96da950394",
-    "packages": [
-        {
->>>>>>> 2202936b
             "name": "carlo/jquery-base64-file",
             "version": "1.0",
             "dist": {
@@ -351,21 +225,21 @@
                 "zend",
                 "zikula"
             ],
-<<<<<<< HEAD
             "funding": [
                 {
                     "url": "https://packagist.com",
                     "type": "custom"
                 },
                 {
+                    "url": "https://github.com/composer",
+                    "type": "github"
+                },
+                {
                     "url": "https://tidelift.com/funding/github/packagist/composer/composer",
                     "type": "tidelift"
                 }
             ],
-            "time": "2020-04-07T06:57:05+00:00"
-=======
             "time": "2021-01-14T11:07:16+00:00"
->>>>>>> 2202936b
         },
         {
             "name": "doctrine/lexer",
@@ -813,23 +687,6 @@
             "time": "2014-11-20T16:49:30+00:00"
         },
         {
-<<<<<<< HEAD
-            "name": "itextpdf/itextpdf",
-            "version": "2.1.7",
-            "dist": {
-                "type": "file",
-                "url": "https://repo1.maven.org/maven2/com/lowagie/itext/2.1.7/itext-2.1.7.jar",
-                "shasum": "892bfb3e97074a61123b3b2d7caa2db112750864"
-            },
-            "type": "vanilla-plugin",
-            "license": [
-                "AGPL-3.0"
-            ],
-            "homepage": "http://itextpdf.com"
-        },
-        {
-=======
->>>>>>> 2202936b
             "name": "jaimeperez/twig-configurable-i18n",
             "version": "v1.2",
             "source": {
