--- conflicted
+++ resolved
@@ -1,14 +1,10 @@
 {
     "_readme": [
         "This file locks the dependencies of your project to a known state",
-        "Read more about it at https://getcomposer.org/doc/01-basic-usage.md#composer-lock-the-lock-file",
+        "Read more about it at https://getcomposer.org/doc/01-basic-usage.md#installing-dependencies",
         "This file is @generated automatically"
     ],
-<<<<<<< HEAD
-    "content-hash": "bdaf57505bc903c38affdd2d9f25570e",
-=======
-    "content-hash": "ea6637e0bf229226261351609c44f43a",
->>>>>>> d3383b41
+    "content-hash": "cd159b11be6ece8f357301f4cde41149",
     "packages": [
         {
             "name": "apache/commons-beanutils",
@@ -16,7 +12,6 @@
             "dist": {
                 "type": "tar",
                 "url": "https://archive.apache.org/dist/commons/beanutils/binaries/commons-beanutils-1.8.0-bin.tar.gz",
-                "reference": null,
                 "shasum": "f21decfd6f01a42cae665db8e1a4401b154a2fe9"
             },
             "require": {
@@ -37,7 +32,6 @@
             "dist": {
                 "type": "tar",
                 "url": "https://archive.apache.org/dist/commons/collections/binaries/commons-collections-2.1.1.tar.gz",
-                "reference": null,
                 "shasum": "26baa7ff12af5b2484b64c0011f32e48a10b0df9"
             },
             "require": {
@@ -58,7 +52,6 @@
             "dist": {
                 "type": "tar",
                 "url": "https://archive.apache.org/dist/commons/digester/binaries/commons-digester-1.7.tar.gz",
-                "reference": null,
                 "shasum": "43842197ddfe6930bd9a20b526e4e8c96bee1137"
             },
             "require": {
@@ -79,7 +72,6 @@
             "dist": {
                 "type": "tar",
                 "url": "https://archive.apache.org/dist/commons/logging/binaries/commons-logging-1.0.4.tar.gz",
-                "reference": null,
                 "shasum": "633cad7b22536388da2c0b3ddb0661f25a07e849"
             },
             "require": {
@@ -100,7 +92,6 @@
             "dist": {
                 "type": "tar",
                 "url": "https://archive.apache.org/dist/poi/release/bin/poi-bin-3.6-20091214.tar.gz",
-                "reference": null,
                 "shasum": "e65a6fc5acd1c4e09c654cf72e9f70707235d309"
             },
             "require": {
@@ -121,7 +112,6 @@
             "dist": {
                 "type": "zip",
                 "url": "https://archive.apache.org/dist/xalan/xalan-j/binaries/xalan-j_2_7_1-bin-2jars.zip",
-                "reference": null,
                 "shasum": "e14810b4c586fb40e80c049b9096215ab22d816d"
             },
             "require": {
@@ -142,7 +132,6 @@
             "dist": {
                 "type": "file",
                 "url": "https://github.com/carlo/jquery-base64/raw/master/jquery.base64.js",
-                "reference": null,
                 "shasum": "7f0ba311c1676b1b730b29b06e1a9e9e55760acc"
             },
             "require": {
@@ -282,6 +271,16 @@
                 "zend",
                 "zikula"
             ],
+            "funding": [
+                {
+                    "url": "https://packagist.com",
+                    "type": "custom"
+                },
+                {
+                    "url": "https://tidelift.com/funding/github/packagist/composer/composer",
+                    "type": "tidelift"
+                }
+            ],
             "time": "2020-04-07T06:57:05+00:00"
         },
         {
@@ -620,7 +619,6 @@
             "dist": {
                 "type": "zip",
                 "url": "https://code.highcharts.com/zips/Highcharts-4.2.5.zip",
-                "reference": null,
                 "shasum": "e4ad04f3a6c1b5042d25a8f960f62ce5aeb32777"
             },
             "require": {
@@ -684,7 +682,6 @@
             "dist": {
                 "type": "file",
                 "url": "https://repo1.maven.org/maven2/com/lowagie/itext/2.1.7/itext-2.1.7.jar",
-                "reference": null,
                 "shasum": "892bfb3e97074a61123b3b2d7caa2db112750864"
             },
             "type": "vanilla-plugin",
@@ -739,36 +736,11 @@
             "time": "2016-10-03T12:34:15+00:00"
         },
         {
-<<<<<<< HEAD
-=======
-            "name": "jaspersoft/jasperreports-library-jar",
-            "version": "3.7.6",
-            "dist": {
-                "type": "file",
-                "url": "https://downloads.sourceforge.net/project/jasperreports/archive/jasperreports/JasperReports%203.7.6/jasperreports-3.7.6.jar",
-                "reference": null,
-                "shasum": "6d32314023c5e33a649b6f40fab51eb0922a6da9"
-            },
-            "require": {
-                "composer/installers": "~1.0"
-            },
-            "type": "vanilla-plugin",
-            "extra": {
-                "installer-name": "jasperreports"
-            },
-            "license": [
-                "LGPL-3.0"
-            ],
-            "homepage": "http://community.jaspersoft.com/project/jasperreports-library"
-        },
-        {
->>>>>>> d3383b41
             "name": "jquery/jquery-min-file",
             "version": "1.12.4",
             "dist": {
                 "type": "file",
                 "url": "https://code.jquery.com/jquery-1.12.4.min.js",
-                "reference": null,
                 "shasum": "5a9dcfbef655a2668e78baebeaa8dc6f41d8dabb"
             },
             "require": {
@@ -855,7 +827,6 @@
             "dist": {
                 "type": "file",
                 "url": "https://raw.githubusercontent.com/moment/moment/2.13.0/min/moment.min.js",
-                "reference": null,
                 "shasum": "a8ca7eea2616fa92e2e85ba6291af6ea012fd190"
             },
             "require": {
@@ -876,7 +847,6 @@
             "dist": {
                 "type": "file",
                 "url": "https://raw.githubusercontent.com/moment/moment-timezone/0.5.4/builds/moment-timezone-with-data.min.js",
-                "reference": null,
                 "shasum": "39b9fccc20863c23f19524a756d75cfef2ff9cbe"
             },
             "require": {
@@ -1410,7 +1380,6 @@
             "dist": {
                 "type": "zip",
                 "url": "https://cdn.sencha.com/ext/gpl/ext-3.4.1.1-gpl.zip",
-                "reference": null,
                 "shasum": "26734b47eae909ff7f8cd7de4cadfb3531bd3cdc"
             },
             "require": {
@@ -1643,12 +1612,12 @@
             ],
             "authors": [
                 {
+                    "name": "Andreas Åkre Solberg",
+                    "email": "andreas.solberg@uninett.no"
+                },
+                {
                     "name": "Olav Morken",
                     "email": "olav.morken@uninett.no"
-                },
-                {
-                    "name": "Andreas Åkre Solberg",
-                    "email": "andreas.solberg@uninett.no"
                 },
                 {
                     "name": "Jaime Perez",
@@ -2437,7 +2406,6 @@
             "dist": {
                 "type": "file",
                 "url": "https://rsvpjs-builds.s3.amazonaws.com/rsvp-1979d5ad89293dadbe7656dd53d152f7426fa35e.min.js",
-                "reference": null,
                 "shasum": "24522232c6252718638ad3475e236da7692fa4ae"
             },
             "require": {
@@ -2505,6 +2473,7 @@
                 "i18n",
                 "text"
             ],
+            "abandoned": true,
             "time": "2018-12-05T18:34:18+00:00"
         },
         {
@@ -3824,5 +3793,6 @@
     "platform-dev": [],
     "platform-overrides": {
         "php": "5.4"
-    }
+    },
+    "plugin-api-version": "1.1.0"
 }