#!/usr/bin/env php
<?php
/**
 * Import data from CSV files.
 *
 * Specifically, this script is used to update the names of people and
 * the hierarchy dimension data in the HPcDB.  It is necessary to
 * reingest data after performing these updates.  After updating the
 * hierarchy it is also necessary to reaggregate for the entire time
 * period that is affected by the hierarchy change.
 *
 * @package OpenXdmod
 *
 * @author Jeffrey T. Palmer <jtpalmer@buffalo.edu>
 */

require_once __DIR__ . '/../configuration/linker.php';

use CCR\DB;
use CCR\Log;

// Disable memory limit.
ini_set('memory_limit', -1);

// Catch unexpected exceptions.
try {
    main();
} catch (Exception $e) {
    do {
        $logger->crit(array(
            'message'    => $e->getMessage(),
            'stacktrace' => $e->getTraceAsString(),
        ));
    } while ($e = $e->getPrevious());
    exit(1);
}

/**
 * Main function.
 */
function main()
{
    global $logger, $db, $shredderDb;

    $opts = array(
        array('h',  'help'),
        array('v',  'verbose'),
        array('',   'debug'),
        array('q',  'quiet'),
        array('i:', 'input:'),
        array('t:', 'type:'),
    );

    $shortOptions = implode(
        '',
        array_map(
            function ($opt) {
                return $opt[0];
            },
            $opts
        )
    );
    $longOptions = array_map(
        function ($opt) {
            return $opt[1];
        },
        $opts
    );

    $args = getopt($shortOptions, $longOptions);

    if ($args === false) {
        fwrite(STDERR, "Failed to parse arguments\n");
        exit(1);
    }

    $help = false;

    $type = $input = null;

    $logLevel = -1;

    foreach ($args as $key => $value) {
        if (is_array($value)) {
            fwrite(STDERR, "Multiple values not allowed for '$key'\n");
            exit(1);
        }

        switch ($key) {
            case 'h':
            case 'help':
                $help = true;
                break;
            case 'q':
            case 'quiet':
                $logLevel = max($logLevel, Log::WARNING);
                break;
            case 'v':
            case 'verbose':
                $logLevel = max($logLevel, Log::INFO);
                break;
            case 'debug':
                $logLevel = max($logLevel, Log::DEBUG);
                break;
            case 'i':
            case 'input':
                $input = $value;
                break;
            case 't':
            case 'type':
                $type = $value;
                break;
            default:
                fwrite(STDERR, "Unexpected option '$key'\n");
                exit(1);
                break;
        }
    }

    if ($logLevel === -1) {
        $logLevel = Log::NOTICE;
    }

    if ($help) {
        displayHelpText();
        exit;
    }

    $conf = array(
        'file'            => false,
        'mail'            => false,
        'consoleLogLevel' => $logLevel,
    );

    $logger = Log::factory('xdmod-import-csv', $conf);

    // NOTE: "process_start_time" is needed for the log summary.
    $logger->notice(array(
        'message'            => 'xdmod-import-csv start',
        'process_start_time' => date('Y-m-d H:i:s'),
    ));

    $logger->debug('Checking for required arguments');

    if ($input === null) {
        $logger->crit('No input file specified');
        exit(1);
    } elseif (!is_file($input)) {
        $logger->crit("'$input' is not a file");
        exit(1);
    } elseif (!is_readable($input)) {
        $logger->crit("'$input' is not readable");
        exit(1);
    }

    if ($type === null) {
        $logger->crit('No input type specified');
        exit(1);
    }

    try {
        $logger->debug('Creating database connections');
        $db = DB::factory('hpcdb');
        $shredderDb = DB::factory('shredder');
    } catch (Exception $e) {
        $msg = 'Failed to create database connection: ' . $e->getMessage();
        $logger->crit(array(
            'message'   => $msg,
            'stacktrace' => $e->getTraceAsString(),
        ));
        exit(1);
    }

    $logger->debug("Opening file '$input'");

    $fh = fopen($input, 'r');

    if ($fh === false) {
        $logger->crit("Failed to open file '$input'");
        exit(1);
    }

    $logger->debug("Reading CSV data from file '$input'");

    $data = array();

    while ($row = fgetcsv($fh)) {
        // Skip blank lines.
        if (count($row) == 1 && $row[0] === null) {
            continue;
        }

        $data[] = $row;
    }

    $logger->debug("Closing file '$input'");

    if (!fclose($fh)) {
        $logger->crit("Failed to close file '$input'");
        exit(1);
    }

    $logger->info("Importing type '$type'");

    $logger->info('Starting database transaction');
    $db->beginTransaction();

    try {
        switch ($type) {
            case 'names':
                updatePeople($data);
                break;
            case 'hierarchy':
                updateHierarchy($data);
                break;
            case 'group-to-hierarchy':
                updateGroupToHierarchy($data);
                break;
            case 'cloud-project-to-pi':
                updateCloudProjectToPI($data);
                break;
            default:
                $logger->crit("Unknown type '$type'");
                exit(1);
                break;
        }

        $logger->info('Committing database transaction');
        $db->commit();
    } catch (Exception $e) {
        $logger->err(array(
            'message'    => $e->getMessage(),
            'stacktrace' => $e->getTraceAsString(),
        ));

        $logger->info('Rolling back database transaction');
        $db->rollBack();
    }

    // NOTE: "process_end_time" is needed for the log summary.
    $logger->notice(array(
        'message'          => 'xdmod-import-csv end',
        'process_end_time' => date('Y-m-d H:i:s'),
    ));

    exit;
}

function updateCloudProjectToPI(array $piToProject){
    global $db, $logger;
<<<<<<< HEAD

    $logger->debug('Updating PI information for Cloud realm');

=======
    $logger->debug('Updating PI information for Cloud realm');
>>>>>>> c86d4565
    $sql = "
    INSERT INTO
      modw_cloud.staging_pi_to_project (pi_name, project_name, resource_name)
    VALUES
      (:pi, :project_name, :resource_name) ON DUPLICATE KEY UPDATE pi_name = VALUES(pi_name), resource_name = VALUES(resource_name)";
<<<<<<< HEAD

=======
>>>>>>> c86d4565
    foreach($piToProject as $row){
        $db->execute($sql, array(
          ":pi" => $row[0],
          ":project_name" => $row[1],
          ":resource_name" => $row[2]
        ));
    }
}
<<<<<<< HEAD


=======
>>>>>>> c86d4565
/**
 * Update people's names.
 *
 * A person may correspond to a user or PI.
 *
 * @param array $people Array of arrays with:
 *    - username (or groupname)
 *    - first name
 *    - last name
 */
function updatePeople(array $people)
{
    global $db, $logger;

    $logger->debug('Updating people data');

    $personIdForUsername = getPersonIdUsernameMappings();

    foreach ($people as $person) {
        $logger->debug('Processing row: ' . json_encode($person));

        $fieldCount = count($person);
        if ($fieldCount != 3) {
            $msg = "Unexpected number of fields ($fieldCount) in row: "
                . implode(',', $person);
            $logger->warning($msg);
            continue;
        }

        list($username, $firstName, $lastName) = $person;

        $lowerUsername = strtolower($username);

        if (isset($personIdForUsername[$lowerUsername])) {
            $personId = $personIdForUsername[$lowerUsername];
            updatePerson($personId, $firstName, $lastName);
        } else {
            createPerson($username, $firstName, $lastName);
        }
    }
}

/**
 * Create a person in the HPcDB.
 *
 * A person may correspond to a user or PI.  Since a person's person_id
 * originates in mod_shredder.staging_union_user_pi, an entry will be
 * added to that table as well.
 *
 * @param string $username The person's username.
 * @param string $firstName The person's first name.
 * @param string $lastName The person's last name.
 *
 * @return int The person's HPcDB person_id.
 */
function createPerson($username, $firstName, $lastName)
{
    global $db, $shredderDb, $logger;

    $logger->debug(array(
        'message'    => 'Creating person',
        'username'   => $username,
        'first_name' => $firstName,
        'last_name'  => $lastName,
    ));

    $sql = "
        REPLACE INTO staging_union_user_pi SET
            union_user_pi_name = :username
    ";

    $personId = $shredderDb->insert($sql, array('username' => $username));

    $sql = "
        INSERT INTO hpcdb_people SET
            organization_id = 1,
            person_id = :person_id,
            first_name = :first_name,
            last_name = :last_name
    ";

    $db->execute(
        $sql,
        array(
            'person_id'  => $personId,
            'first_name' => $firstName,
            'last_name'  => $lastName,
        )
    );

    return $personId;
}

/**
 * Update a person's first and last name in the HPcDB.
 *
 * A person may correspond to a user or PI.
 *
 * @param int $personId The person's HPcDB person_id.
 * @param string $firstName The person's first name.
 * @param string $lastName The person's last name.
 */
function updatePerson($personId, $firstName, $lastName)
{
    global $db, $logger;

    $logger->debug(array(
        'message'    => 'Updating person',
        'person_id'  => $personId,
        'first_name' => $firstName,
        'last_name'  => $lastName,
    ));

    $sql = "
        UPDATE hpcdb_people SET
            first_name = :first_name,
            last_name = :last_name
        WHERE person_id = :person_id
    ";

    $db->execute(
        $sql,
        array(
            'first_name' => $firstName,
            'last_name'  => $lastName,
            'person_id'  => $personId,
        )
    );
}

/**
 * Update the hierarchy.
 *
 * @param array $hierarchy Array of hierarchy items with:
 *    - abbreviation
 *    - description
 *    - parent abbreviation
 */
function updateHierarchy($hierarchy)
{
    global $logger;

    $logger->debug('Updating hierarchy');

    $hierarchIdForAbbrev = getHierarchyIdAbbrevMappings();

    foreach ($hierarchy as $item) {
        $logger->debug('Processing row: ' . json_encode($item));

        $abbrev = $item[0];

        if (isset($item[1])) {
            $desc = $item[1];
        } else {
            $desc = null;
        }

        if (isset($item[2]) && $item[2] != '') {
            $parentAbbrev = $item[2];

            if (isset($hierarchIdForAbbrev[$parentAbbrev])) {
                $parentId = $hierarchIdForAbbrev[$parentAbbrev];
            } else {
                $parentId = createHierarchyItem($parentAbbrev);
                $hierarchIdForAbbrev[$parentAbbrev] = $parentId;
            }
        } else {
            $parentId = null;
        }

        if (isset($hierarchIdForAbbrev[$abbrev])) {
            $id = $hierarchIdForAbbrev[$abbrev];
            updateHierarchyItem($id, $abbrev, $desc, $parentId);
        } else {
            $id = createHierarchyItem($abbrev, $desc, $parentId);
            $hierarchIdForAbbrev[$abbrev] = $id;
        }
    }
}

/**
 * Create a hierarchy item.
 *
 * @param string $abbrev The hierarchy item abbreviation.
 * @param string $desc The hierarchy item description.
 * @param string $parentId The hierarchy item's parent's id.
 *
 * @return int The hierarchy item's HPcDB id.
 */
function createHierarchyItem($abbrev, $desc = null, $parentId = null)
{
    global $db, $logger;

    $logger->debug(array(
        'message'   => 'Creating hierarchy item',
        'abbrev'    => $abbrev,
        'desc'      => $desc,
        'parent_id' => $parentId,
    ));

    $params = array('abbrev' => $abbrev);

    if ($desc !== null) {
        $params['description'] = $desc;
    }

    if ($parentId !== null) {
        $params['parent_id'] = $parentId;
    }

    $sql = "INSERT INTO hpcdb_fields_of_science ("
        . implode(', ', array_keys($params))
        . ") VALUES ("
        . implode(
            ', ',
            array_map(
                function ($key) {
                    return ":$key";
                },
                array_keys($params)
            )
        )
        . ")";

    return $db->insert($sql, $params);
}

/**
 * Update an existing hierarchy item.
 *
 * @param int $hierarchyId The hierarchy item's HPcDB id.
 * @param string $abbrev The hierarchy item abbreviation.
 * @param string $desc The hierarchy item description.
 * @param string $parentId The hierarchy item's parent's id.
 */
function updateHierarchyItem(
    $hierarchyId,
    $abbrev,
    $desc = null,
    $parentId = null
) {
    global $db, $logger;

    $logger->debug(array(
        'message'      => 'Updating hierarchy item',
        'hierarchy_id' => $hierarchyId,
        'abbrev'       => $abbrev,
        'desc'         => $desc,
        'parent_id'    => $parentId,
    ));

    $params = array('abbrev' => $abbrev);

    if ($desc !== null) {
        $params['description'] = $desc;
    }

    if ($parentId !== null) {
        $params['parent_id'] = $parentId;
    }

    $sql = "UPDATE hpcdb_fields_of_science SET "
        . implode(
            ', ',
            array_map(
                function ($key) {
                    return "$key = :$key";
                },
                array_keys($params)
            )
        )
        . " WHERE field_of_science_id = :id";

    $params['id'] = $hierarchyId;

    $db->execute($sql, $params);
}

/**
 * Update the mappings from groups to heirarchy items.
 *
 * @param array $mappings Array of arrays with:
 *    - groupname
 *    - hierarchy abbreviation
 */
function updateGroupToHierarchy($mappings)
{
    global $logger;

    $logger->debug('Updating group to hierarchy mappings');

    $personIdForUsername = getPersonIdUsernameMappings();
    $hierarchIdForAbbrev = getHierarchyIdAbbrevMappings();

    foreach ($mappings as $mapping) {
        $logger->debug('Processing row: ' . json_encode($mapping));

        $fieldCount = count($mapping);
        if ($fieldCount != 2) {
            $msg = "Unexpected number of fields ($fieldCount) in row: "
                . implode(',', $mapping);
            $logger->warning($msg);
            continue;
        }

        list($groupname, $hierarchyAbbrev) = $mapping;

        if (!isset($hierarchIdForAbbrev[$hierarchyAbbrev])) {
            $msg = "Skipping unknown hierarchy abbreviation '$hierarchyAbbrev'";
            $logger->warning($msg);
            continue;
        }

        $hierarchyId = $hierarchIdForAbbrev[$hierarchyAbbrev];

        $lowerGroupname = strtolower($groupname);

        if (isset($personIdForUsername[$lowerGroupname])) {
            $personId = $personIdForUsername[$lowerGroupname];
            updatePersonHierarchyItem($personId, $hierarchyId);
        } else {
            createPi($groupname, $hierarchyId);
        }
    }
}

/**
 * Create a PI in the HPcDB.
 *
 * Since a PI's pi_id originates in mod_shredder.staging_pi, an entry
 * will be added to that table as well.
 *
 * @param string $groupname The PI's name.
 * @param int $hierarchyId The hierarchy item's HPcDB id.
 *
 * @return int The PI's HPcDB pi_id.
 */
function createPi($groupname, $hierarchyId)
{
    global $db, $shredderDb, $logger;

    $logger->debug(array(
        'message'      => 'Creating PI',
        'groupname'    => $groupname,
        'hierarchy_id' => $hierarchyId,
    ));

    $sql = "REPLACE INTO staging_pi SET pi_name = :pi_name";
    $piId = $shredderDb->insert($sql, array('pi_name' => $groupname));

    // An account is required to satisfy the foreign key contraint for
    // the request which is then used to determine the hierarchy item.
    // The values for request_id and account_id used here must match the
    // process used in the staging ingestors
    // (classes/OpenXdmod/Ingestor/Staging/Accounts.php and
    // classes/OpenXdmod/Ingestor/Staging/Requests.php).  Likewise, the
    // account name must match the PI's name since that is used by the
    // allocations ingestor
    // (classes/OpenXdmod/Ingestor/Staging/Allocations.php).  This is
    // necessary since the allocation table is used to determine which
    // request is associated with which job in the jobs ingestor
    // (classes/OpenXdmod/Ingestor/Hpcdb/Jobs.php).

    $sql = "
        INSERT INTO hpcdb_accounts SET
            account_id = :account_id,
            account_name = :account_name
    ";

    $db->execute(
        $sql,
        array(
            'account_id'   => $piId,
            'account_name' => $groupname,
        )
    );

    $sql = "
        INSERT INTO hpcdb_requests SET
            request_id = :request_id,
            primary_fos_id = :fos_id,
            account_id = :account_id
    ";

    $db->execute(
        $sql,
        array(
            'request_id' => $piId,
            'fos_id'     => $hierarchyId,
            'account_id' => $piId,
        )
    );

    return $piId;
}

/**
 * Update the mapping from a person (PI) to a hierarchy item.
 *
 * @param int $personId The person's HPcDB person_id.
 * @param int $hierarchyId The hierarchy item's HPcDB id.
 */
function updatePersonHierarchyItem($personId, $hierarchyId)
{
    global $db, $logger;

    $logger->debug(array(
        'message'      => 'Updating person to hierarchy map',
        'person_id'    => $personId,
        'hierarchy_id' => $hierarchyId,
    ));

    $sql = "
        UPDATE hpcdb_requests r
        JOIN hpcdb_principal_investigators pi
            ON r.request_id = pi.request_id
        SET r.primary_fos_id = :primary_fos_id
        WHERE pi.person_id = :person_id
    ";

    $db->execute($sql, array(
        'person_id'      => $personId,
        'primary_fos_id' => $hierarchyId,
    ));
}

/**
 * Returns mapping from username to person_id.
 *
 * @return array Keys are usernames and values are person_id's.
 */
function getPersonIdUsernameMappings()
{
    global $db, $logger;

    $logger->debug('Querying system accounts');

    $sql = "SELECT person_id, username FROM hpcdb_system_accounts";
    $users = $db->query($sql);

    $personIdForUsername = array();

    foreach ($users as $user) {
        $lowerUsername = strtolower($user['username']);
        $personIdForUsername[$lowerUsername] = $user['person_id'];
    }

    return $personIdForUsername;
}

/**
 * Retrieve a map from hierarchy abbreviations to id's.
 *
 * @return array Keys are abbreviations and values are hierarchy_id's.
 */
function getHierarchyIdAbbrevMappings()
{
    global $db, $logger;

    $logger->debug('Querying for hierarchy items');

    $sql = "SELECT field_of_science_id, abbrev FROM hpcdb_fields_of_science";
    $rows = $db->query($sql);

    $hierarchIdForAbbrev = array();

    foreach ($rows as $row) {
        $hierarchIdForAbbrev[$row['abbrev']] = $row['field_of_science_id'];
    }

    return $hierarchIdForAbbrev;
}


/**
 * Display help text.
 */
function displayHelpText()
{
    echo <<<'EOF'

Usage: xdmod-import-csv -t *type* -i *input-file.csv*

    -h, --help
        Display this message and exit.

    -v, --verbose
        Output info level logging.

    --debug
        Output debug level logging.

    -q, --quiet
        Output warning level logging.

    -t, --type *type*
        Specify the type of type being imported.  The valid types are
        "names", "hierarchy" and "group-to-hierarchy".

    -i, --input *input-file*
        The input CSV file.  The contents of the input file depends
        on the type specified.

Input type formats:

The contents of the input file must correspond to the specified input
type.  The input files must contain valid CSV data.  The number of
columns in the CSV file must match the number of fields listed (no extra
columns or missing columns).  The input file should not have a header
row.

    names

        Fields: username, first name, last name

    hierarchy

        Fields: hierarchy item name, item description, parent name

        A top level hierarchy item should have a blank (empty string)
        parent name.

    group-to-hierarchy

        Fields: groupname, hierachy item name

    cloud-project-to-pi

        Fields: pi_name, project_name, resource

NOTE: After updating any names or hierarchy items it is necessary to
reingest your data for the changes to be applied to the datawarehouse.
Hierarchy changes also require reaggregating data for the entire time
period that the heirarchy applies to.


EOF;
}<|MERGE_RESOLUTION|>--- conflicted
+++ resolved
@@ -248,22 +248,15 @@
 
 function updateCloudProjectToPI(array $piToProject){
     global $db, $logger;
-<<<<<<< HEAD
 
     $logger->debug('Updating PI information for Cloud realm');
 
-=======
-    $logger->debug('Updating PI information for Cloud realm');
->>>>>>> c86d4565
     $sql = "
     INSERT INTO
       modw_cloud.staging_pi_to_project (pi_name, project_name, resource_name)
     VALUES
       (:pi, :project_name, :resource_name) ON DUPLICATE KEY UPDATE pi_name = VALUES(pi_name), resource_name = VALUES(resource_name)";
-<<<<<<< HEAD
-
-=======
->>>>>>> c86d4565
+
     foreach($piToProject as $row){
         $db->execute($sql, array(
           ":pi" => $row[0],
@@ -272,11 +265,8 @@
         ));
     }
 }
-<<<<<<< HEAD
-
-
-=======
->>>>>>> c86d4565
+
+
 /**
  * Update people's names.
  *
