#!/usr/bin/env php
<?php
/**
 * Acl Configuration Tool
 *
 * PHP Version 5
 *
 * @package  XDMoD
 * @author   Ryan Rathsam <ryanrath@buffalo.edu>
 * @link     http://open.xdmod.org/
 **/
require_once __DIR__ . '/../configuration/linker.php';

use CCR\DB;
use CCR\DB\iDatabase;
use CCR\Log;
use CCR\Json;

use Configuration\Configuration;
use ETL\Utilities;
use User\Roles;

const SCHEMA = 'moddb';

$opts = array(
    't' => 'dryrun',
    'v' => 'verbose',
    'd' => 'debug',
    'r' => 'recover',
    'h' => 'help'
);

$dryRun = false;
$logLevel = Log::ERR;
$recover = false;
$isXSEDE = false;

try {
    $options = getopt(implode('', array_keys($opts)), array_values($opts));

    foreach ($options as $key => $value) {
        switch ($key) {
            case 't':
            case 'dryrun':
                $dryRun = true;
                break;
            case 'v':
            case 'verbose':
                $logLevel = Log::INFO;
                break;
            case 'd':
            case 'debug':
                $logLevel = Log::DEBUG;
                break;
            case 'h':
            case 'help':
                displayHelp();
                exit(0);
                break;
            case 'r':
            case 'recover':
                $recover = true;
                break;
        }
    }

    /**
     * The Log instance for this script. It defaults to writing to 'console'
     *
     * @var Log
     **/
    $log = Log::factory(
        'acl-import',
        array(
            'file' => false,
            'db' => false,
            'mail' => false,
            'console' => true,
            'consoleLogLevel' => $logLevel
        )
    );

    main();

} catch (Exception $e) {
    do {
        fwrite(STDERR, $e->getMessage() . "\n");
        fwrite(STDERR, $e->getTraceAsString() . "\n");
    } while ($e = $e->getPrevious());
    exit(1);
}

/**
 *
 **/
function main()
{
    global $dryRun, $log, $verify, $logLevel, $recover, $isXSEDE;

    $log->notice("*** Beginning Acl Configuration Tool...");
    $log->info(
        sprintf(
            "*** Launched with parameters [verify: %s, dryrun: %s, verbose: %s]",
            boolToString($verify),
            boolToString($dryRun),
            logLevelToVerbosity($logLevel)
        )
    );

    $result = verifyAclSetup();
    if ($result > 0) {
        exit($result);
    }

    // Make sure that all of the required tables are present
    Utilities::runEtlPipeline(array('acls-xdmod-management'), $log, array('dryrun' => $dryRun));

    // a role/acl blacklist. 'default' doesn't actually exist so don't bother
    // processing it.
    $blacklist = array('default');

    // the sections of roles.json that we want to process.
    $sections = array('permitted_modules', 'query_descripters', 'display', 'type', 'hierarchies');

    // the ultimate destination for the parsed information from
    // roles/datawarehouse
    $results = array();

    // Module Retrieval
    $modules = Configuration::assocArrayFactory('modules.json', CONFIG_DIR, $log);

    $isXSEDE = array_key_exists('xsede', $modules);

    // Remove the warning to users that this files contents are automatically
    // generated and that they modify it at their own risk.
    if (isset($modules['#'])) {
        unset($modules['#']);
    }
    if (isset($modules['WARNING'])) {
        unset($modules['WARNING']);
    }
    $moduleHierarchies = array();

    // Role Retrieval
    $allRoles = Roles::getRoleNames($blacklist);

<<<<<<< HEAD
    $resourceConfig = \Configuration\XdmodConfiguration::assocArrayFactory('resources.json', CONFIG_DIR, $log);
    $resourceTypesConfig = \Configuration\XdmodConfiguration::assocArrayFactory('resource_types.json', CONFIG_DIR, $log);

    $enabledResourceTypes = array_unique(
        array_reduce(
            $resourceConfig,
            function ($carry, $item) {
                $carry [] = $item['resource_type'];
                return $carry;
            },
            array()
        )
    );

    $rawEnabledRealms = getenv("XDMOD_REALMS");
    $rawEnabledRealms = str_replace(' ', '', $rawEnabledRealms);
    $rawEnabledRealms = explode(',', $rawEnabledRealms);

    $enabledRealms = array_map('ucfirst', $rawEnabledRealms);

=======
>>>>>>> 048bf678
    // Configuration Files
    $hierarchyConfig = \Configuration\ModuleConfiguration::factory('hierarchies.json', CONFIG_DIR, $log);
    $roleConfig = \Configuration\ModuleConfiguration::factory('roles.json', CONFIG_DIR, $log);
    $realmConfig = \Configuration\ModuleConfiguration::factory('datawarehouse.json', CONFIG_DIR, $log);

    foreach ($modules as $module => $moduleData) {

        $hierarchies = $hierarchyConfig->filterByModule($module);
        $roles = $roleConfig->filterByModule($module);
        $realms = $realmConfig->filterByModule($module);

        // Process the hierarchies provided by this module, if any.
        if (count(get_object_vars($hierarchies)) > 0 && property_exists($hierarchies, 'hierarchies')) {
            $moduleHierarchies[$module] = json_decode(json_encode($hierarchies->hierarchies), true);
        }

        // Process the roles provided by this module, if any.
        if (count(get_object_vars($roles)) > 0 && property_exists($roles, 'roles')) {
            $moduleRoles = $roles->roles;

            // for each defined role
            foreach ($allRoles as $role) {

                // retrieve any role data provided by $module
                $roleData = property_exists($moduleRoles, $role) ? $moduleRoles->$role : new stdClass();

                // foreach of the role sections,
                foreach ($sections as $section) {

                    // if that section exists in the module role data
                    if (property_exists($roleData, $section)) {

                        // include that module / role / section in $results.
                        $results[$module]['acls'][$role][$section] = json_decode(json_encode($roleData->$section), true);
                    }
                }
            }
        }

        // Process the realms provided by this module, if any.
        if (property_exists($realms, 'realms')) {
            foreach ($realms->realms as $realm => $data) {

                $groupBys = property_exists($data, 'group_bys') ? $data->group_bys : null;
                $statistics = property_exists($data, 'statistics') ? $data->statistics : null;
                $results[$module]['realms'][$realm] = array(
                    'group_bys' => json_decode(json_encode($groupBys), true),
                    'statistics' => json_decode(json_encode($statistics), true)
                );
            }
        }
    }

    /* So $results will now look like ( generically speaking ):
     * $results = array(
     *   "<module>" => array(
     *     "acls" => array(
     *       "<acl>" => array(
     *         "permitted_modules" => array(),
     *         "query_descripters" => array(),
     *         "display"           => "",
     *         "type"              => "",
     *         "hierarchies"       => array()
     *       )
     *     ),
     *     "realms" => array(
     *       "<realm>" = array(
     *         "group_bys" => array(),
     *         "statistics" => array()
     *       )
     *     )
     *   )
     * )
     */

    $db = null;

    // The database connection will always be needed, even during dry-run because there are
    // informational queries that will be executed even though information is not being changed.

    $log->debug("*** Conducting Database Verification...");
    if (!verifyDatabase()) {
        $log->err("Unable to connect to the database, please check the following: \n\t - settings for 'database' in portal_settings.ini are correct.\n\t - the database identified by the 'database' section of portal_settings.ini is running, accepting connections, and that the user specified has connection privileges.");
        exit(1);
    }
    $log->debug("*** Database Verification Passed!");

    $db = DB::factory('database');

    // Ensure that we're starting from scratch while backing up the tables that
    // we do not manage ( user_acls, user_acl_group_by_parameters ). These
    // tables will be re-populated after we are done creating / re-populating
    // the managed tables.

    /**
     * This sql statement should serve as the select query that will be used to
     * create the backup table 'user_acls_bkup'.
     */
    $userAclCreateBkup = <<<SQL
    SELECT
      ua.user_id,
      a.name AS acl_name
    FROM user_acls ua
      JOIN acls a ON a.acl_id = ua.acl_id
SQL;

    /**
     * Serves as the insertion query to utilize when reconstituting the
     * user_acls table. Notice the 'LEFT JOIN' on 'acls' and accompanying
     * where clause 'a.acl_id IS NOT NULL'. These are to ensure that if an
     * acl was removed as part of the sync those orphan records do not make
     * their way back into the system.
     */
    $userAclRepopulate = <<<SQL
    INSERT INTO user_acls (user_id, acl_id)
      SELECT
        ua.user_id,
        a.acl_id
      FROM user_acls_bkup ua
        LEFT JOIN acls a ON a.name = ua.acl_name
      WHERE a.acl_id IS NOT NULL
SQL;

    /**
     * to serve as the select query that will be used to create the backup
     * table 'user_acl_group_by_parameters_bkup'.
     */
    $uagbpCreateBkup = <<<SQL
    SELECT
      uagbp.user_id,
      a.name  AS acl_name,
      m.name  AS group_by_module_name,
      r.name  AS group_by_realm_name,
      gb.name AS group_by_name,
      uagbp.value
    FROM user_acl_group_by_parameters uagbp
      JOIN acls a ON a.acl_id = uagbp.acl_id
      JOIN group_bys gb ON gb.group_by_id = uagbp.group_by_id
      JOIN realms r ON r.realm_id = gb.realm_id
      JOIN modules m ON m.module_id = gb.module_id;
SQL;

    /**
     * Serves as the insertion query to utilize when reconstituting the
     * user_acl_group_by_parameters table. A number of steps have been
     * taken to ensure that orphan records are not introduced into the
     * system post sync. In particular we prevent orphan records from the
     * following tables:
     *   - acls
     *   - modules
     *   - realms
     *   - group_bys
     */
    $uagbpRepopulate = <<<SQL
INSERT INTO user_acl_group_by_parameters (user_id, acl_id, group_by_id, value)
  SELECT
    uagbp.user_id,
    a.acl_id,
    gb.group_by_id,
    uagbp.value
  FROM user_acl_group_by_parameters_bkup uagbp
    LEFT JOIN acls a ON a.name = uagbp.acl_name
    LEFT JOIN modules m ON m.name = uagbp.group_by_module_name
    LEFT JOIN realms r ON r.name = uagbp.group_by_realm_name
    LEFT JOIN group_bys gb
      ON gb.name = uagbp.group_by_name AND
         gb.module_id = m.module_id AND
         gb.realm_id = r.realm_id
  WHERE a.acl_id IS NOT NULL AND
        m.module_id IS NOT NULL AND
        r.realm_id IS NOT NULL AND
        gb.group_by_id IS NOT NULL;
SQL;


    $tablesToBeBackedUp = array(
        'user_acls' => array(
            'create_sql' => $userAclCreateBkup,
            'populate_sql' => $userAclRepopulate
        ),
        'user_acl_group_by_parameters' => array(
            'create_sql' => $uagbpCreateBkup,
            'populate_sql' =>$uagbpRepopulate
        )
    );

    $nonManagedBackupTables = array_reduce(
        array_keys($tablesToBeBackedUp),
        function($carry, $item) {
            $carry[] = "${item}_bkup";
            return $carry;
        },
        array()
    );

    /* acl-config "recovery" documentation
     *
     * Before diving into a description of how acl-config's "recovery" flag works, some definitions
     * are included below to help while reading the rest of the documentation.
     *
     * Definitions:
     *
     *   - non-managed tables: These are tables that we are not able to be re-create from our
     *     available configuration files ( roles.json / datawarehouse.json ). In these tables case,
     *     a record is added when a user is created with / updated to have a relationship with a
     *     particular acl. This is most often done via the User Management portion of the Internal
     *     Dashboard.
     *     Also, these tables, and their need to re-generate their managed table foreign keys, are
     *     the reason we have a "recovery" flag in the first place.
     *
     *     Current tables include:
     *       - user_acls
     *       - user_acl_group_by_parameters
     *
     *   - managed tables: These tables are able to be re-created from our available configuration
     *     files ( roles.json / datawarehouse.json ).
     *
     *     Current tables include:
     *       - user_acl_group_by_parameters
     *       - user_acls
     *       - acl_tabs
     *       - tabs
     *       - acl_hierarchies
     *       - acl_group_bys
     *       - acls
     *       - acl_types
     *       - group_bys
     *       - statistics
     *       - hierarchies
     *       - realms
     *       - modules
     *
     * Now we will walk through a number of script executions which will provide the necessary
     * context for understanding how the "recovery" process is implemented. These script executions
     * occur in the order they are presented.
     *
     * - Successful Script Execution:
     *   - command line: `acl-config`
     *   - Order of Operations:
     *     - Backup tables do not exist by default so the first thing that occurs is that they are
     *       created / populated.
     *       - `backupNonManagedTables($db, $tablesToBeBackedUp);`
     *     - Managed tables are wiped / re-created from the various configuration files ( roles.json,
     *       datawarehouse.json )
     *     - The non-managed tables are restored using the newly populated managed tables and the
     *       backup tables.
     *     - The backup tables are removed:
     *       - `dropTables($db, $nonManagedBackupTables);`
     *       - *** NOTE *** if the script completes successfully the backup tables will not be
     *         present after the script ends.
     *
     * - Unsuccessful Script Execution:
     *   - command line: `acl-config`
     *   - Order of Operations:
     *     - Backup tables do not exist by default so the first thing that occurs is that they are
     *       created / populated.
     *       - `backupNonManagedTables($db, $tablesToBeBackedUp);`
     *     - *** at some point during the managed table wipe / re-creation an error occurs or the
     *       script is killed. ***
     *     - The removal of the backup tables is never executed and so they are still present.
     *
     * - Recovery Script Execution:
     *   - command line: `acl-config [-r|--recovery]`
     *   - Order of Operations:
     *     - Backup tables *do* exist as the previous execution was not successful.
     *     - Because the backup tables exist *and* the recover flag was supplied we skip the step
     *       that creates / populates the backup tables.
     *     - Managed tables are wiped / re-created from the various configuration files ( roles.json,
     *       datawarehouse.json )
     *     - The non-managed tables are restored from the existing backup tables and newly populated
     *       managed tables. This is where the *recovery* occurs.
     *     - The backup tables are removed.
     *
     * *** Important Notes ***
     *
     * - If there are changes to the non-managed tables ( user_acls, user_acl_group_by_parameters )
     *   *after* a failed run but *before* acl-config is run with the --recover flag, then these
     *   changes will *not* be recovered.
     */
    $backupTablesExist = tablesExist($db, $nonManagedBackupTables, SCHEMA, false);

    if ($backupTablesExist && !$recover) {
        $log->err('Backup tables detected! ');
        $log->err('Unable to continue!');
        $log->err('This may indicate a failed previous run.');
        $log->err('Please see the XDMoD Troubleshooting documentation to resolve.');
        exit(1);
    } elseif (!$backupTablesExist) {
        if ($recover) {
            $log->warning('Recover mode specified but no backup tables exist.');
            $log->warning('Script execution will continue as normal.');
        }
        backupNonManagedTables($db, $tablesToBeBackedUp);
    }

    wipeManagedTables($db);

    // Create Managed Tables
    Utilities::runEtlPipeline(array('acls-xdmod-management'), $log, array('dryrun' => $dryRun));

    repopulateNonManagedTables($db, $tablesToBeBackedUp);

    // Process the xdmod module first
    if (array_key_exists(DEFAULT_MODULE_NAME, $modules)) {
        processModules(
            $db,
            array(
                DEFAULT_MODULE_NAME => $modules[DEFAULT_MODULE_NAME]
            )
        );
        unset($modules[DEFAULT_MODULE_NAME]);
    }

    // Process the rest of the modules
    processModules($db, $modules);

    // Process the xdmod hierarchies into the database first
    if (array_key_exists(DEFAULT_MODULE_NAME, $moduleHierarchies)) {
        processHierarchies(
            $db,
            array(
                DEFAULT_MODULE_NAME => $moduleHierarchies[DEFAULT_MODULE_NAME]
            )
        );
        unset($moduleHierarchies[DEFAULT_MODULE_NAME]);
    }

    // process the rest of the modules hierarchies.
    processHierarchies($db, $moduleHierarchies);

    // Make sure to process the default module first first.
    if (array_key_exists(DEFAULT_MODULE_NAME, $results)) {
        $xdmod = $results[DEFAULT_MODULE_NAME];
        unset($results[DEFAULT_MODULE_NAME]);
        processResult($db, DEFAULT_MODULE_NAME, $xdmod, $modules);
    }

    foreach ($results as $module => $moduleData) {
        processResult($db, $module, $moduleData, $modules);
    }

    // Now re-populate the user related tables.
    repopulateNonManagedTables($db, $tablesToBeBackedUp);

    // Make sure we drop the backup tables
    dropTables($db, $nonManagedBackupTables);

    // Run the acl cleanup scripts
    Utilities::runEtlPipeline(array('acls-import'), $log, array('dryrun' => $dryRun));
}

/**
 * Create a backup of the user related acl tables so that we can later re-populate
 * them
 *
 * @param iDatabase $db     the database that the user related tables will be backed
 *                          up in.
 * @param array     $tables
 * @throws Exception if a problem occurs while executing table backup sql.
 */
function backupNonManagedTables(iDatabase $db, array $tables)
{
    global $dryRun, $log;
    $log->info("Backing Up User Related Tables...");

    foreach($tables as $table => $queries) {
        $creationQuery = $queries['create_sql'];

        $query = <<<SQL
CREATE TABLE ${table}_bkup AS $creationQuery;
SQL;

        $log->debug("Backup query [$table]: $query");

        if ($dryRun) {
            $log->notice("Table[$table] would have been created");
            continue;
        }

        // throws exception or returns row count
        $rows = $db->execute($query);
        $log->debug(sprintf('Inserted %d rows into %s', $rows, $table));
    }

    $log->info("User Related Tables Backed Up!");
}

/**
 * Attempt to drop the tables managed by this script.
 *
 * @param iDatabase $db
 * @throws Exception if a problem occurs while executing sql.
 */
function wipeManagedTables(iDatabase $db)
{
    global $dryRun, $log;

    $log->info("Wiping Managed Tables...");

    $tables = array(
        'user_acl_group_by_parameters',
        'user_acls',
        'acl_tabs',
        'tabs',
        'acl_hierarchies',
        'acl_group_bys',
        'report_template_acls',
        'acls',
        'acl_types',
        'group_bys',
        'statistics',
        'hierarchies',
        'realms',
        'modules',
        'resource_type_realms'
    );

    foreach($tables as $table) {
        $query = <<<SQL
DROP TABLE $table;
SQL;
        if ($dryRun) {
            $log->info("Would have dropped: $table");
            continue;
        }

        $log->debug("Dropping Table\n$query");

        $db->execute($query);

        $log->debug("Table dropped");
    }

    $log->info("Managed Tables Wiped!");
}

/**
 * Re-populate the user related tables
 * @param iDatabase $db the database to utilize while re-populating the tables.
 * @param array $tables the tables to be re-populated.
 */
function repopulateNonManagedTables(iDatabase $db, array $tables)
{
    global $dryRun, $log;

    $log->info("Repopulating Tables...");

    foreach($tables as $table => $queries) {
        $query = $queries['populate_sql'];

        if ($dryRun) {
            $log->info("For Table[$table]: \n$query");
            continue;
        }

        $rows = $db->execute($query);
        $message = $rows > 0
            ? "Table [$table] => records[$rows] populated"
            : "Table [$table] => no records populated";
        $log->debug($message);
    }

    $log->info("Re-Population of Tables Complete!");
}


/**
 *
 *
 * @param iDatabase $db
 * @param array $hierarchies
 * @return void
 * @throws Exception
 * @internal param string $module
 */
function processHierarchies(iDatabase $db, $hierarchies)
{
    global $dryRun, $log;
    $log->notice("Processing Hierarchies...");

    // SELECT the incoming data IFF
    //   There is not a record in hierarchies that has:
    //     - the same name / display as incoming
    //     - but a different module_id than incoming
    $query = <<<SQL
    INSERT INTO hierarchies(module_id, name, display)
    SELECT inc.module_id, inc.name, inc.display
    FROM
    (
        SELECT
          m.module_id AS module_id,
          :name       AS name,
          :display    AS display
        FROM modules m
        WHERE BINARY m.name = BINARY :module_name
    ) inc
    LEFT JOIN hierarchies cur
    ON BINARY cur.name    = BINARY inc.name    AND
       BINARY cur.display = BINARY cur.display
    WHERE cur.hierarchy_id IS NULL;
SQL;
    $log->debug($query);

    $inserted = 0;
    $processed = 0;

    foreach ($hierarchies as $module => $hierarchyData) {

        foreach ($hierarchyData as $hierarchy) {
            $name = null;
            $display = null;

            if (null === $hierarchy['name']) {
                throw new Exception("Malformed hierarchy entry for module $module. No name property.");
            }
            $name = $hierarchy['name'];

            if (null === $hierarchy['display']) {
                $log->warning("Hierarchy entry for module $module missing 'display' property, generating default value.");
                $display = $name;
            } else {
                $display = $hierarchy['display'];
            }

            if ($dryRun) {
                $log->info("[SUCCESS] created hierarchy [module: $module, name: $name, display: $display]");
                continue;
            }

            $params = array(
                ':name' => $name,
                ':display' => $display,
                ':module_name' => $module
            );

            $log->debug($params);

            $modified = $db->execute($query, $params);
            $inserted += $modified;
        }
        $processed += count($hierarchies);
    }

    $log->notice("Hierarchies Processed: $processed, Inserted: $inserted");
}

/**
 *
 * @param iDatabase $db
 * @param string    $module
 * @param array     $moduleData
 * @param array     $modules
 *
 * @return void
 **/
function processResult(iDatabase $db, $module, $moduleData, $modules)
{

    global $log;

    // Data for a module may contain a list of ACLs, a list of Realms and the access that is
    // granted, or both.

    $acls = ( isset($moduleData['acls']) ? $moduleData['acls'] : null );
    $realms = ( isset($moduleData['realms']) ? $moduleData['realms'] : null );

    $log->info("Processing Module: $module");

    $enabledRealms = getEnabledRealms();
    $filteredRealms = array_diff(array_keys($realms), $enabledRealms);
    foreach($filteredRealms as $filteredRealm) {
        unset($realms[$filteredRealm]);
    }

    if ($modules === null) {
        $log->err("Unable to process $module, missing module information. Is there a $module.json file in CONF_DIR/datawarehouse.d?");
        return;
    }

    if ($realms !== null) {
        processRealms($db, $module, $realms);
    } else {
        $log->warning("No realm information for module $module skipping...");
    }

    if ($acls !== null) {
        processAcls($db, $module, ( null !== $realms ? $realms : array() ), $acls, $enabledRealms);
    } else {
        $log->info("No acl information for module $module skipping...");
    }
}

/**
 * Attempt to create the module version defined by the provided information.
 *
 * @param iDatabase $db          the db. null in the case of a dryRun.
 * @param integer   $moduleId    the module id
 * @param string    $installedOn the date this module version was created.
 * @param array     $version     the version information
 *
 * @return integer|null
 **/
function createModuleVersion(iDatabase $db, $moduleId, $installedOn, array $version)
{
    global $log, $dryRun;

    $major = $version['major'];
    $minor = $version['minor'];
    $patch = $version['patch'];
    $preRelease = $version['pre_release'];

    $moduleVersion = "$major.$minor.$patch $preRelease";


    $query = <<<SQL
INSERT INTO module_versions (
  module_id,
  version_major,
  version_minor,
  version_patch,
  version_pre_release,
  created_on,
  last_modified_on)
SELECT inc.*
  FROM (SELECT
          :module_id           AS module_id,
          :version_major       AS version_major,
          :version_minor       AS version_minor,
          :version_patch       AS version_patch,
          :version_pre_release AS version_pre_release,
          :installed_on        AS installed_on,
          NOW()                AS last_modified_on) inc
    LEFT JOIN module_versions cur
      ON BINARY cur.module_id     = BINARY inc.module_id     AND
         BINARY cur.version_major = BINARY inc.version_major AND
         BINARY cur.version_minor = BINARY inc.version_minor AND
         BINARY cur.version_patch = BINARY inc.version_patch AND
         BINARY cur.version_pre_release = BINARY inc.version_pre_release
  WHERE cur.module_version_id IS NULL;
SQL;

    $parameters = array(
        ':module_id' => $moduleId,
        ':version_major' => $major,
        ':version_minor' => $minor,
        ':version_patch' => $patch,
        ':version_pre_release' => $preRelease,
        ':installed_on' => $installedOn
    );

    $log->debug($query);
    $log->debug(json_encode($parameters));

    if ($dryRun) {
        $log->info("[SUCCESS] Created Module Version: $moduleVersion");
        return null;
    }

    $inserted = $db->execute(
        $query,
        $parameters
    );

    if ($inserted === 0) {
        $log->info("[ALREADY EXISTS] Retrieving Identifier for: $moduleVersion");
        $query = <<<SQL
    SELECT mv.module_version_id
    FROM module_versions mv
    WHERE BINARY mv.module_id =     BINARY :module_id     AND
          BINARY mv.version_major = BINARY :version_major AND
          BINARY mv.version_minor = BINARY :version_minor AND
          BINARY mv.version_patch = BINARY :version_patch AND
          BINARY mv.version_pre_release = :version_pre_release
SQL;

        $results = $db->query(
            $query,
            array(
                ':module_id' => $moduleId,
                ':version_major' => $major,
                ':version_minor' => $minor,
                ':version_patch' => $patch,
                ':version_pre_release' => $preRelease
            )
        );
        $moduleVersionId = $results[0]['module_version_id'];
        return $moduleVersionId;

    } else {
        $log->info("[SUCCESS] Created Module Version: $moduleVersion");
        return $db->handle()->lastInsertId();
    }
}

/**
 * Attempt to create a Module defined by the provided information.
 *
 * @param iDatabase $db      the database to use. null if dryRun is true.
 * @param string    $name    the internal name of the module
 * @param string    $display the value that should be displayed to users.
 * @param boolean   $enabled whether or not the module is enabled.
 *
 * @return integer|null
 **/
function createModule(iDatabase $db, $name, $display, $enabled)
{
    global $dryRun, $log;

    $query = <<<SQL
    INSERT INTO modules(name, display, enabled)
    SELECT inc.*
    FROM (
        SELECT :name    AS name,
               :display AS display,
               :enabled AS enabled ) inc
    LEFT JOIN modules cur
        ON BINARY cur.name    = BINARY inc.name    AND
           BINARY cur.display = BINARY inc.display
    WHERE cur.module_id IS NULL
SQL;

    $parameters = array(
        ':name' => $name,
        ':display' => $display,
        ':enabled' => $enabled
    );

    $log->debug($query);
    $log->debug(json_encode($parameters));

    if ($dryRun) {
        $log->info("[SUCCESS] Created module: $name");
        return null;
    }

    $inserted = $db->execute(
        $query,
        $parameters
    );
    if ($inserted === 0) {
        $log->info("[ALREADY EXISTS] Retrieving Identifier for Module: $name");
        $select = <<<SQL
    SELECT m.module_id
    FROM modules m
    WHERE BINARY m.name    = BINARY :name    AND
          BINARY m.display = BINARY :display
SQL;
        $results = $db->query(
            $select,
            array(
                ':name' => $name,
                ':display' => $display
            )
        );
        return $results[0]['module_id'];
    } else {
        $log->info("[SUCCESS] Created module: $name");
        return $db->handle()->lastInsertId();
    }
}

/**
 * Attempt to associate the provided module w/ the provided module version.
 *
 * @param iDatabase $db              the database to be used in the
 *                                   operation. null if dryRun is true.
 * @param integer   $moduleId        the id of the module in question
 * @param integer   $moduleVersionId the id of the version in question
 *
 * @return void
 **/
function associateModuleAndVersion(iDatabase $db, $moduleId, $moduleVersionId)
{
    global $dryRun, $log;

    $exists = <<<SQL
    SELECT m.module_id
    FROM modules m
    WHERE BINARY m.module_id          = BINARY :module_id AND
          BINARY m.current_version_id = BINARY :current_version_id
SQL;
    $params = array(
        ':module_id' => $moduleId,
        ':current_version_id' => $moduleVersionId
    );

    $log->debug($exists);
    $log->debug(json_encode($params));

    if ($dryRun) {
        $log->info("[SUCCESS] Associated Module and Module Version.");
        return;
    }

    $results = $db->query($exists, $params);

    if (count($results) > 0) {
        $log->info("[ALREADY EXISTS] This module and version are already associated.");
        return;
    }

    $query = <<<SQL
    UPDATE modules
    SET current_version_id = :current_version_id
    WHERE BINARY module_id = BINARY :module_id
SQL;

    $log->debug($query);
    $log->debug(json_encode($params));

    $updated = $db->execute($query, $params);
    if ($updated === 1) {
        $log->info("[SUCCESS] Associated Module and Module Version.");
    } else {
        $log->err("[FAILURE] Unable to associate Module and Module Version.");
    }
}

/**
 * Process the provided array of modules into the database.
 *
 * @param iDatabase $db the database that will be used while processing the
 *                      provided modules
 * @param array[] $modules   the modules to be inserted into the database.
 *
 * @return void
 **/
function processModules(iDatabase $db, array $modules)
{
    global $dryRun, $log;

    foreach ($modules as $name => $data) {
        if (!isset($data['version'])) {
            $log->warning("No Version information for Module: $name. skipping...");
            break;
        }

        $display = isset($data['display']) ? $data['display'] : $name;
        $enabled = isset($data['enabled']) ? $data['enabled'] : true;
        $version = $data['version'];
        $installedOn = isset($data['installed_on'])
                     ? $data['installed_on']
                     : date("Y-m-d");

        $moduleId = createModule(
            $db,
            $name,
            $display,
            $enabled
        );

        $moduleVersionId = createModuleVersion(
            $db,
            $moduleId,
            $installedOn,
            $version
        );

        associateModuleAndVersion($db, $moduleId, $moduleVersionId);
    }

    $numberOfModules = count($modules);
    $log->notice("Processed $numberOfModules Modules");
}

/**
 * Attempt to process the provided array of acls into the database. This
 * includes:
 *     - Creating a record in the acls table per acl record
 *     - Creating an associated acl_group_by record for each:
 *         - realm
 *         - module    (associated with realm)
 *         - group_by  ( associated with module and realm)
 *         - statistic ( associated with module and realm)
 *
 * @param iDatabase $db     the database to use when processing the provided
 *                          acls
 * @param string    $module the module to use when processing the provided acls
 * @param array     $realms the realm to use when processing the provided acls
 * @param array     $acls   the array of acls to be processed into the provided
 *                          db.
 * @return void
 **/
function processAcls(iDatabase $db, $module, array $realms, array $acls, array $enabledRealms)
{
    global $dryRun, $log;

    foreach ($acls as $acl => $aclData) {
        // Don't assume that there are query descriptors or permitted modules. For example, an ACL
        // may only be granting access to one or the other.
        $permittedModules = ( isset($aclData['permitted_modules']) ? $aclData['permitted_modules'] : null );
        $queryDescriptors = ( isset($aclData['query_descripters']) ? $aclData['query_descripters'] : null );
        $display = isset($aclData['display']) ? $aclData['display'] : $acl;
        $type = isset($aclData['type']) ? $aclData['type'] : null;
        $hierarchies = isset($aclData['hierarchies'])
                     ? $aclData['hierarchies']
                     : null;

        processAcl($db, $module, $acl, $display, $type, $hierarchies);

        if (null !== $permittedModules && count($permittedModules) > 0) {
            $log->info("Processing tabs for Acl [$acl]");
            processTabs($db, $module, $acl, $permittedModules, $enabledRealms);
        } elseif (null === $permittedModules) {
            $log->info("Acl $acl has no tabs to process.");
        }

        if (null !== $queryDescriptors && count($queryDescriptors) > 0) {
            $log->info("Processing Query Descriptors for Acl [$acl]");
            processQueryDescriptors($db, $module, $acl, $realms, $queryDescriptors);
        } elseif (null === $queryDescriptors) {
            $log->info("Acl $acl has no query descriptors to process.");
        }
    }
}

/**
 * Process a single Acl into the database represented by $db.
 *
 * @param iDatabase $db          the database to use when processing this
 *                               acl.
 * @param string    $module      the name of the module this acl is
 *                               associated with.
 * @param string    $name        the internal name for this acl.
 * @param string    $display     the external name for this acl.
 * @param string    $type        the type of acl this is. Optional.
 * @param array     $hierarchies the hierarchy information associated
 *                               with this acl. Optional.
 *
 * @return int|null null if the acl was not able to be created or the acl_id if
 *                       it was created or exists.
 **/
function processAcl(iDatabase $db, $module, $name, $display, $type = null, $hierarchies = null)
{
    global $dryRun, $log;
    $msg = "[Module: $module, Name: $name, Display: $display, Type: $type]";

    if (null !== $type) {
        $aclTypeId = processAclType($db, $module, $type);

        $query = <<<SQL
INSERT INTO acls(module_id, acl_type_Id, name, display, enabled)
SELECT inc.*
FROM (
    SELECT
        m.module_id    AS module_id,
        :acl_type_id   AS acl_type_id,
        :name          AS name,
        :display       AS display,
        :enabled       AS enabled
    FROM modules m
    WHERE BINARY m.name = BINARY :module_name
 ) inc
LEFT JOIN acls cur
  ON cur.acl_type_id = inc.acl_type_id AND
     BINARY cur.name = BINARY inc.name
WHERE cur.acl_id IS NULL
ON DUPLICATE KEY UPDATE
  -- we leave out module_id and name as they are the basis for the
  -- unique key.
  acl_type_id = inc.acl_type_id,
  display = inc.display,
  enabled = inc.enabled;
SQL;
        $params = array(
            ':name' => $name,
            ':display' => $display,
            ':enabled' => true,
            ':module_name' => $module,
            ':acl_type_id' => $aclTypeId
        );
    } else {
        $query = <<<SQL
INSERT INTO acls(module_id, name, display, enabled)
SELECT inc.*
FROM (
    SELECT
        m.module_id    AS module_id,
        :name          AS name,
        :display       AS display,
        :enabled       AS enabled
    FROM modules m
    WHERE BINARY m.name = BINARY :module_name
 ) inc
LEFT JOIN acls cur
  ON BINARY cur.name        = BINARY inc.name
WHERE cur.acl_id IS NULL;
SQL;
        $params = array(
            ':name' => $name,
            ':display' => $display,
            ':enabled' => true,
            ':module_name' => $module
        );
    }

    $log->debug($query);
    $log->debug(json_encode($params));

    if ($dryRun) {
        $log->info("[SUCCESS] Inserted $msg");
        return;
    }

    $aclId = null;
    $inserted = $db->execute($query, $params);

    // If the insert was not successful ( and it didn't error out ), then the
    // record already exists, take the appropriate steps.
    if ($inserted === 0) {
        $log->notice("[ALREADY EXISTS] Acl $msg");
        $query = <<<SQL
    SELECT a.acl_id
    FROM acls a
        JOIN modules m
            ON a.module_id = m.module_id
    WHERE BINARY m.name    = BINARY :module_name AND
          BINARY a.name    = BINARY :name        AND
          BINARY a.display = BINARY :display
SQL;
        $record = $db->query(
            $query,
            array(
                ':module_name' => $module,
                ':name' => $name,
                ':display' => $display
            )
        );
        $aclId =  count($record) > 0 ? $record[0]['acl_id'] : null;
    } elseif ($inserted === 1 ) {
        $log->notice("[SUCCESS] Inserted Acl $msg");
        $aclId = $db->handle()->lastInsertId();
    }

    if (null !== $hierarchies) {
        processAclHierarchy($db, $module, $name, $hierarchies);
    }

    return $aclId;
}

/**
 * Attempt to either insert or retrieve the unique identifier for the module /
 * acl_type provided.
 *
 * @param iDatabase $db     the database to use when querying for the acl_type
 * @param string    $module the name of the module to which the acl_type is
 *                          associated
 * @param string    $type   the name of the acl_type to process
 *
 * @return int the unique identifier for this acl_type
 * @throws Exception if there is a problem encountered executing any of the
 *                   sql queries.
 **/
function processAclType(iDatabase $db, $module, $type)
{
    global $dryRun, $log;

    $log->info("Processing Acl Type...");

    $query = <<<SQL
    INSERT INTO acl_types(module_id, name, display)
    SELECT inc.*
    FROM (
        SELECT
            m.module_id       AS module_id,
            :acl_type_name    AS name,
            :acl_type_display AS display
        FROM modules m
        WHERE BINARY m.name = BINARY :module_name
    ) inc
    LEFT JOIN acl_types cur
        ON BINARY cur.name  = BINARY inc.name
    WHERE cur.acl_type_id IS NULL;
SQL;
    $aclTypeDisplay = ucfirst($type);
    $params = array(
        ':acl_type_name' => $type,
        ':acl_type_display' => $aclTypeDisplay,
        ':module_name' => $module
    );
    $log->debug($query);
    $log->debug($params);

    if ($dryRun) {
        $log->info("[SUCCESS] Processed Acl Type [ Module: $module, Name: $type, Display: $aclTypeDisplay]");
        return null;
    }

    $inserted = $db->execute($query, $params);
    if ($inserted === 0) {
        // If we did not insert a record then the assumption is that it already
        // exists, attempt to retrieve the acl_type_id.
        $query = <<<SQL
    SELECT at.acl_type_id
    FROM acl_types at
    WHERE BINARY at.name    = BINARY :acl_type_name
SQL;
        $results = $db->query(
            $query,
            array(
                ':acl_type_name' => $type
            )
        );
        $log->info("   Retrieved acl type for $type");
        if (count($results) === 0) {
            throw new Exception("Unable to determine acl type for [$module][$type][$aclTypeDisplay]");
        }
        return $results[0]['acl_type_id'];
    }
    $log->info("   Created new acl type record for $type");

    return $db->handle()->lastInsertId();
}

/**
 * Process the provided array of hierarchy data into the database.
 *
 * @param iDatabase $db          the database to use when processing the
 *                               provided acl hierarchies.
 * @param string    $module      the module to associate these acl hierarchy
 *                               records with
 * @param string    $acl         the acl to associate these hierarchy records
 *                               with
 * @param array     $hierarchies the array of hierarchy records to be processed.
 *
 * @throws Exception if there is an exception encountered while attempting to execute
 *                   the sql required to process these acl hierarchy records.
 **/
function processAclHierarchy(iDatabase $db, $module, $acl, array $hierarchies)
{
    global $dryRun, $log;

    $log->notice("Processing Acl Hierarchy Records...");

    $query = <<<SQL
    INSERT INTO acl_hierarchies(acl_id, hierarchy_id, level, filter_override)
    SELECT inc.*
    FROM (
        SELECT
            a.acl_id         AS acl_id,
            h.hierarchy_id   AS hierarchy_id,
            :level           AS level,
            :filter_override AS filter_override
        FROM acls a, hierarchies h, modules m
        WHERE a.module_id        = m.module_id         AND
              h.module_id        = m.module_id         AND
              BINARY m.name      = BINARY :module_name AND
              BINARY a.name      = BINARY :acl_name
    ) inc
    LEFT JOIN acl_hierarchies cur
        ON cur.acl_id              = inc.acl_id       AND
           cur.hierarchy_id        = inc.hierarchy_id AND
           BINARY cur.level        = BINARY inc.level
    WHERE cur.acl_hierarchy_id IS NULL;
SQL;

    $log->debug($query);

    if ( ! $dryRun ) {
        $statement = $db->prepare($query);
    }

    $inserted = 0;

    // Begin a transaction so that either all of the hierarchies are inserted or
    // none of them are.
    $db->beginTransaction();
    foreach ($hierarchies as $hierarchyName => $hierarchyInfo) {
        if (!isset($hierarchyInfo['level'])) {
            $log->warning("Malformed hierarchy information for Acl $acl. No level present.");
            continue;
        }

        if (!isset($hierarchyInfo['filter_override'])) {
            $log->warning("Malformed hierarchy information for Acl $acl. No filter_override present.");
            continue;
        }
        $level = $hierarchyInfo['level'];
        $filterOverride = $hierarchyInfo['filter_override'];
        $id = "[ Module: $module, Acl: $acl, Level: $level, Filter Override: $filterOverride ]";

        $params = array(
            ':module_name' => $module,
            ':acl_name' => $acl,
            ':level' => $level,
            ':filter_override' => ( $filterOverride ? 1 : 0 )
        );
        $log->debug($params);

        if ($dryRun) {
            $log->info("[SUCCESS] Processed Acl Hierarchy: $id");
            return;
        }

        $modified = $statement->execute($params);

        $count = $modified === true ? $statement->rowCount() : 0;
        $inserted += $count;
        if ($count === 0) {
            $log->notice("[SUCCESS] Acl Hierarchy: $id already exists");
        } elseif ($count === 1) {
            $log->notice("[SUCCESS] Processed Acl Hierarchy: $id");
        } else {
            $log->warning("[WARNING] Inserted more than one Acl Hierarchy Record for: $id");
        }
    }
    $committed = $db->commit();
    if ($committed === false) {
        $log->warning("[FAIL] Attempt to commit hierarchies for Acl [$acl] failed.");
        $rolledBack = $db->rollBack();

        // We throw an Exception so that we do not leave the db in an inconsistent state.
        if ($rolledBack === false) {
            throw new Exception("Unable to rollback Acl [$acl] hierarchy records. Database may be left in an inconsistent state.");
        }
    }
    $processed = count($hierarchies);
    $log->notice("Processed: $processed, Inserted: $inserted");
}

/**
 * Attempt to process the provided tabs and relate them to the provided acl.
 *
 * @param iDatabase $db     the database to be used during these operations.
 * @param string    $module the module name associated with these tabs / acl.
 * @param string    $acl    the acl that these tabs should be associated with.
 * @param array     $tabs   the tabs that should be created / associated with
 *                          the provided acl.
 *
 * @return void
 **/
function processTabs(iDatabase $db, $module, $acl, array $tabs, array $enabledRealms)
{
    global $dryRun, $log;

    foreach ($tabs as $tab) {
        if (isset($tab['supported_realms']) && count(array_intersect($enabledRealms, $tab['supported_realms'])) === 0){
            continue;
        }
        $name = $tab['name'];
        createTab($db, $module, $name);
        relateAclAndTab($db, $acl, $name);
    }

    $count = count($tabs);
    $log->info("Processed $count tab records.");
}

/**
 * Attempt to create a database representation of the provided tab information
 * that is related to the provided module.
 *
 * @param iDatabase $db     the database the tab is to be created in.
 * @param string    $module the module name the tab is to be associated with.
 * @param string    $tab    the name to use when creating said tab.
 *
 * @return int|null null if the tab could not be created. int if the tab was
 *                       created or already existed.
 **/
function createTab(iDatabase $db, $module, $tab)
{
    global $dryRun, $log;
    $msg = "name: $tab";

    $query = <<<SQL
    INSERT INTO tabs(module_id, name)
    SELECT inc.*
    FROM (
        SELECT
            m.module_id AS module_id,
            :name       AS name
        FROM modules m
        WHERE BINARY m.name = BINARY :module_name
    ) inc
    LEFT JOIN tabs cur
        ON BINARY cur.name = BINARY inc.name
    WHERE cur.tab_id IS NULL;
SQL;

    $params = array(
        ':name' => $tab,
        ':module_name' => $module
    );

    $log->debug($query);
    $log->debug(json_encode($params));

    if ($dryRun) {
        $log->info("[SUCCESS] Created Tab: $msg");
        return;
    }

    $inserted = $db->execute(
        $query,
        $params
    );

    if ($inserted === 0) {
        $log->info("[ALREADY EXISTS] Tab: $msg");
        $query = <<<SQL
    SELECT t.tab_id
    FROM tabs t
    WHERE BINARY t.name = BINARY :name
SQL;
        $params = array(
            ':name' => $tab
        );

        $log->debug($query);
        $log->debug(json_encode($params));

        $record = $db->query(
            $query,
            $params
        );

        return $record[0]['tab_id'];
    } elseif ($inserted === 1) {
        $log->info("[SUCCESS] Inserted $msg");
        return $db->handle()->lastInsertId();
    }
    return null;
}

/**
 * Attempt to create a relation between the acl identified by the provided
 * aclName and the tab identified by the provided tabName.
 *
 * @param iDatabase $db      the database to use when creating the relation.
 * @param string    $aclName the name of the acl to use when creating the
 *                           relation.
 * @param string    $tabName the name of the tab to use when creating the
 *                           relation.
 *
 * @return void
 **/
function relateAclAndTab(iDatabase $db, $aclName, $tabName)
{
    global $dryRun, $log;

    $query = <<<SQL
    INSERT INTO acl_tabs(acl_id, tab_id)
    SELECT inc.*
    FROM (
        SELECT
            a.acl_id AS acl_id,
            t.tab_id AS tab_id
        FROM acls a, tabs t
        WHERE BINARY a.name = BINARY :acl_name AND
              BINARY t.name = BINARY :tab_name

    ) inc
    LEFT JOIN acl_tabs cur
        ON cur.acl_id = inc.acl_id AND
           cur.tab_id = inc.tab_id
    WHERE cur.acl_tab_id IS NULL;
SQL;

    $params = array(
        ':tab_name' => $tabName,
        ':acl_name' => $aclName
    );

    $log->debug($query);
    $log->debug(json_encode($params));

    if ($dryRun) {
        $log->info("[SUCCESS] Related: $aclName -> $tabName");
        return;
    }

    $inserted = $db->execute(
        $query,
        $params
    );

    if ($inserted === 0) {
        $log->info("[ALREADY EXISTS] a relation between acl: $aclName and tab: $tabName");
    } elseif ($inserted === 1) {
        $log->info("[SUCCESS] Successfully created acl to tab relation [$aclName and $tabName]");
    }
}

/**
 * Attempt to create query descriptor records associated with the provided
 * module and acl, with a realm value that is contained within the realms array,
 * and for each group by and statistic contained within the query descriptors
 * array. These are used for authorizing an acl to have access to a selected
 * group by and associated set of statistics for a given module / realm.
 *
 * @param iDatabase $db               the database to use when processing these
 *                                    query descriptors.
 * @param string    $module           the name of the module to associate these
 *                                    query descriptors with.
 * @param string    $acl              the name of the acl to associate these
 *                                    query
 * @param array     $realms           an array of realm names to validate
 *                                    'realm' values found in the
 *                                    queryDescriptors array.
 * @param array     $queryDescriptors an array containing a set of information
 *                                    from datawarehouse.json ( group_bys and
 *                                    statistics ) that will be used to create
 *                                    the descriptors.
 *
 * @return void
 **/
function processQueryDescriptors(iDatabase $db, $module, $acl, array $realms, array $queryDescriptors)
{
    global $dryRun, $log;

    $log->notice("*** Creating Query Descriptor Records for Module ($module), Acl ($acl)");

    /**
     * Parameters for query are as follows:
     *     :module_name    - string
     *     :realm_name     - string
     *     :acl_name       - string
     *     :group_by_name  - string
     *     :statistic_name - string
     **/
    $query = <<<SQL
SELECT inc.*
FROM (
    SELECT
        r.realm_id     AS realm_id,
        a.acl_id       AS acl_id,
        gb.group_by_id AS group_by_id,
        s.statistic_id AS statistic_id,
        :visible       AS visible,
        :enabled       AS enabled
    FROM acls a, group_bys gb, statistics s, modules m, realms r
    WHERE BINARY m.name       = BINARY :module_name    AND
          BINARY r.name       = BINARY :realm_name     AND
          BINARY a.name       = BINARY :acl_name       AND
          BINARY gb.name      = BINARY :group_by_name  AND
          BINARY s.name       = BINARY :statistic_name AND
          r.module_id         = m.module_id            AND
          gb.module_id        = m.module_id            AND
          gb.realm_id         = r.realm_id             AND
          s.module_id         = m.module_id            AND
          s.realm_id          = r.realm_id
) inc
LEFT JOIN acl_group_bys cur
    ON cur.realm_id    = inc.realm_id      AND
       cur.acl_id      = inc.acl_id        AND
       cur.group_by_id = inc.group_by_id   AND
       cur.statistic_id = inc.statistic_id
WHERE cur.acl_group_by_id IS NULL;
SQL;

    if (!$dryRun) {
        $statement = $db->handle()->prepare($query);
    }

    $log->debug($query);

    $totalInserted = 0;
    $totalProcessed = 0;

    $bulkdatafile = tmpfile();

    if ($bulkdatafile === false) {
        throw new \Exception('Error creating temporary file');
    }

    foreach ($queryDescriptors as $queryDescriptor) {

        $realm = isset($queryDescriptor['realm']) ? $queryDescriptor['realm'] : null;
        // if we can't find the current realm in the array of available realms
        // then just ignore this entry. This is due to the way in which we
        // process modules / how the data is represented and is expected.
        if (!array_key_exists($realm, $realms)) {
            continue;
        }

        $groupBy = isset($queryDescriptor['group_by']) ? $queryDescriptor['group_by'] : null;
        $disable = isset($queryDescriptor['disable']) ? $queryDescriptor['disable'] : false;
        $hide = isset($queryDescriptor['hide']) ? $queryDescriptor['hide'] : null;

        $realmData = $realms[$realm];
        if (!isset($realmData['statistics'])) {
            $log->warning("No statistics found for realm $realm. Skipping Query Descriptor for [ $module, $acl, $groupBy ]");
            continue;
        }

        $statistics = $realmData['statistics'];
        foreach ($statistics as $statistic) {

            $statisticName = isset($statistic['name']) ? $statistic['name'] : null;
            $visible = isset($statistic['visible']) ? $statistic['visible'] : null;

            // By default, an entry will be shown.
            // If the statistic defines a $visible value, then prefer that.
            // Else, if the query descriptor has a hide value, use that.
            $shown = true;
            if (isset($visible)) {
                $shown = $visible;
            } elseif (!isset($visible) && isset($hide)) {
                $shown = !$hide;
            }

            $realmName = strtolower($realm);

            $id = "[ $module, $realmName, $acl, $groupBy, $statisticName ]";

            $params = array(
                ':module_name' => $module,
                ':realm_name' => $realmName,
                ':acl_name' => $acl,
                ':group_by_name' => $groupBy,
                ':statistic_name' => $statisticName,
                ':visible' => ( $shown ? 1 : 0 ),
                ':enabled' => ( !$disable ? 1 : 0 )
            );

            $log->debug(json_encode($params));

            if ($dryRun) {
                $log->info("[SUCCESS] Created acl group by for $id");
                continue;
            }

            $statement->execute($params);

            $inserted = 0;
            while ($row = $statement->fetch(PDO::FETCH_NUM) ) {
                $inserted += 1;
                if (fwrite($bulkdatafile, join($row, ',') . "\n") === false) {
                    throw new \Exception('Error writing to temporary file');
                }
            }

            $totalInserted += $inserted;
            if ($inserted === 0) {
                $log->info("[ALREADY EXISTS] Query Descriptor for [ $module, $realm, $acl, $groupBy, $statisticName ]");
            } elseif ($inserted === 1) {
                $log->info("[SUCCESS] Created Query Descriptor [ $module, $realm, $acl, $groupBy, $statisticName ]");
            }
        }
        $processed = count($statistics);
        $totalProcessed += $processed;
        $log->info("Processed $processed statistics");
    }

    fflush($bulkdatafile);

    $bulkload = 'LOAD DATA LOCAL INFILE \'' . stream_get_meta_data($bulkdatafile)['uri'] . '\' INTO TABLE `acl_group_bys` FIELDS TERMINATED BY \',\' (realm_id, acl_id, group_by_id, statistic_id, visible, enabled)';
    $databaseHelper = CCR\DB\MySQLHelper::factory($db);
    $output = $databaseHelper->executeStatement($bulkload);

    if (count($output) > 0) {
        $this->logger->warning($bulkload);
        foreach($output as $line) {
            $this->logger->warning($line);
        }
    }

    $log->notice(sprintf("Processed %s query descriptors for Module($module) and Acl($acl)", count($queryDescriptors)));
    $log->notice("\tTotal Processed: $totalProcessed, Total Inserted: $totalInserted");
}

/**
 * Attempt to process the provided realms into the database identified by
 * the provided $db.
 *
 * @param iDatabase $db         the database that will be used to create
 *                              these realms. null if dryRun is true.
 * @param string    $moduleName the module to associate these realms with.
 * @param array     $realms     the realms to be created.
 *
 * @return void
 **/
function processRealms(iDatabase $db, $moduleName, array $realms)
{
    global $dryRun, $log;

    foreach ($realms as $realm => $realmData) {
        $log->notice("Processing Realm: $realm for Module: $moduleName");

        createRealm($db, $moduleName, $realm);

        $groupBys = $realmData['group_bys'];
        $statistics = $realmData['statistics'];

        createGroupBys($db, $moduleName, strtolower($realm), $groupBys);
        createStatistics($db, $moduleName, strtolower($realm), $statistics);
        updateResourceTypeRealms($db, $realm);
    }
}

/**
 * Attempt to create a realm with the provided realmName associated with the
 * module associated with the provided moduleName.
 *
 * @param iDatabase $db            the database to be used when creating the realm
 * @param string    $moduleName    the name of the module to associate this realm
 *                                 with.
 * @param string    $realmDisplay  the name that this realm should be created with.
 *
 * @return void
 **/
function createRealm(iDatabase $db, $moduleName, $realmDisplay)
{
    global $dryRun, $log;

    $realmName = strtolower($realmDisplay);

    $log->notice("*** Creating Realm ($realmDisplay)...");

    $successMsg = "[SUCCESS] Created Realm: $realmDisplay for Module: $moduleName";

    $query = <<<SQL
    INSERT INTO realms(module_id, name, display)
    SELECT inc.*
    FROM (
        SELECT
            m.module_id AS module_id,
            :realm_name AS name,
            :realm_display AS display
        FROM modules m
        WHERE BINARY m.name = BINARY :module_name
    ) inc
    LEFT JOIN realms cur
        ON BINARY cur.name = BINARY inc.name
    WHERE cur.realm_id IS NULL;
SQL;

    $params = array(
        ':realm_name' => $realmName,
        ':realm_display' => $realmDisplay,
        ':module_name' => $moduleName
    );

    $log->debug($query);
    $log->debug($params);

    if ($dryRun) {
        $log->info($successMsg);
        return;
    }

    $inserted = $db->execute(
        $query,
        $params
    );

    if ($inserted === 0) {
        $updateQuery = <<<SQL
    UPDATE realms
    SET display = :realm_display
    WHERE name = :realm_name;
SQL;
        $updated = $db->execute(
            $updateQuery,
            array(
                ':realm_display' => $realmDisplay,
                ':realm_name'    => $realmName
            )
        );
        if ($updated === 1) {
            $log->info("Updated Realm [$realmName] with display [$realmDisplay]");
        } else {
            $log->info("[ALREADY EXISTS] Realm $realmDisplay for Module $moduleName");
        }
    } elseif ($inserted === 1) {
        $log->info($successMsg);
    }
}

/**
 * Attempt to create a database record for each entry in the groupBys array.
 *
 * @param iDatabase $db         the database to be used when creating the group
 *                              bys.
 * @param string    $moduleName the name of the module to associate with the
 *                              group bys.
 * @param string    $realmName  the name of the realm to associate with the
 *                              group bys.
 * @param array     $groupBys   the group bys that are to be created.
 *
 * @return void
 **/
function createGroupBys(iDatabase $db, $moduleName, $realmName, array $groupBys)
{
    global $dryRun, $log;

    $log->notice("*** Creating Group Bys for $realmName...");

    $successMsg = "[SUCCESS] Created Group By: %s for Module: $moduleName and Realm: $realmName";

    $query = <<<SQL
INSERT INTO group_bys(module_id, realm_id, name)
SELECT inc.*
FROM (
    SELECT
        m.module_id    AS module_id,
        r.realm_id     AS realm_id,
        :group_by_name AS name
    FROM modules m, realms r
    WHERE BINARY m.name      = BINARY :module_name AND
          r.module_id        =  m.module_id        AND
          BINARY r.name      = BINARY :realm_name
) inc
LEFT JOIN group_bys cur
    ON cur.module_id        = inc.module_id   AND
       cur.realm_id         = inc.realm_id    AND
       BINARY cur.name      = BINARY inc.name
WHERE cur.group_by_id IS  NULL;
SQL;
    if (!$dryRun) {
        $statement = $db->handle()->prepare($query);
        $log->debug($query);
    }
    $totalInserted = 0;

    foreach ($groupBys as $groupBy) {
        $groupByName = $groupBy['name'];

        $parameters = array(
            ':group_by_name' => $groupByName,
            ':module_name' => $moduleName,
            ':realm_name' => $realmName
        );

        $log->debug(json_encode($parameters));

        if ($dryRun) {
            $log->info(sprintf($successMsg, $groupByName));
            continue;
        }

        $statement->execute(
            $parameters
        );

        $inserted = $statement->rowCount();
        $totalInserted += $inserted;
        if ($inserted === 0) {
            $log->info("[ALREADY EXISTS] Group By $groupByName for Module $moduleName and Realm $realmName");
        } elseif ($inserted === 1) {
            $log->info(sprintf($successMsg, $groupByName));
        }
    }
    $processed = count($groupBys);
    $log->notice("\tProcessed: $processed, Inserted: $totalInserted");
}

/**
 * Attempt to create a database record for each entry in the statistics array.
 *
 * @param iDatabase $db         the database to use when creating the statistics
 * @param string    $moduleName the name of the module to associate the
 *                              statistics with
 * @param string    $realmName  the name of the realm to associate the
 *                              statistics with
 * @param array     $statistics the statistics to be created
 *
 * @return void
 **/
function createStatistics(iDatabase $db, $moduleName, $realmName, array $statistics)
{
    global $dryRun, $log;

    $log->notice("*** Creating Statistics for Module ($moduleName), Realm ($realmName)");

    $successMsg = "[SUCCESS] Created Statistic: %s for Module: $moduleName and Realm: $realmName";

    $query = <<<SQL
INSERT INTO statistics(module_id, realm_id, name)
SELECT inc.*
FROM (
    SELECT
        m.module_id     AS module_id,
        r.realm_id      AS realm_id,
        :statistic_name AS name
    FROM modules m, realms r
    WHERE BINARY m.name = BINARY :module_name  AND
          BINARY r.name = BINARY :realm_name   AND
          r.module_id   = m.module_id
) inc
LEFT JOIN statistics cur
    ON cur.module_id        = inc.module_id   AND
       cur.realm_id         = inc.realm_id    AND
       BINARY cur.name      = BINARY inc.name
WHERE
    cur.statistic_id IS NULL;
SQL;

    if (!$dryRun) {
        $statement = $db->handle()->prepare($query);
        $log->debug($query);
    }
    $totalInserted = 0;
    foreach ($statistics as $statistic) {

        $statisticName = $statistic['name'];

        $parameters = array(
            ':statistic_name' => $statisticName,
            ':module_name' => $moduleName,
            ':realm_name' => $realmName
        );

        $log->debug(json_encode($parameters));

        if ($dryRun) {
            $log->info(sprintf($successMsg, $statisticName));
            continue;
        }

        $statement->execute($parameters);

        $inserted = $statement->rowCount();
        $totalInserted += $inserted;
        if ($inserted === 0) {
            $log->info("[ALREADY EXISTS] Statistic: $statisticName for Module: $moduleName and Realm: $realmName");
        } elseif ($inserted === 1) {
            $log->info(sprintf($successMsg, $statisticName));
        }
    }

    $processed = count($statistics);
    $log->notice("\tProcessed: $processed, Inserted: $totalInserted");
}

/**
 * Process each verification step to verify the Acl Setup. This includes:
 *     - Verifying that all of the relevant json files are valid syntactically.
 *     - Verifying that all of the relevant json files can be read and processed
 *       by the Configuration\XdmodConfiguration class.
 *
 * @return int 0 if the verification was successful, 1 if it failed.
 **/
function verifyAclSetup()
{
    global $log;

    $log->notice("*** Conducting Configuration File Verification Steps...");

    $invalidSetupSections = 0;

    // Verify that the config files are valid json
    $invalidSetupSections += ( ! verifyJsonSyntax() ? 1 : 0);

    // Verify that the config files are able to be loaded
    // via the 'Config' system.
    $invalidSetupSections += ( ! verifyConfigData() ? 1 : 0);

    if ($invalidSetupSections > 0) {
        $log->err("*** Verification Failed!");
    } else {
        $log->notice("*** All Configuration File Verification Steps Passed!");
    }
    return $invalidSetupSections;
}

/**
 * Attempt to read in each json configuration file that the Acl process depends
 * on. If any of the files are not able to be parsed successfully ( identified
 * by the result of json_decode being equal to null per:
 * http://php.net/manual/en/function.json-decode.php)
 *
 * @return boolean true if all files were valid else false.
 **/
function verifyJsonSyntax()
{
    global $log;

    $log->notice("*** Verifying Configuration Syntax...");

    $searchSet = array(
        'modules.json' => 'modules.d',
        'roles.json' => 'roles.d',
        'datawarehouse.json' => 'datawarehouse.d'
    );

    $invalid = array();
    $confPrefix = CONFIG_DIR . DIRECTORY_SEPARATOR;
    foreach ($searchSet as $primaryFile => $configDir) {
        $primaryFilePath = $confPrefix . $primaryFile;
        if (file_exists($primaryFilePath)) {
            $fileJson = Json::loadFile($primaryFilePath);

            if (null === $fileJson) {
                $log->err("[FAIL] $primaryFile in an invalid json file");
                $inalid [] = $primaryFile;
            } else {
                $log->info("[SUCCESS] $primaryFile is a valid json file.");
            }
        }

        $confPath = $confPrefix . $configDir;
        if (file_exists($confPath)) {
            foreach (new DirectoryIterator($confPath) as $fileInfo) {
                if ($fileInfo->isDot()) {
                    continue;
                }
                if (pathinfo($fileInfo->getFilename(), PATHINFO_EXTENSION) === 'json') {
                    $fileName = $fileInfo->getFilename();
                    $filePath = $confPath . DIRECTORY_SEPARATOR . $fileName;
                    $fileParts = explode(DIRECTORY_SEPARATOR, $filePath);
                    $parentDir = $fileParts[count($fileParts) - 2];
                    $fileId = implode(
                        DIRECTORY_SEPARATOR,
                        array($parentDir, $fileName)
                    );

                    try {
                        $fileJson = Json::loadFile($filePath);
                        $log->info("[SUCCESS] $fileId is a valid json file.");
                    } catch (Exception $e) {
                        $reason = $e->getMessage();
                        $log->err("[FAIL] $fileId is not a valid json file. Reason:\n $reason");
                        $invalid [] = $filePath;
                    }
                }
            }
        }
    }

    $invalidCount = count($invalid);
    if ($invalidCount > 0) {
        $log->err("[FAIL] $invalidCount invalid files found");
        return false;
    } else {
        $log->info("[SUCCESS] all files valid");
        return true;
    }
}


/**
 * Attempt to load an instance of Configuration\XdmodConfiguration and retrieve
 * each section that the Acl system depends on. If an exception occurs while
 * attempting to retrieve as section then we can assume there is a problem with
 * that section.
 *
 * @return boolean true if all configuration sections were loaded successfully else false.
 **/
function verifyConfigData()
{
    global $log;

    $log->notice("*** Verifying Configuration Data ...");

    $invalid = array();

    $sections = array('modules', 'roles', 'datawarehouse');

    foreach($sections as $section) {
        try {
            \Configuration\XdmodConfiguration::assocArrayFactory("$section.json", CONFIG_DIR);
            $log->info("[SUCCESS] $section loaded successfully.");
        } catch (Exception $e) {
            $log->err("[FAIL] Unable to load section $section");
            $invalid[] = $section;
        }
    }

    $invalidCount = count($invalid);
    if ($invalidCount > 0) {
        $log->err("[FAIL] $invalidCount invalid sections found");
        return false;
    } else {
        $log->info("[SUCCESS] all sections valid");
        return true;
    }
}

/**
 * Attempt to verify that we can connect to the database that will be used as
 * the destination for all of the Acl and related information.
 *
 * @return 0 if a connection was able to be made else 1.
 **/
function verifyDatabase()
{
    $result = false;
    try {
        $db = DB::factory('database');
        $result = true;
    } catch (Exception $e) {
    }
    return $result;
}

/**
 * Determines whether all of the provided tables currently exist.
 *
 * @param iDatabase $db to execute the required sql statement
 * @param array $tables an array of table names ( as strings )
 * @param string $schema the db schema that $tables belong to
 * @param bool $all only return true if all of the provided tables exist. Defaults to `true`.
 *
 * @return bool true if they do, false if they do not.
 */
function tablesExist(iDatabase $db, array $tables, $schema, $all = true)
{
    $handle = $db->handle();

    $tables = array_reduce(
        $tables,
        function($carry, $item) use ($handle)
        {
            $carry[] = $handle->quote($item);
            return $carry;
        },
        array()
    );

    $tableList = implode(',', $tables);

    $query = <<<SQL
SELECT *
FROM information_schema.tables
WHERE table_schema = :table_schema
AND table_name in ($tableList);
SQL;

    $params = array(
        ':table_schema' => $schema
    );

    $results = $db->query(
        $query,
        $params
    );

    if ($all) {
        return count($tables) === count($results);
    }

    return count($results) > 0;
}

/**
 * Attempt to issue a DROP TABLE statement for each of the provided $tables.
 *
 * @param iDatabase $db     the database to issue the sql statements to.
 * @param string[]  $tables an array of string table names that are to be dropped.
 */
function dropTables(iDatabase $db, array $tables)
{
    global $dryRun, $log;

    $log->info("*** Dropping Tables...");

    $tableList = implode(
        ',',
        $tables
    );

    if ($dryRun) {
        $log->notice("Would have dropped tables: $tableList");
        return;
    }

    $log->info("\t [$tableList]");

    $db->execute("DROP TABLE $tableList");

    $log->info("*** Tables Dropped!");
}

function updateResourceTypeRealms(iDatabase $db, $realm)
{
    global $dryRun, $log, $isXSEDE;

    $log->info("*** Updating Resource Types -> Realm Associations");

    $stagingSchema = 'mod_shredder';
    if ($isXSEDE === true) {
        $stagingSchema = 'modw';
    }

    $query = <<<SQL
INSERT INTO moddb.resource_type_realms(resource_type_id, realm_id)
SELECT
    rt.id as resource_type_id,
    r.realm_id as realm_id
FROM $stagingSchema.staging_resource_type_realms srtr
JOIN modw.resourcetype rt ON rt.abbrev = srtr.abbrev
JOIN moddb.realms r ON r.display = srtr.realm
WHERE r.display = :realm_display;
SQL;

    if ($dryRun === true) {
        $log->info(sprintf("Would have Executed: \n%s\n", $query));
    } else {
        $db->execute($query, array(':realm_display' => $realm));
    }


    $log->info("*** Resource Types -> Realm Associated!");
}

function getEnabledRealms()
{
    $db = DB::factory('database');
    $stmt = $db->prepare('SELECT DISTINCT rt.abbrev FROM modw.resourcetype rt JOIN modw.resourcefact rf ON rt.id = rf.resourcetype_id;');
    $stmt->execute();
    $enabledResourceTypes = $stmt->fetchAll(PDO::FETCH_COLUMN, 0);

    $resourceTypes = \Configuration\XdmodConfiguration::assocArrayFactory('resource_types.json', CONFIG_DIR);
    return array_unique(
        array_reduce(
            $enabledResourceTypes,
            function ($carry, $item) use ($resourceTypes) {
                if(isset($resourceTypes['resource_types'][$item]) && !isset($resourceTypes['resource_types'][$item]['disabled'])) {
                    $realms = $resourceTypes['resource_types'][$item]['realms'];
                    return array_merge($carry, $realms);
                }
                return $carry;
            },
            array()
        )
    );
}

/**
 * Takes in one of the PEAR Log Levels and returns a string representation of
 * this scripts verbosity level.
 *     - LOG::NOTICE -> 'none'
 *     - LOG::INFO   -> 'verbose'
 *     - LOG::DEBUG  -> 'debug'
 *
 * @return string
 **/
function logLevelToVerbosity($logLevel)
{
    switch ($logLevel) {
        case Log::INFO:
            return 'verbose';
        case Log::DEBUG:
            return 'debug';
        case Log::NOTICE:
        default:
            return 'none';
    }
}


/**
 * Another small helper function because a straight bool -> string conversion
 * results in:
 *     - True  => '1'
 *     - False => ''
 * With this method we get:
 *     - True  => 'true'
 *     - False => 'false'
 *
 * @param bool $value the value to be converted to a string.
 *
 * @return string
 **/
function boolToString($value)
{
    return ($value) ? 'true' : 'false';
}

/**
 * Display this scripts help / usage information.
 *
 * @return void
 **/
function displayHelp()
{
    $usage = <<<EOT
Usage: acl-config [options]

Options:
    -t, --dryrun
        Only log potential changes to the console. No actual
        changes will be committed to the database.

    -r, --recover
        Indicate that the current non-managed backup tables should be used during
        re-population as opposed to regenerating them from scratch. This flag
        should specified if a previous execution errored out or was cancelled
        before completion.

    -v, --verbose
        Output additional processing information.

    -d, --debug
        Output debug related information.

    -h, --help
        Display this help message and then exit.

EOT;
    echo $usage;
}<|MERGE_RESOLUTION|>--- conflicted
+++ resolved
@@ -144,29 +144,6 @@
     // Role Retrieval
     $allRoles = Roles::getRoleNames($blacklist);
 
-<<<<<<< HEAD
-    $resourceConfig = \Configuration\XdmodConfiguration::assocArrayFactory('resources.json', CONFIG_DIR, $log);
-    $resourceTypesConfig = \Configuration\XdmodConfiguration::assocArrayFactory('resource_types.json', CONFIG_DIR, $log);
-
-    $enabledResourceTypes = array_unique(
-        array_reduce(
-            $resourceConfig,
-            function ($carry, $item) {
-                $carry [] = $item['resource_type'];
-                return $carry;
-            },
-            array()
-        )
-    );
-
-    $rawEnabledRealms = getenv("XDMOD_REALMS");
-    $rawEnabledRealms = str_replace(' ', '', $rawEnabledRealms);
-    $rawEnabledRealms = explode(',', $rawEnabledRealms);
-
-    $enabledRealms = array_map('ucfirst', $rawEnabledRealms);
-
-=======
->>>>>>> 048bf678
     // Configuration Files
     $hierarchyConfig = \Configuration\ModuleConfiguration::factory('hierarchies.json', CONFIG_DIR, $log);
     $roleConfig = \Configuration\ModuleConfiguration::factory('roles.json', CONFIG_DIR, $log);
