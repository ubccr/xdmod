#!/usr/bin/env php
<?php
/**
 * Ingest job data.
 *
 * @package OpenXdmod
 *
 * @author Jeffrey T. Palmer <jtpalmer@ccr.buffalo.edu>
 */

require_once __DIR__ . '/../configuration/linker.php';

use CCR\DB;
use CCR\Log;
use OpenXdmod\DataWarehouseInitializer;

// Disable memory limit.
ini_set('memory_limit', -1);

try {
    main();
} catch (Exception $e) {
    do {
        fwrite(STDERR, $e->getMessage() . "\n");
        fwrite(STDERR, $e->getTraceAsString() . "\n");
    } while ($e = $e->getPrevious());
    exit(1);
}

function main()
{
    global $argv, $logger;

    $opts = array(
        array('h', 'help'),

        // Logging levels.
        array('v', 'verbose'),
        array('',  'debug'),
        array('q', 'quiet'),

        array('', 'ingest'),
        array('', 'aggregate::'),

        // Dates used by ingestion.
        array('', 'start-date:'),
        array('', 'end-date:'),

        // Date used by aggregation.
        array('', 'last-modified-start-date:'),

        // Ingestion phases.
        array('', 'ingest-all'),
        array('', 'ingest-shredded'),
        array('', 'ingest-staging'),
        array('', 'ingest-hpcdb'),

        // Type of data that is being ingested.
        array('', 'datatype:'),

        // Specify an ingestor.
        array('', 'ingestor:'),
    );

    $shortOptions = implode(
        '',
        array_map(function ($opt) { return $opt[0]; }, $opts)
    );
    $longOptions = array_map(function ($opt) { return $opt[1]; }, $opts);

    $args = getopt($shortOptions, $longOptions);

    if ($args === false) {
        fwrite(STDERR, "Failed to parse arguments\n");
        exit(1);
    }

    $help = $ingest = $aggregate = $noAppend = $ingestAll = $ingestShredded
        = $ingestStaging = $ingestHpcdb = $datatype = $realmToAggregate = false;

    $startDate = $endDate = $lastModifiedStartDate = $datatypeValue = null;

    $logLevel = -1;

    foreach ($args as $key => $value) {
        if (is_array($value)) {
            fwrite(STDERR, "Multiple values not allowed for '$key'\n");
            exit(1);
        }

        switch ($key) {
            case 'h':
            case 'help':
                $help = true;
                break;
            case 'q':
            case 'quiet':
                $logLevel = max($logLevel, Log::WARNING);
                break;
            case 'v':
            case 'verbose':
                $logLevel = max($logLevel, Log::INFO);
                break;
            case 'debug':
                $logLevel = max($logLevel, Log::DEBUG);
                break;
            case 'ingest':
                $ingest = true;
                break;
            case 'aggregate':
                $aggregate = true;
                $realmToAggregate = $value;
                break;
            case 'start-date':
                $startDate = $value;
                break;
            case 'end-date':
                $endDate = $value;
                break;
            case 'last-modified-start-date':
                $lastModifiedStartDate = $value;
                break;
            case 'ingest-all':
                $ingestAll = true;
                break;
            case 'ingest-shredded':
                $ingestShredded = true;
                break;
            case 'ingest-staging':
                $ingestStaging = true;
                break;
            case 'ingest-hpcdb':
                $ingestHpcdb = true;
                break;
            case 'datatype':
                $datatype = true;
                $datatypeValue = $value;
                break;
            default:
                fwrite(STDERR, "Unexpected option '$key'\n");
                exit(1);
                break;
        }
    }

    if ($logLevel === -1) { $logLevel = Log::NOTICE; }

    if ($help) {
        displayHelpText();
        exit;
    }

    $conf = array(
        'file'            => false,
        'mail'            => false,
        'consoleLogLevel' => $logLevel,
    );

    $logger = Log::factory('xdmod-ingestor', $conf);

    $cmd = implode(' ', array_map('escapeshellarg', $argv));
    $logger->info("Command: $cmd");

    if (
        $startDate !== null
        && !preg_match('/^\d{4}-\d{2}-\d{2}$/', $startDate)
    ) {
        $logger->crit("Invalid start date '$startDate'");
        exit(1);
    }

    if (
        $endDate !== null
        && !preg_match('/^\d{4}-\d{2}-\d{2}$/', $endDate)
    ) {
        $logger->crit("Invalid end date '$endDate'");
        exit(1);
    }
    if ($lastModifiedStartDate !== null && strtotime($lastModifiedStartDate) === false) {
        $logger->crit("Invalid last modified start date '$lastModifiedStartDate'");
        exit(1);
    }

    if ($startDate === null && $endDate !== null) {
        $logger->crit('Must specify start date with end date');
        exit(1);
    }

    if ($startDate !== null && $endDate === null) {
        $endDate = date('Y-m-d');
        $logger->info("Using today '$endDate' for end date");
    }

    if($datatype !== false && $datatypeValue === null){
        $logger->crit("You must specify the type of data you want to ingest");
        exit(1);
    }

    if ($realmToAggregate !== false
        && !in_array($realmToAggregate, ['job', 'cloud', 'storage', 'resourcespecs'])) {
        $logger->crit("Invalid realm '$value' specified for aggregation");
        exit(1);
    }

    $hpcdbDb = DB::factory('hpcdb');
    $dwDb = DB::factory('datawarehouse');

    if($lastModifiedStartDate === null ){
        // Use current time from the database in case clocks are not
        // synchronized.
        $lastModifiedStartDate = $hpcdbDb->query('SELECT NOW() AS now FROM dual')[0]['now'];
    }

    // NOTE: "process_start_time" is needed for the log summary.
    $logger->notice(array(
        'message'            => 'xdmod-ingestor start',
        'process_start_time' => date('Y-m-d H:i:s'),
    ));

    try {
        $logger->debug('Creating data warehouse initilializer');
        $dwi = new DataWarehouseInitializer($hpcdbDb, $dwDb);
    } catch (Exception $e) {
        $msg = 'Failed to create data warehouse initializer: '
            . $e->getMessage();
        $logger->crit(array(
            'message'    => $msg,
            'stacktrace' => $e->getTraceAsString(),
        ));
        exit(1);
    }

    $dwi->setLogger($logger);

    // If no task was explicitly specified, do ingestion and aggregation.
    if (!$ingest && !$aggregate) {
        $ingest = $aggregate = true;
    }
    // If any ingestion phase is specified, don't aggregate.
    if ($ingestAll || $ingestShredded || $ingestStaging || $ingestHpcdb || $datatype) {
        $aggregate = false;
    }

    if ($ingest) {
        $logger->info('Ingesting data');
        try {

            // If no ingestion phase is specified, ingest all.
            if (!$ingestShredded && !$ingestStaging && !$ingestHpcdb && !$datatype){
                $ingestAll = true;
            }

            if ($ingestAll) {
                $logger->debug('Ingesting all data');
                $dwi->ingestAll($startDate, $endDate);
            } else {
                if ($ingestShredded) {
                    $dwi->ingestAllShredded($startDate, $endDate);
                }

                if ($ingestStaging) {
                    $dwi->ingestAllStaging($startDate, $endDate);
                }

                if ($ingestHpcdb) {
                    $dwi->ingestAllHpcdb($startDate, $endDate);
                }

                if($datatypeValue == 'openstack'){
                    $dwi->ingestCloudDataOpenStack();
                }

                if($datatypeValue == 'genericcloud'){
                    $dwi->ingestCloudDataGeneric();
                }

                if ($datatypeValue == 'storage') {
                    $dwi->ingestStorageData();
                }
            }

            $aclstatus = 0;
            passthru('__XDMOD_BIN_PATH__/acl-config', $aclstatus);
            if ($aclstatus !== 0) {
                exit($aclstatus);
            }
        } catch (Exception $e) {
            $logger->crit(array(
                'message'    => 'Ingestion failed: ' . $e->getMessage(),
                'stacktrace' => $e->getTraceAsString(),
            ));
            exit(1);
        }
        $logger->info('Done ingesting data');
    }

    if ($aggregate) {
        $logger->info('Aggregating data');
        try {
            // If there is no realm specified to aggregate then all realms should be aggregated
            if($realmToAggregate == 'job' || $realmToAggregate === false){
                $dwi->aggregateAllJobs($lastModifiedStartDate);
            }

            if($realmToAggregate == 'cloud' || $realmToAggregate === false){
                $dwi->aggregateCloudData($lastModifiedStartDate);
            }

            if ($realmToAggregate == 'storage' || $realmToAggregate === false) {
                $dwi->aggregateStorageData($lastModifiedStartDate);
            }
<<<<<<< HEAD
            if ($realmToAggregate == 'resourcespecs' || $realmToAggregate === false) {
=======

            if ($realmToAggregate == 'resourcespecs' || $realmToAggregate == 'job' || $realmToAggregate == 'cloud' || $realmToAggregate === false) {
>>>>>>> 411f7169
                $dwi->aggregateResourceSpecs($lastModifiedStartDate);
            }
        } catch (Exception $e) {
            $logger->crit(array(
                'message'    => 'Aggregation failed: ' . $e->getMessage(),
                'stacktrace' => $e->getTraceAsString(),
            ));
            exit(1);
        }
        $logger->info('Done aggregating data');
    }

    // NOTE: "process_end_time" is needed for the log summary.
    $logger->notice(array(
        'message'          => 'xdmod-ingestor end',
        'process_end_time' => date('Y-m-d H:i:s'),
    ));

    exit;
}

function displayHelpText()
{
    echo <<<'EOF'

Usage: xdmod-ingestor [-v]

    -h, --help
        Display this message and exit.

    -v, --verbose
        Output info level and above log messages.

    --debug
        Output debug level and above log messages.

    --aggregate[=*realm*]
        If a *realm* (job, cloud, storage, resourcespecs) is specified aggregate that realm
        otherwise aggregate all realms.

    --datatype *type*
        Ingest one specific datatype (openstack, genericcloud, storage).

    -q, --quiet
        Output warning level and above log messages.

    --start-date *date*
        Specify the start date (YYYY-MM-DD) to be used during ingestion.

    --end-date *date*
        Specify the end date (YYYY-MM-DD) to be used during ingestion.

    --last-modified-start-date *date*
        Specify the last modified start date (YYYY-MM-DD) to be used during
        aggregation. Only jobs ingested on or after this date will be
        aggregated.
        Default: now

EOF;
}<|MERGE_RESOLUTION|>--- conflicted
+++ resolved
@@ -309,12 +309,8 @@
             if ($realmToAggregate == 'storage' || $realmToAggregate === false) {
                 $dwi->aggregateStorageData($lastModifiedStartDate);
             }
-<<<<<<< HEAD
-            if ($realmToAggregate == 'resourcespecs' || $realmToAggregate === false) {
-=======
 
             if ($realmToAggregate == 'resourcespecs' || $realmToAggregate == 'job' || $realmToAggregate == 'cloud' || $realmToAggregate === false) {
->>>>>>> 411f7169
                 $dwi->aggregateResourceSpecs($lastModifiedStartDate);
             }
         } catch (Exception $e) {
