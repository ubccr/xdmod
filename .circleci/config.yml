# PHP CircleCI 2.0 configuration file
#
# Check https://circleci.com/docs/2.0/language-php/ for more details
#
version: 2.1

executors:
  centos7: &centos7-executor
    docker:
<<<<<<< HEAD
      - image: tools-ext-01.ccr.xdmod.org/xdmod-10.0.0:centos7.9-0.6
  rocky8: &rocky8-executor
    docker:
=======
      - image: tools-ext-01.ccr.xdmod.org/xdmod-9.5.0:centos7.9-0.3
  centos7-10_0_0: &centos7-1000-executor
    docker:
      - image: tools-ext-01.ccr.xdmod.org/xdmod-10.0.0:centos7.9-0.6
  rocky8: &rocky8-executor
    docker:
>>>>>>> 60d97c8a
      - image: tools-ext-01.ccr.xdmod.org/xdmod10.0:rockylinux8.5-0.5
jobs:
  build:
    parameters:
      os:
        type: executor
      install-type:
        type: string
    executor: << parameters.os >>
    environment:
      COMPOSER_ALLOW_SUPERUSER: 1
      XDMOD_REALMS: 'jobs,storage,cloud'
      TRAVIS_COMMIT_RANGE: << pipeline.git.base_revision >>..<<pipeline.git.revision>>
      XDMOD_IS_CORE: yes
      XDMOD_INSTALL_DIR: /xdmod
      XDMOD_TEST_MODE: << parameters.install-type >>
    steps:
      - run:
          name: Generate OpenSSL Key
          command: openssl genrsa -rand /proc/cpuinfo:/proc/dma:/proc/filesystems:/proc/interrupts:/proc/ioports:/proc/uptime 2048 > /etc/pki/tls/private/localhost.key
      - run:
          name: Generate Certificate
          command: /usr/bin/openssl req -new -key /etc/pki/tls/private/localhost.key -x509 -sha256 -days 365 -set_serial $RANDOM -extensions v3_req -out /etc/pki/tls/certs/localhost.crt -subj "/C=XX/L=Default City/O=Default Company Ltd"
      - checkout
      # We need to update our acct before we can enable docker layer caching
      #- setup_remote_docker:
      #    docker_layer_caching: true
      # Download and cache dependencies
      - when:
          condition:
            equal: [ *rocky8-executor, << parameters.os >> ]
          steps:
            - run:
                name: Setup Environment Variables for Rocky8
                command: |
                  echo "export COMPOSER=composer-el8.json" >> $BASH_ENV
            - run:
                  name: install the composer dependencies
                  command: composer install
<<<<<<< HEAD
=======
            - run:
                  name: update nodejs version
                  command: |
                    dnf module -y reset nodejs
                    dnf module -y install nodejs:16
>>>>>>> 60d97c8a
            - restore_cache:
                keys:
                  # "composer.lock" can be used if it is committed to the repo
                  - v1-el8-dependencies-{{ checksum "composer-el8.json" }}
                  # fallback to using the latest cache if no exact match is found
                  - v1-el8-dependencies-
            - save_cache:
                key: v1-el8-dependencies-{{ checksum "composer-el8.json" }}
                paths:
                  - ./vendor
      - when:
          condition:
            or:
              - equal: [ *centos7-executor, << parameters.os >> ]
              - equal: [ *centos7-1000-executor, << parameters.os >> ]
          steps:
            - run:
                name: Setup Environment Variables for centos7
                command: |
                  echo "export COMPOSER=composer-el7.json" >> $BASH_ENV
            - restore_cache:
                keys:
                  # "composer.lock" can be used if it is committed to the repo
                  - v1-el7-dependencies-{{ checksum "composer-el7.json" }}
                  # fallback to using the latest cache if no exact match is found
                  - v1-el7-dependencies-
            - save_cache:
                key: v1-el7-dependencies-{{ checksum "composer-el7.json" }}
                paths:
                  - ./vendor
      - run: composer install --no-progress
      - run:
          name: Create Test Artifact Directories
          command: |
            mkdir ~/phpunit
            mkdir /tmp/screenshots
      - run: ~/bin/buildrpm xdmod
      - run:
          name: Install / Upgrade XDMoD from RPM
          command: ./tests/ci/bootstrap.sh
      - run:
          name: Validate the newly installed / Upgraded XDMoD
          command: ./tests/ci/validate.sh
      - run:
          name: Make sure that the Composer Test Depedencies are installed
          command: composer install --no-progress
      - run:
          name: Make sure that we reset COMPOSER when upgrading.
          command: |
            echo "export COMPOSER=composer.json" >> $BASH_ENV
      - run:
          name: Setup & Run QA Tests
          command: |
            ./tests/ci/scripts/qa-test-setup.sh
      - run:
          name: Setup Configuration Files for Integration Tests
          command: |
            mv ./configuration/organization.json ./configuration/organization.json.old
            mv ./configuration/portal_settings.ini ./configuration/portal_settings.ini.old
            cp /etc/xdmod/portal_settings.ini ./configuration/portal_settings.ini
            cp /etc/xdmod/organization.json ./configuration/organization.json
      - run: ./tests/integration/runtests.sh --junit-output-dir ~/phpunit
      - run: ./tests/regression/post_ingest_test.sh --junit-output-dir ~/phpunit
      - run: ./tests/component/runtests.sh --junit-output-dir ~/phpunit
      - when:
          condition:
<<<<<<< HEAD
            equal: [ *centos7-executor, << parameters.os >> ]
          steps:
=======
            or:
              - equal: [ *centos7-executor, << parameters.os >> ]
              - equal: [ *centos7-1000-executor, << parameters.os >> ]
          steps:
            - run: yum install -y centos-release-scl
            - run: yum install -y rh-nodejs6
>>>>>>> 60d97c8a
            - run: scl enable rh-nodejs6 "./tests/ui/runtests.sh --headless --log-junit ~/phpunit"
            - run:
                name: 'Run SSO Tests'
                command: |
                  scl enable rh-nodejs6 "./tests/ci/samlSetup.sh"
                  scl enable rh-nodejs6 "./tests/ui/runtests.sh --headless --log-junit ~/phpunit --sso"
                  ./vendor/phpunit/phpunit/phpunit -c ./tests/integration/phpunit.xml.dist --testsuite sso --log-junit ~/phpunit/xdmod-sso-integration.xml
      - when:
          condition:
            or:
              - equal: [ *rocky8-executor, << parameters.os >> ]
          steps:
            - run: pushd $HOME && rm -f chromedriver_linux64.zip && wget https://chromedriver.storage.googleapis.com/106.0.5249.61/chromedriver_linux64.zip && popd
<<<<<<< HEAD
            - run: pushd ./tests/ui && npm install && popd
            - run: ./tests/ui/runtests.sh --headless --log-junit ~/phpunit
            - run:
                name: 'Run SSO Tests'
                command: |
                  ./tests/ci/samlSetup.sh
                  ./tests/ui/runtests.sh --headless --log-junit ~/phpunit --sso
=======
            - run:
                name: 'Bodge the nodejs version to run an older one for the webdriver tests'
                command: |
                  curl https://nodejs.org/dist/v10.24.1/node-v10.24.1-linux-x64.tar.xz | tar -xJC /usr/local
                  chown root:root -R /usr/local/node-v10.24.1-linux-x64
            - run: pushd ./tests/ui && PATH=/usr/local/node-v10.24.1-linux-x64/bin:$PATH /usr/local/node-v10.24.1-linux-x64/bin/npm install && popd
            - run: PATH=/usr/local/node-v10.24.1-linux-x64/bin:$PATH ./tests/ui/runtests.sh --headless --log-junit ~/phpunit
            - run:
                name: 'Run SSO Tests'
                command: |
                  PATH=/usr/local/node-v10.24.1-linux-x64/bin:$PATH ./tests/ci/samlSetup.sh
                  PATH=/usr/local/node-v10.24.1-linux-x64/bin:$PATH ./tests/ui/runtests.sh --headless --log-junit ~/phpunit --sso
>>>>>>> 60d97c8a
                  ./vendor/phpunit/phpunit/phpunit -c ./tests/integration/phpunit.xml.dist --testsuite sso --log-junit ~/phpunit/xdmod-sso-integration.xml
      - run:
          name: Ensure that no unexpected Apache errors were generated
          command: test `fgrep -v ' [ssl:warn] ' /var/log/xdmod/apache-error.log | wc -l` = 0
      - store_artifacts:
          path: /tmp/screenshots
      - store_artifacts:
          path: /var/log/xdmod
      - store_test_results:
          path: ~/phpunit

workflows:
  full-build:
    jobs:
      - build:
          matrix:
            parameters:
<<<<<<< HEAD
              os: [centos7, rocky8]
=======
              os: [centos7, centos7-10_0_0, rocky8]
>>>>>>> 60d97c8a
              install-type: ["fresh_install", "upgrade"]
            exclude:
              - os: rocky8
                install-type: "upgrade"<|MERGE_RESOLUTION|>--- conflicted
+++ resolved
@@ -7,18 +7,9 @@
 executors:
   centos7: &centos7-executor
     docker:
-<<<<<<< HEAD
       - image: tools-ext-01.ccr.xdmod.org/xdmod-10.0.0:centos7.9-0.6
   rocky8: &rocky8-executor
     docker:
-=======
-      - image: tools-ext-01.ccr.xdmod.org/xdmod-9.5.0:centos7.9-0.3
-  centos7-10_0_0: &centos7-1000-executor
-    docker:
-      - image: tools-ext-01.ccr.xdmod.org/xdmod-10.0.0:centos7.9-0.6
-  rocky8: &rocky8-executor
-    docker:
->>>>>>> 60d97c8a
       - image: tools-ext-01.ccr.xdmod.org/xdmod10.0:rockylinux8.5-0.5
 jobs:
   build:
@@ -58,14 +49,11 @@
             - run:
                   name: install the composer dependencies
                   command: composer install
-<<<<<<< HEAD
-=======
             - run:
                   name: update nodejs version
                   command: |
                     dnf module -y reset nodejs
                     dnf module -y install nodejs:16
->>>>>>> 60d97c8a
             - restore_cache:
                 keys:
                   # "composer.lock" can be used if it is committed to the repo
@@ -78,9 +66,7 @@
                   - ./vendor
       - when:
           condition:
-            or:
-              - equal: [ *centos7-executor, << parameters.os >> ]
-              - equal: [ *centos7-1000-executor, << parameters.os >> ]
+            equal: [ *centos7-executor, << parameters.os >> ]
           steps:
             - run:
                 name: Setup Environment Variables for centos7
@@ -120,6 +106,7 @@
           name: Setup & Run QA Tests
           command: |
             ./tests/ci/scripts/qa-test-setup.sh
+      - run: ./tests/regression/runtests.sh
       - run:
           name: Setup Configuration Files for Integration Tests
           command: |
@@ -132,17 +119,8 @@
       - run: ./tests/component/runtests.sh --junit-output-dir ~/phpunit
       - when:
           condition:
-<<<<<<< HEAD
             equal: [ *centos7-executor, << parameters.os >> ]
           steps:
-=======
-            or:
-              - equal: [ *centos7-executor, << parameters.os >> ]
-              - equal: [ *centos7-1000-executor, << parameters.os >> ]
-          steps:
-            - run: yum install -y centos-release-scl
-            - run: yum install -y rh-nodejs6
->>>>>>> 60d97c8a
             - run: scl enable rh-nodejs6 "./tests/ui/runtests.sh --headless --log-junit ~/phpunit"
             - run:
                 name: 'Run SSO Tests'
@@ -156,15 +134,6 @@
               - equal: [ *rocky8-executor, << parameters.os >> ]
           steps:
             - run: pushd $HOME && rm -f chromedriver_linux64.zip && wget https://chromedriver.storage.googleapis.com/106.0.5249.61/chromedriver_linux64.zip && popd
-<<<<<<< HEAD
-            - run: pushd ./tests/ui && npm install && popd
-            - run: ./tests/ui/runtests.sh --headless --log-junit ~/phpunit
-            - run:
-                name: 'Run SSO Tests'
-                command: |
-                  ./tests/ci/samlSetup.sh
-                  ./tests/ui/runtests.sh --headless --log-junit ~/phpunit --sso
-=======
             - run:
                 name: 'Bodge the nodejs version to run an older one for the webdriver tests'
                 command: |
@@ -177,7 +146,6 @@
                 command: |
                   PATH=/usr/local/node-v10.24.1-linux-x64/bin:$PATH ./tests/ci/samlSetup.sh
                   PATH=/usr/local/node-v10.24.1-linux-x64/bin:$PATH ./tests/ui/runtests.sh --headless --log-junit ~/phpunit --sso
->>>>>>> 60d97c8a
                   ./vendor/phpunit/phpunit/phpunit -c ./tests/integration/phpunit.xml.dist --testsuite sso --log-junit ~/phpunit/xdmod-sso-integration.xml
       - run:
           name: Ensure that no unexpected Apache errors were generated
@@ -195,11 +163,7 @@
       - build:
           matrix:
             parameters:
-<<<<<<< HEAD
               os: [centos7, rocky8]
-=======
-              os: [centos7, centos7-10_0_0, rocky8]
->>>>>>> 60d97c8a
               install-type: ["fresh_install", "upgrade"]
             exclude:
               - os: rocky8
