# PHP CircleCI 2.0 configuration file
#
# Check https://circleci.com/docs/2.0/language-php/ for more details
#
version: 2.1

executors:
  rocky8: &rocky8-executor
    docker:
      - image: cimg/base:current
jobs:
  build:
    parameters:
      os:
        type: executor
      install-type:
        type: string
      string_os:
        type: string
      schedule-name:
        type: string
    executor: << parameters.os >>
    environment:
      COMPOSER_ALLOW_SUPERUSER: 1
      XDMOD_REALMS: 'jobs,storage,cloud,resourcespecifications'
      QA_BRANCH: 'v2'
      TRAVIS_COMMIT_RANGE: << pipeline.git.base_revision >>..<<pipeline.git.revision>>
      XDMOD_IS_CORE: yes
      XDMOD_INSTALL_DIR: /root/xdmod
      XDMOD_TEST_MODE: << parameters.install-type >>
    steps:
      - checkout
      - setup_remote_docker
      - run:
          name: Docker Compose corresponding OS file
          command: docker compose -f ~/project/tests/playwright/Docker/docker-compose.yml up -d
      - run:
          name: Generate Key for XDMoD
          command: docker exec xdmod openssl genrsa -out /etc/pki/tls/private/localhost.key -rand /proc/cpuinfo:/proc/filesystems:/proc/interrupts:/proc/ioports:/proc/uptime 2048
      - run:
          name: Generate Cert for XDMoD
          command: docker exec xdmod /usr/bin/openssl req -new -key /etc/pki/tls/private/localhost.key -x509 -sha256 -days 365 -set_serial $RANDOM -extensions v3_req -out /etc/pki/tls/certs/localhost.crt -subj "/C=XX/L=Default City/O=Default Company Ltd"
      - run:
          name: Copy Files for Playwright and XDMoD containers
          command: |
            docker cp ~/project xdmod:/root/xdmod
            docker cp ~/project playwright:/root/xdmod
      - run:
          name: Create test result directories
          command: |
            rm -rf ~/phpunit
            mkdir ~/phpunit
            rm -rf /tmp/screenshots
            mkdir /tmp/screenshots
      - run:
          name: Create Test Artifact Directories in XDMoD
          command: |
            docker exec xdmod mkdir /root/phpunit
            docker exec xdmod mkdir /tmp/screenshots
            docker exec xdmod mkdir /root/code_coverage_raw
            docker exec xdmod mkdir /root/code_coverage
      - run:
          name: Install XDMoD Composer Dependencies
          command: docker exec -w /root/xdmod xdmod composer install
      - run:
          name: Build XDMoD RPM
          command: docker exec -w /root/xdmod xdmod /root/bin/buildrpm xdmod
      - run:
          name: Install / Upgrade XDMoD from the newly created RPM
          command: docker exec -e XDMOD_TEST_MODE=<< parameters.install-type >> xdmod /root/xdmod/tests/ci/bootstrap.sh
      - run:
          name: Validate that the install / upgrade went as expected
          command: docker exec -w /root/xdmod xdmod /root/xdmod/tests/ci/validate.sh
      - run:
          name: Make sure that the test dependencies are installed
          command: docker exec -w /root/xdmod xdmod composer install
      - run:
          name: Setup the SimpleSAML server etc. so we can test SSO
          command: docker exec xdmod /root/xdmod/tests/ci/samlSetup.sh
      - when:
          condition:
            equal: [ << parameters.install-type >>, 'upgrade' ]
          steps:
            - run:
                name: Checkout QA Repo
                command: docker exec -w /root xdmod git clone --depth=1 --branch="$QA_BRANCH" https://github.com/ubccr/xdmod-qa.git /root/.qa
            - run:
                name: Install QA dependencies
                command: docker exec -w /root/xdmod xdmod /root/.qa/scripts/install.sh
            - run:
                name: Configure xdmod as a safe directory
                command: docker exec -w /root/xdmod xdmod git config --global --add safe.directory /xdmod
            - run:
                name: Setup remote upstream
                command: |
                  docker exec -w /root/xdmod xdmod git config --global --add safe.directory /root/xdmod
                  docker exec -w /root/xdmod xdmod git remote add upstream https://github.com/ubccr/xdmod.git
            - run:
                name: Copy portal_settings.ini into place
                command: docker exec xdmod cp /etc/xdmod/portal_settings.ini /root/xdmod/configuration/portal_settings.ini
            - run:
                name: Run QA Tests
                command: docker exec -w /root/xdmod xdmod /root/.qa/scripts/build.sh
      - run:
          name: Make sure that the Test Dependencies are installed
          command: docker exec -w /root/xdmod xdmod composer install --no-progress
      - when:
          condition:
            and:
              - equal: [ scheduled_pipeline, << pipeline.trigger_source >> ]
              - equal: [ "xdmod-time-trigger", << pipeline.schedule.name >> ]

          steps:
            - run:
                name: Installing Code Coverage Dependencies
                command: |
                  docker exec -w /root/xdmod xdmod /root/xdmod/tools/dev/code_coverage/codeCoverageSetup.sh -b . -x /root/xdmod/tools/dev/code_coverage/start_xdebug.php -p /root/xdmod/tools/dev/code_coverage/combine_xdebug.php

      - run:
          name: Run Regression Tests
          command: docker exec -e XDMOD_TEST_MODE=<< parameters.install-type >> -w /root/xdmod xdmod /root/xdmod/tests/regression/runtests.sh
      - run:
          name: Setup Configuration Files for Integration Tests
          command: |
            docker exec xdmod mv /root/xdmod/configuration/organization.json /root/xdmod/configuration/organization.json.old
            docker exec xdmod mv /root/xdmod/configuration/portal_settings.ini /root/xdmod/configuration/portal_settings.ini.old
            docker exec xdmod cp /etc/xdmod/portal_settings.ini /root/xdmod/configuration/portal_settings.ini
            docker exec xdmod cp /etc/xdmod/organization.json /root/xdmod/configuration/organization.json

      - run:
          name: Running Integration Tests
          command: docker exec -w /root/xdmod xdmod /root/xdmod/tests/integration/runtests.sh --junit-output-dir /root/phpunit
      - run:
          name: Run Regression Post Ingest Tests
          command: docker exec -w /root/xdmod xdmod /root/xdmod/tests/regression/post_ingest_test.sh --junit-output-dir /root/phpunit
      - run:
          name: Run Component Tests
          command: docker exec -w /root/xdmod xdmod /root/xdmod/tests/component/runtests.sh --junit-output-dir /root/phpunit
      - run:
          name: Update the HTTPD config file
          command: docker exec xdmod sed -i 's/ServerName localhost/ServerName xdmod/g' /etc/httpd/conf.d/xdmod.conf
      - run:
          name: Restart XDMoD's services
          command: docker exec xdmod /root/bin/services restart
      - run:
          name: Run Playwright Tests
          command: docker exec -w /root/xdmod/tests/playwright playwright /root/xdmod/tests/playwright/runtests.sh -j << parameters.string_os >>
      - when:
          condition:
            and:
              - equal: [ scheduled_pipeline, << pipeline.trigger_source >> ]
              - equal: [ "xdmod-time-trigger", << pipeline.schedule.name >> ]
          steps:
            - run:
                name: Process Code Coverage Data
                no_output_timeout: 120m
                command: docker exec -w /root/xdmod xdmod /root/xdmod/tools/dev/code_coverage/codeCoverageProcess.sh -i /root/code_coverage_raw
            - run:
                name: Tar Up Code Coverage Report for later download
                command: docker exec -it xdmod sh -c "tar -czvf ~/code_coverage/report.tgz ~/code_coverage_raw"
            - run:
                name: Copy Code Coverage Report to Host
                command: docker cp xdmod:/root/code_coverage ~/code_coverage

      - run:
          name: Copy Test Results into Unit
          command: |
            docker cp xdmod:/root/phpunit ~/phpunit
            docker cp xdmod:/tmp/screenshots /tmp/screenshots
            mkdir ~/project/log
            docker cp xdmod:/var/log/xdmod ~/project/log
            docker cp xdmod:/var/log/php-fpm/ ~/project/log
            docker cp playwright:/root/xdmod/tests/playwright/test-results /tmp/screenshots
      - run:
          name: Copy Test results for Operating System
          command: |
            docker cp "playwright:/root/xdmod/tests/playwright/test_results-<< parameters.string_os >>.xml" ~/phpunit
      - run:
          name: Clear out command-line PHP errors generated by composer installs
          command: >
            if [ -e ~/project/log/php_errors.log ]; then sed -i '/PHP Warning:  openssl_x509_parse(): illegal ASN1 data type for timestamp in - on line 4/d' /var/log/php_errors.log; fi
      - run:
<<<<<<< HEAD
          name: 'Run Post Install / Upgrade Tests'
          command: |
            ./tests/post/bootstrap.sh
            ./tests/post/runtests.sh
      - run:
          name: Ensure that no unexpected Apache errors were generated ( We expect PHP Deprecated )
=======
          name: Test to make sure that we don't have any unexpected apache errors
>>>>>>> b311fd68
          command: >
            if [ -e ~/project/log/apache-error.log ]; then
                test "$(fgrep -v ' [ssl:warn] ' ~/project/log/apache-error.log | wc -l)" = 0
            fi
      - run:
          name: Ensure that no unexpected Apache errors were generated
          command: test ! -e ~/project/log/error.log
      - run:
          name: Ensure that no PHP command-line errors were generated
          command: >
            if [ -e ~/project/log/php_errors.log ]; then test `fgrep -v 'vendor/phpunit/phpunit/src' ~/project/log/php_errors.log | wc -l` = 0; fi
      - run:
          name: Run on fail status
          command: |
            docker cp playwright:/root/xdmod/tests/playwright/test-results /tmp/screenshots
          when: on_fail
      - store_artifacts:
          path: /tmp/screenshots
      - store_artifacts:
          path: /var/log/xdmod
      - store_artifacts:
          path: /var/log/php-fpm
      - store_artifacts:
          path: /var/log/php_errors.log
      - store_artifacts:
          path: /root/xdmod/logs
      - store_test_results:
          path: ~/phpunit
      - when:
          condition:
            and:
              - equal: ["xdmod-time-trigger", << parameters.schedule-name >>]
          #            and:
          #              - equal: [ scheduled_pipeline, << pipeline.trigger_source >> ]
          #              - equal: [ "xdmod-time-trigger", << pipeline.schedule.name >> ]
          steps:
            - store_artifacts:
                path: ~/code_coverage

workflows:
  full-build:
    jobs:
      - build:
          matrix:
            parameters:
              os: [rocky8]
              install-type: ["fresh_install", "upgrade"]
              string_os: [rocky8]
              schedule-name: ["xdmod-time-trigger"]<|MERGE_RESOLUTION|>--- conflicted
+++ resolved
@@ -163,6 +163,11 @@
                 command: docker cp xdmod:/root/code_coverage ~/code_coverage
 
       - run:
+          name: 'Run Post Install / Upgrade Tests'
+          command: |
+            docker exec -w /root/xdmod xdmod /root/xdmod/tests/post/bootstrap.sh
+            docker exec -w /root/xdmod xdmod /root/xdmod/tests/post/runtests.sh
+      - run:
           name: Copy Test Results into Unit
           command: |
             docker cp xdmod:/root/phpunit ~/phpunit
@@ -180,16 +185,7 @@
           command: >
             if [ -e ~/project/log/php_errors.log ]; then sed -i '/PHP Warning:  openssl_x509_parse(): illegal ASN1 data type for timestamp in - on line 4/d' /var/log/php_errors.log; fi
       - run:
-<<<<<<< HEAD
-          name: 'Run Post Install / Upgrade Tests'
-          command: |
-            ./tests/post/bootstrap.sh
-            ./tests/post/runtests.sh
-      - run:
-          name: Ensure that no unexpected Apache errors were generated ( We expect PHP Deprecated )
-=======
           name: Test to make sure that we don't have any unexpected apache errors
->>>>>>> b311fd68
           command: >
             if [ -e ~/project/log/apache-error.log ]; then
                 test "$(fgrep -v ' [ssl:warn] ' ~/project/log/apache-error.log | wc -l)" = 0
