# Open XDMoD Change Log

<<<<<<< HEAD
## XXXX-XX-XX v10.5.0
=======
## 2023-03-10 v10.0.1

- Bug Fixes
    - General
        - Update image export to support headless chromium 109 or later ([\#1688](https://github.com/ubccr/xdmod/pull/1688))
- Uncategorized
    - General
        - Merge code updates to support Rocky 8 into single branch that supports both Centos 7 and Rocky 8 builds.
>>>>>>> 60d97c8a

## 2022-03-10 v10.0.0

- Bug Fixes
    - ETL
        - Fix comment removal in ETL SQL execution ([\#1609](https://github.com/ubccr/xdmod/pull/1609))
        - Fix cloud resource specs and storage database tables date formats ([\#1600](https://github.com/ubccr/xdmod/pull/1600))
        - Add SHOW WARNINGS to StructuredFileIngestor ([\#1586](https://github.com/ubccr/xdmod/pull/1586))
        - Fix quarters start timestamp column type ([\#1560](https://github.com/ubccr/xdmod/pull/1560))
        - Change slurm helper default end time ([\#1546](https://github.com/ubccr/xdmod/pull/1546))
        - Fix resource ingestor default resource type ([\#1537](https://github.com/ubccr/xdmod/pull/1537))
        - Fix shredder empty line checking ([\#1525](https://github.com/ubccr/xdmod/pull/1525))
    - General
        - Set minimum username length to 2 ([\#1594](https://github.com/ubccr/xdmod/pull/1594))
        - Change exceptions.log file permissions ([\#1550](https://github.com/ubccr/xdmod/pull/1550))
        - Restore global exception file name and number, and stack trace logging ([\#1549](https://github.com/ubccr/xdmod/pull/1549))
        - Remove PEAR Log dependencies ([\#1543](https://github.com/ubccr/xdmod/pull/1543))
        - Add exportJson function back. ([\#1532](https://github.com/ubccr/xdmod/pull/1532))
- Enhancements
    - Internal Dashboard
        - Refactor admin dashboard user listing query and add indexes to Users and SessionManager tables ([\#1606](https://github.com/ubccr/xdmod/pull/1606))
    - ETL
        - Fix warnings seen when ingesting cloud or storage files ([\#1592](https://github.com/ubccr/xdmod/pull/1592))
        - Performance improvements to ETLv2 action that loads queues for jobs realm ([\#1580](https://github.com/ubccr/xdmod/pull/1580))
        - Improve Slurm TRES GRES/GPU parsing ([\#1544](https://github.com/ubccr/xdmod/pull/1544))
    - General
        - Convert tables in moddb database to the InnoDB table engine ([\#1585](https://github.com/ubccr/xdmod/pull/1585))
        - Convert tables in modw_aggregates to InnoDB and add class to manage aggregate tables ([\#1584](https://github.com/ubccr/xdmod/pull/1584))
        - Add index to mod_logger.log_table for help with better query planning ([\#1582](https://github.com/ubccr/xdmod/pull/1582))
        - InnoDB Performance Improvements for ingestion and aggregation ([\#1579](https://github.com/ubccr/xdmod/pull/1579))
        - Convert tables in mod_logger, mod_hpcdb, and mod_shredder to InnoDB ([\#1576](https://github.com/ubccr/xdmod/pull/1576))
        - Convert tables in modw database to the innodb table engine ([\#1573](https://github.com/ubccr/xdmod/pull/1573))
        - Add support for PHP 7.2 and MariaDB 10.3 ([\#1486](https://github.com/ubccr/xdmod/pull/1486))
    - Cloud
        - Convert modw_cloud tables to InnoDB table engine ([\#1572](https://github.com/ubccr/xdmod/pull/1572))
        - Remove multi column auto-increment key from modw_cloud.cloud_resource_specs ([\#1569](https://github.com/ubccr/xdmod/pull/1569))
    - Job Viewer
        - Enabled text selection / copying in Job Viewer Accounting Tab ([\#1561](https://github.com/ubccr/xdmod/pull/1561))
    - Infrastructure
        - Update query filtering to be based on ACLs ([\#1531](https://github.com/ubccr/xdmod/pull/1531))
- Uncategorized
    - General
        - Change SQL connection reuse strategy ([\#1604](https://github.com/ubccr/xdmod/pull/1604))
        - More robustness improvements for webdriverio-based UI tests ([\#1587](https://github.com/ubccr/xdmod/pull/1587))
        - Handle MySQL server has gone away errors ([\#1566](https://github.com/ubccr/xdmod/pull/1566))
- New Features
    - General
        - Add script to help convert to using innodb-file-per-table mysql setting ([\#1598](https://github.com/ubccr/xdmod/pull/1598))
        - Add quality of service group by with Slurm support ([\#1589](https://github.com/ubccr/xdmod/pull/1589))
        - Updated etl_profile.js to add an extra group_by parameter "show_all_dimension_values". ([\#1588](https://github.com/ubccr/xdmod/pull/1588))
        - Update Metric Explorer Controller to include ability to show all possible dimension values. ([\#1578](https://github.com/ubccr/xdmod/pull/1578))

## 2021-05-21 v9.5.0

- New Features
    - General
        - Add walltime_accuracy metric to job summary data. ([\#1515](https://github.com/ubccr/xdmod/pull/1515))
    - Cloud
        - Add cloud instance viewer ([\#1473](https://github.com/ubccr/xdmod/pull/1473))
    - ETL
        - Add -c/--cluster flag to xdmod-slurm-helper ([\#1401](https://github.com/ubccr/xdmod/pull/1401))
- Enhancements
    - General
        - Add indexes that reduce the ingest time for the database load when using the Federated XDMoD module ([\#1500](https://github.com/ubccr/xdmod/pull/1500))
        - Change raw statistics variable substitution format ([\#1448](https://github.com/ubccr/xdmod/pull/1448))
        - Populate exports with metadata where appropriate ([\#1425](https://github.com/ubccr/xdmod/pull/1425))
        - Populate joblist table for gateway jobs ([\#1411](https://github.com/ubccr/xdmod/pull/1411))
    - ETL
        - Add data endpoint that can parse webserver logs. ([\#1483](https://github.com/ubccr/xdmod/pull/1483))
        - Remove use of Slurm ReqGRES field ([\#1479](https://github.com/ubccr/xdmod/pull/1479))
        - Increase maximum queue name length ([\#1460](https://github.com/ubccr/xdmod/pull/1460))
        - Add support for terabyte suffix in SGE/UGE logs ([\#1457](https://github.com/ubccr/xdmod/pull/1457))
    - Internal Dashboard
        - Add data export logs to administrative dashboard ([\#1451](https://github.com/ubccr/xdmod/pull/1451))
    - ACL
        - Use absolute path when running acl-config ([\#1437](https://github.com/ubccr/xdmod/pull/1437))
    - Metric Explorer
        - Restore node utilization statistics ([\#1431](https://github.com/ubccr/xdmod/pull/1431))
- Security
    - Infrastructure
        - Updating file permissions for XDMoD's bin directory ([\#1510](https://github.com/ubccr/xdmod/pull/1510))
        - Switch to Chromium instead of the (no-longer maintained) PhantomJS to generate chart export images. ([\#1413](https://github.com/ubccr/xdmod/pull/1413), [\#1428](https://github.com/ubccr/xdmod/pull/1428))
        - Remove (no longer maintained) jasper reports and replace with PHPWord/libreoffice  for Report generation. ([\#1341](https://github.com/ubccr/xdmod/pull/1341), [\#1496](https://github.com/ubccr/xdmod/pull/1496), [\#1424](https://github.com/ubccr/xdmod/pull/1424))
    - General
        - Disable SSLv3 by default in the template apache configuration file. ([\#1466](https://github.com/ubccr/xdmod/pull/1466))
        - Verifying User Query Count to address TrustedCI feedback ([\#1430](https://github.com/ubccr/xdmod/pull/1430))
- Bug Fixes
    - Data Warehouse Export
        - Fix SUPReMM data warehouse export regression ([\#1520](https://github.com/ubccr/xdmod/pull/1520))
    - General
        - Change chromium output error detection. ([\#1519](https://github.com/ubccr/xdmod/pull/1519))
        - Ensure "Don't show me this" checkbox is honoured ([\#1508](https://github.com/ubccr/xdmod/pull/1508))
        - Ensure dashboard is updated whenever reports change. ([\#1507](https://github.com/ubccr/xdmod/pull/1507))
        - Add missing attributes when gearing over from Usage to Metric ([\#1506](https://github.com/ubccr/xdmod/pull/1506))
        - Improve input validation for download_report controller ([\#1503](https://github.com/ubccr/xdmod/pull/1503))
        - Fix bug in language definition in main html page. ([\#1492](https://github.com/ubccr/xdmod/pull/1492))
        - Change top-level exception handling in scripts ([\#1488](https://github.com/ubccr/xdmod/pull/1488))
        - Fix mysql command line defaults file option ([\#1487](https://github.com/ubccr/xdmod/pull/1487))
        - Re-index filtered arrays ([\#1481](https://github.com/ubccr/xdmod/pull/1481))
        - Improve robustness of full groupby checking ([\#1469](https://github.com/ubccr/xdmod/pull/1469))
        - Re-index value returned from getRawDataRealms function ([\#1468](https://github.com/ubccr/xdmod/pull/1468))
        - Update version of ini package ([\#1467](https://github.com/ubccr/xdmod/pull/1467))
        - Update SSO to pull the configured SP's IdP metadata directly ([\#1455](https://github.com/ubccr/xdmod/pull/1455))
        - Only show the New User Tour Dialog once per session. ([\#1454](https://github.com/ubccr/xdmod/pull/1454))
        - Fix login dialog sign in button rendering on Google Chrome 85+ ([\#1450](https://github.com/ubccr/xdmod/pull/1450))
        - Set the "Show in X tab" label in the Metric Explorer automatically based on whether the dashboard is enabled ([\#1400](https://github.com/ubccr/xdmod/pull/1400))
    - Job Viewer
        - Job Analytics panel charts dynamically configurable. ([\#1517](https://github.com/ubccr/xdmod/pull/1517))
        - Update and add GroupBy categories ([\#1441](https://github.com/ubccr/xdmod/pull/1441))
    - Cloud
        - Updating pipelines that get run when ingesting data in generic cloud data format ([\#1514](https://github.com/ubccr/xdmod/pull/1514))
        - Changing constraints on cloud resource specifications tables to prevent extra rows ([\#1511](https://github.com/ubccr/xdmod/pull/1511))
        - Fix extraneous cloud sessions ([\#1504](https://github.com/ubccr/xdmod/pull/1504))
        - Fixed memory range typo for cloud memory buckets configuration file. ([\#1502](https://github.com/ubccr/xdmod/pull/1502))
        - Add columns to cloudfact_by_day aggregation ([\#1518](https://github.com/ubccr/xdmod/pull/1518))
        - Break cloud migration into two pipelines ([\#1512](https://github.com/ubccr/xdmod/pull/1512))
        - Move to using custom Ingestor for cloud resource specifications ([\#1489](https://github.com/ubccr/xdmod/pull/1489))
        - Make cloud realm compatible with ONLY_FULL_GROUP_BY ([\#1480](https://github.com/ubccr/xdmod/pull/1480))
    - ETL
        - Fix data encoding in etlv2 pdoIngestor ([\#1495](https://github.com/ubccr/xdmod/pull/1495))
        - Fix hang in nodejs etl on mysql connection failure. ([\#1477](https://github.com/ubccr/xdmod/pull/1477))
        - Improve configurability for the stats defined in the etlv1 schema. ([\#1465](https://github.com/ubccr/xdmod/pull/1465))
    - Infrastructure
        - Updating the logging code to not throw away all class information ([\#1493](https://github.com/ubccr/xdmod/pull/1493))
    - ACL
        - Update moddb.module_version table ([\#1484](https://github.com/ubccr/xdmod/pull/1484))
    - Internal Dashboard
        - Fix institution loading during manual user creation ([\#1446](https://github.com/ubccr/xdmod/pull/1446))
    - Report Generator
        - Hide dashboard reports from Report Generator ([\#1445](https://github.com/ubccr/xdmod/pull/1445))
        - Fix chart layout and timeframe radio button crowding ([\#1435](https://github.com/ubccr/xdmod/pull/1435))
- Documentation
    - General
        - Updated the upgrade guide documentation to include information on re-ingesting cloud data due to memory buckets bug fix. ([\#1516](https://github.com/ubccr/xdmod/pull/1516))
        - Create Gateways realm installation instructions ([\#1509](https://github.com/ubccr/xdmod/pull/1509))
        - Update simple SAML documentation to mention the icon. ([\#1505](https://github.com/ubccr/xdmod/pull/1505))
        - Update listing of XDMoD demos from Autumn 2020 ([\#1482](https://github.com/ubccr/xdmod/pull/1482))
        - Remove remaining deprecated html from About tab pages ([\#1476](https://github.com/ubccr/xdmod/pull/1476))
        - Updated XMS project's authors and team listings ([\#1474](https://github.com/ubccr/xdmod/pull/1474))
        - Update About tab with recent Publications and Presentations details ([\#1470](https://github.com/ubccr/xdmod/pull/1470))
        - Removing references to acl-config's recover mode ([\#1418](https://github.com/ubccr/xdmod/pull/1418))
- Maintenance / Code Quality
    - Infrastructure
        - Removing Unused Code ([\#1462](https://github.com/ubccr/xdmod/pull/1462))
        - Updating ubccr/simplesamlphp-module-authoidcoauth2 to 1.1.0 ([\#1447](https://github.com/ubccr/xdmod/pull/1447))
        - Migrate logging code to use MonoLog rather than PEAR Log ([\#1461](https://github.com/ubccr/xdmod/pull/1461))
        - Update the directory that ui/runtests.sh runs from ([\#1438](https://github.com/ubccr/xdmod/pull/1438))
    - General
        - Use the composer autoloader to load files. ([\#1494](https://github.com/ubccr/xdmod/pull/1494))
        - Fix checkbox CSS syntax ([\#1436](https://github.com/ubccr/xdmod/pull/1436))
        - Remove unnecessary report font code ([\#1434](https://github.com/ubccr/xdmod/pull/1434))
- Data Quality
    - General
        - Improve data validity checks for Open XDMoD account usernames ([\#1379](https://github.com/ubccr/xdmod/pull/1379))

## 2020-08-13 v9.0.0

- Documentation
    - ETL
        - Update ETL table data verification help text ([\#1405](https://github.com/ubccr/xdmod/pull/1405))
    - General
        - Remove old documentation ([\#1404](https://github.com/ubccr/xdmod/pull/1404))
        - Minor documentation changes ([\#1402](https://github.com/ubccr/xdmod/pull/1402))
        - Update node utilization documentation ([\#1397](https://github.com/ubccr/xdmod/pull/1397))
        - Update hierarchy dimensions removal process ([\#1394](https://github.com/ubccr/xdmod/pull/1394))
        - Remove beta labels from documentation ([\#1386](https://github.com/ubccr/xdmod/pull/1386))
        - Update Integration Documentation ([\#1383](https://github.com/ubccr/xdmod/pull/1383))
        - Update hierarchy documentation ([\#1376](https://github.com/ubccr/xdmod/pull/1376))
        - Update code block syntax highlighting identifiers ([\#1367](https://github.com/ubccr/xdmod/pull/1367))
        - Update PHP and MySQL version requirements ([\#1364](https://github.com/ubccr/xdmod/pull/1364))
        - Update processor buckets documentation ([\#1359](https://github.com/ubccr/xdmod/pull/1359))
        - Add GPU metrics documentation ([\#1355](https://github.com/ubccr/xdmod/pull/1355))
        - More detail for SSO setup ([\#1354](https://github.com/ubccr/xdmod/pull/1354))
        - Update documentation and example config for HTTPS by default ([\#1336](https://github.com/ubccr/xdmod/pull/1336))
        - Update shredder documentation ([\#1315](https://github.com/ubccr/xdmod/pull/1315))
        - Add roadmap link to documentation ([\#1197](https://github.com/ubccr/xdmod/pull/1197))
        - Update MySQL configuration suggestions ([\#1157](https://github.com/ubccr/xdmod/pull/1157))
    - Storage
        - Update storage documentation ([\#1403](https://github.com/ubccr/xdmod/pull/1403))
    - Cloud
        - Cloud documentation update for 9.0 ([\#1273](https://github.com/ubccr/xdmod/pull/1273))
- Bug Fixes
    - General
        - Improve CI validate script ([\#1399](https://github.com/ubccr/xdmod/pull/1399))
        - Replace bitwise operator with logical operator ([\#1398](https://github.com/ubccr/xdmod/pull/1398))
        - Rename internal dashboard button from "Dashboard" to "Admin Dashboard" ([\#1390](https://github.com/ubccr/xdmod/pull/1390))
        - Allow the internal dashboard to load even if a user account has an empty name. ([\#1382](https://github.com/ubccr/xdmod/pull/1382))
        - Fix groupby resource ([\#1374](https://github.com/ubccr/xdmod/pull/1374))
        - Use piped logging to rotate Apache logs ([\#1371](https://github.com/ubccr/xdmod/pull/1371))
        - Fix bugs in definition of cloud fact tables. ([\#1352](https://github.com/ubccr/xdmod/pull/1352))
        - Fix bugs in definition of job fact tables. ([\#1349](https://github.com/ubccr/xdmod/pull/1349))
        - Fix regression bug when paging datasets. ([\#1299](https://github.com/ubccr/xdmod/pull/1299))
        - Fix bug in highchart wrapper code. ([\#1285](https://github.com/ubccr/xdmod/pull/1285))
        - Fix bug viewing raw data as demo user. ([\#1284](https://github.com/ubccr/xdmod/pull/1284))
        - Display error message instead of "Loading..." ([\#1280](https://github.com/ubccr/xdmod/pull/1280))
        - Add updating of version in module portal settings ini files on upgrade ([\#1277](https://github.com/ubccr/xdmod/pull/1277))
        - Remove unnecessary redirect in the job viewer rest stack. ([\#1269](https://github.com/ubccr/xdmod/pull/1269))
        - Fix html decoding in Job Viewer -> Edit Search ([\#1268](https://github.com/ubccr/xdmod/pull/1268))
        - Fix bugs in Configuration classes ([\#1221](https://github.com/ubccr/xdmod/pull/1221))
        - Don't bother trying to set headers if not possible. ([\#1194](https://github.com/ubccr/xdmod/pull/1194))
        - Update organization affiliation change email ([\#1180](https://github.com/ubccr/xdmod/pull/1180))
        - Do not json_encode included file ([\#1141](https://github.com/ubccr/xdmod/pull/1141))
        - Focus on username field when login dialog is expanded ([\#1115](https://github.com/ubccr/xdmod/pull/1115))
        - Fix chart time display when the system timezone has a positive offset from UTC ([\#1035](https://github.com/ubccr/xdmod/pull/1035))
        - Fixed loading the organization abbrevation from organization.json ([\#951](https://github.com/ubccr/xdmod/pull/951))
    - Cloud
        - Minor Cleanup of the OpenStack event schema ([\#1396](https://github.com/ubccr/xdmod/pull/1396))
        - Convert date for cloud resource specifications to correct timezone from UTC ([\#1391](https://github.com/ubccr/xdmod/pull/1391))
        - Updates to cloud migration files to fix syntax issues ([\#1380](https://github.com/ubccr/xdmod/pull/1380))
        - Change unit to percent for cloud core utilization statistic ([\#1373](https://github.com/ubccr/xdmod/pull/1373))
        - Change table definition for vcpus field for the cloud_resource_specs table  ([\#1361](https://github.com/ubccr/xdmod/pull/1361))
        - Remove bug that causes stop events to create sessions ([\#1344](https://github.com/ubccr/xdmod/pull/1344))
        - Move UpdateCloudProjectToPI action to jobs-cloud-ingest-pi pipeline ([\#1313](https://github.com/ubccr/xdmod/pull/1313))
        - Improve performance of OpenStackCloudEventAssetRootVolumeIngestor and GenericCloudEventAssetRootVolumeIngestor actions ([\#1303](https://github.com/ubccr/xdmod/pull/1303))
        - Add alternate_group_by_column field to Project and Instance Type group by ([\#1295](https://github.com/ubccr/xdmod/pull/1295))
        - changing account, instance and instance_type tables to have global un… ([\#1272](https://github.com/ubccr/xdmod/pull/1272))
        - Change account, instance and instance_type tables to have single unique auto increment column ([\#1263](https://github.com/ubccr/xdmod/pull/1263))
        - Update openstack json event schema definition  ([\#1249](https://github.com/ubccr/xdmod/pull/1249))
        - Adding table name to remove ambiguity from group by statement ([\#1228](https://github.com/ubccr/xdmod/pull/1228))
        - Update cloud event schema and coerce data ([\#1144](https://github.com/ubccr/xdmod/pull/1144))
    - ETL
        - Update SQL delimiters ([\#1384](https://github.com/ubccr/xdmod/pull/1384))
        - Prevent LSF commands encoding warnings ([\#1377](https://github.com/ubccr/xdmod/pull/1377))
        - Convert Slurm job names from UTF-8 to ISO-8859-1 ([\#1363](https://github.com/ubccr/xdmod/pull/1363))
        - Throw expected exception when JSON is invalid ([\#1275](https://github.com/ubccr/xdmod/pull/1275))
        - Remove foreign key constraints from MyISAM table ([\#1232](https://github.com/ubccr/xdmod/pull/1232))
        - Fix typo in EtlConfiguration ([\#1222](https://github.com/ubccr/xdmod/pull/1222))
        - Fix the underlying JSON configuration parsing problems ([\#1131](https://github.com/ubccr/xdmod/pull/1131))
        - Make the Shredder ignore empty lines ([\#1088](https://github.com/ubccr/xdmod/pull/1088))
    - Open OnDemand
        - Add ability to apply filters to the aggregatedata request to suppport Open OnDemand integration. ([\#1372](https://github.com/ubccr/xdmod/pull/1372))
    - Job Viewer
        - Add DISTINCT to Jobs realm JobDataset query ([\#1332](https://github.com/ubccr/xdmod/pull/1332))
        - Update job viewer formatter to handle N/A case for byte data. ([\#1208](https://github.com/ubccr/xdmod/pull/1208))
        - Improve search history panel UI. ([\#1201](https://github.com/ubccr/xdmod/pull/1201))
    - Data Warehouse Export
        - Fix data export submission confirmation message ([\#1322](https://github.com/ubccr/xdmod/pull/1322))
        - Fix Data Warehouse Export UI download/cancel issues ([\#1143](https://github.com/ubccr/xdmod/pull/1143))
    - Report Generator
        - Switch to new report after "Save As" ([\#1302](https://github.com/ubccr/xdmod/pull/1302))
        - Rename report file name input field ([\#1281](https://github.com/ubccr/xdmod/pull/1281))
        - Add input validation to report generator controller endpoints. ([\#1219](https://github.com/ubccr/xdmod/pull/1219))
        - Fix report generation for annual and biannual reports. ([\#1216](https://github.com/ubccr/xdmod/pull/1216))
    - Metric Explorer
        - Fix some bugs in FilterListBuilder ([\#1254](https://github.com/ubccr/xdmod/pull/1254))
        - Fix multi-timeseries dataset-show-remainder bug ([\#1239](https://github.com/ubccr/xdmod/pull/1239))
        - Fix show remainder calculation for Jobs by System Username ([\#1238](https://github.com/ubccr/xdmod/pull/1238))
        - Fix stderr checkbox disablement in Metric Explorer. ([\#1184](https://github.com/ubccr/xdmod/pull/1184))
    - ACL
        - Enforce realm ACLs for "show raw data" endpoints ([\#1200](https://github.com/ubccr/xdmod/pull/1200))
        - Fix foreign key constraint on moddb report_template_acls ([\#1171](https://github.com/ubccr/xdmod/pull/1171))
        - Fix module filtering ([\#1170](https://github.com/ubccr/xdmod/pull/1170))
    - User Dashboard
        - Fix page size in JobComponent single user view. ([\#1195](https://github.com/ubccr/xdmod/pull/1195))
    - Internal Dashboard
        - Clear report cache operation will remove image files too. ([\#1181](https://github.com/ubccr/xdmod/pull/1181))
        - Updating Internal Dashboard Existing Email ([\#1095](https://github.com/ubccr/xdmod/pull/1095))
    - Storage
        - Fix storage realm username GroupBy ([\#1156](https://github.com/ubccr/xdmod/pull/1156))
- Enhancements
    - Metric Explorer
        - Update the utilization metric description ([\#1392](https://github.com/ubccr/xdmod/pull/1392))
        - Improve performance of the timeseries queries ([\#1264](https://github.com/ubccr/xdmod/pull/1264))
    - General
        - Adding an alert to notify users when ingestion has not been run. ([\#1389](https://github.com/ubccr/xdmod/pull/1389))
        - Update PHP version check ([\#1366](https://github.com/ubccr/xdmod/pull/1366))
        - Update publication and presentation listing for Open XDMoD About page ([\#1365](https://github.com/ubccr/xdmod/pull/1365))
        - Remove Roles and UserRole tables ([\#1360](https://github.com/ubccr/xdmod/pull/1360))
        - Enforce secure cookie flag for all session cookies and the REST token ([\#1356](https://github.com/ubccr/xdmod/pull/1356))
        - Change default log file permissions ([\#1333](https://github.com/ubccr/xdmod/pull/1333))
        - Update source installation log directory notes ([\#1331](https://github.com/ubccr/xdmod/pull/1331))
        - Change default log directory permissions ([\#1328](https://github.com/ubccr/xdmod/pull/1328))
        - Update xdmod-check-config script ([\#1327](https://github.com/ubccr/xdmod/pull/1327))
        - Use absolute acl-config path in xdmod-ingestor ([\#1306](https://github.com/ubccr/xdmod/pull/1306))
        - Update some wording for groupbys ([\#1297](https://github.com/ubccr/xdmod/pull/1297))
        - Improve ingestor option error checking ([\#1227](https://github.com/ubccr/xdmod/pull/1227))
    - Open OnDemand
        - Update `rest/v1/users/current` ([\#1370](https://github.com/ubccr/xdmod/pull/1370))
        - CORS changes needed for OpenOnDemand ([\#1351](https://github.com/ubccr/xdmod/pull/1351))
    - ETL
        - Update Slurm shredder to ignore non-ended job states ([\#1362](https://github.com/ubccr/xdmod/pull/1362))
        - Add PBS jobs realm GPU data ([\#1353](https://github.com/ubccr/xdmod/pull/1353))
        - Add `job_id_raw` to SGE shredder ([\#1317](https://github.com/ubccr/xdmod/pull/1317))
        - Change ETL logging identification strings ([\#1316](https://github.com/ubccr/xdmod/pull/1316))
        - Check engine during foreign key constraint verification ([\#1259](https://github.com/ubccr/xdmod/pull/1259))
        - Add additional ETL DB Model error checking ([\#1237](https://github.com/ubccr/xdmod/pull/1237))
    - Data Warehouse Export
        - Raw stats SUPREMM refactoring ([\#1343](https://github.com/ubccr/xdmod/pull/1343))
        - Add README to data warehouse export zip files ([\#1300](https://github.com/ubccr/xdmod/pull/1300))
        - Update data warehouse export UI ([\#1298](https://github.com/ubccr/xdmod/pull/1298))
        - Improve data warehouse export logging ([\#1223](https://github.com/ubccr/xdmod/pull/1223))
        - Minor change to Data Warehouse Export controller ([\#1166](https://github.com/ubccr/xdmod/pull/1166))
        - Prevent creation of duplicate export requests ([\#1150](https://github.com/ubccr/xdmod/pull/1150))
        - Refactor export request deleted state ([\#1149](https://github.com/ubccr/xdmod/pull/1149))
    - Internal Dashboard
        - Add index to log table ([\#1330](https://github.com/ubccr/xdmod/pull/1330))
    - Infrastructure
        - Add support for multiple groupby definition files in js etl. ([\#1301](https://github.com/ubccr/xdmod/pull/1301))
        - Reduce the roundoff error in the Avg of N others calculation. ([\#1248](https://github.com/ubccr/xdmod/pull/1248))
    - User Dashboard
        - Move the job grid into its own class ([\#1283](https://github.com/ubccr/xdmod/pull/1283))
    - Report Generator
        - Close report generator "Save As" dialog after saving ([\#1279](https://github.com/ubccr/xdmod/pull/1279))
    - ACL
        - Make acl-config more resilient ([\#1188](https://github.com/ubccr/xdmod/pull/1188))
        - Change `acl-config` backup tables detected error message ([\#1164](https://github.com/ubccr/xdmod/pull/1164))
- New Features
    - Infrastructure
        - Adding the new ubccr/simplesamlphp-module-authoidcoauth2 module ([\#1378](https://github.com/ubccr/xdmod/pull/1378))
    - Cloud
        - Add hierarchy group by's to Cloud realm ([\#1309](https://github.com/ubccr/xdmod/pull/1309))
        - Add PI information for the Cloud realm ([\#1286](https://github.com/ubccr/xdmod/pull/1286))
        - Add cloud core hour utilization statistic ([\#1242](https://github.com/ubccr/xdmod/pull/1242))
        - Ingest cloud resource specifications ([\#1199](https://github.com/ubccr/xdmod/pull/1199))
    - ETL
        - Add GPU tracking to Jobs realm ([\#1270](https://github.com/ubccr/xdmod/pull/1270))
        - Add referenced schema to foreign key constraints ([\#1252](https://github.com/ubccr/xdmod/pull/1252))
    - General
        - Re-implementation of the data warehouse Group By and Statistic code ([\#1192](https://github.com/ubccr/xdmod/pull/1192))
        - Allow JSON references to overwrite keys ([\#1142](https://github.com/ubccr/xdmod/pull/1142))
- Qa / Testing
    - Infrastructure
        - Update PhantomJS unit tests ([\#1325](https://github.com/ubccr/xdmod/pull/1325))
    - General
        - Improve robustness of integration and regression tests. ([\#1256](https://github.com/ubccr/xdmod/pull/1256))
        - Get rid of unneeded symbolic link ([\#1255](https://github.com/ubccr/xdmod/pull/1255))
        - Fix race condition in test harness ([\#1173](https://github.com/ubccr/xdmod/pull/1173))
    - Metric Explorer
        - Added regression tests for chart filters. ([\#1250](https://github.com/ubccr/xdmod/pull/1250))
- Experiment
    - General
        - Gateways Realm dead simple start ([\#1262](https://github.com/ubccr/xdmod/pull/1262))
- Dependencies
    - General
        - Bump symfony/http-foundation from 2.8.50 to 2.8.52 ([\#1174](https://github.com/ubccr/xdmod/pull/1174))
        - Bump robrichards/xmlseclibs from 3.0.3 to 3.0.4 ([\#1161](https://github.com/ubccr/xdmod/pull/1161))
- Data Quality
    - General
        - Update statistics and groupbys for consistency ([\#1089](https://github.com/ubccr/xdmod/pull/1089))

## 2019-10-29 v8.5.1

- Bug Fixes
    - General
        - Fix bug parsing the `resources.json` configuration file when a single resource is defined in the file. ([\#1130](https://github.com/ubccr/xdmod/pull/1130))

## 2019-10-21 v8.5.0

- Bug Fixes
    - General
        - Ensure resourcetypes table is correctly populated. ([PR \#1108](https://github.com/ubccr/xdmod/pull/1108))
        - Ensure summary controller only displays preset charts for realm… ([PR \#1096](https://github.com/ubccr/xdmod/pull/1096))
        - `xdmod-update-resource-specs`: fix resources file name ([PR \#1085](https://github.com/ubccr/xdmod/pull/1085))
        - Enable APCu cache for Configuration objects ([PR \#952](https://github.com/ubccr/xdmod/pull/952))
        - Fix Query Descriptor Visibility ([PR \#911](https://github.com/ubccr/xdmod/pull/911))
    - Job Viewer
        - Fix bug in job viewer save search when multiple realms available ([PR \#1092](https://github.com/ubccr/xdmod/pull/1092))
        - Fix display bugs in the error message for the job viewer analytics. ([PR \#1003](https://github.com/ubccr/xdmod/pull/1003))
    - Internal Dashboard
        - Fixing an infinite loop when discarding user changes ([PR \#1068](https://github.com/ubccr/xdmod/pull/1068))
    - Metric Explorer
        - Fix metric explorer metric and dimension display bug. ([PR \#1046](https://github.com/ubccr/xdmod/pull/1046))
        - Enable aggregate view for all "Per Job" statistics in the Jobs realm. ([PR \#961](https://github.com/ubccr/xdmod/pull/961))
    - User Dashboard
        - Bug fixes: Add mask and make chart name unique ([PR \#1028](https://github.com/ubccr/xdmod/pull/1028))
        - adding check to make sure Help Tips exist before making a help tour for a portlet ([PR \#1011](https://github.com/ubccr/xdmod/pull/1011))
        - Bug Fixes and Changes ([PR \#979](https://github.com/ubccr/xdmod/pull/979))
    - ETL
        - Improve DirectorySanner to properly handle first file being empty ([PR \#931](https://github.com/ubccr/xdmod/pull/931))
    - ACL
        - Fix backup table detection bug in `acl-config`.  ([PR \#920](https://github.com/ubccr/xdmod/pull/920))
- Enhancements
    - Infrastructure
        - Update DWI's `isRealmEnabled` to be config file based ([PR \#1102](https://github.com/ubccr/xdmod/pull/1102))
        - Filter Realms processed by `acl-config` ([PR \#1000](https://github.com/ubccr/xdmod/pull/1000))
    - ACL
        - Updated to add resource_types and resource_type_realms ([PR \#1006](https://github.com/ubccr/xdmod/pull/1006))
    - Job Viewer
        - Add tooltips to jobviewer Summary value column ([PR \#984](https://github.com/ubccr/xdmod/pull/984))
        - Convert Joules to kWh for display in job viewer. ([PR \#983](https://github.com/ubccr/xdmod/pull/983))
        - Add Show raw data support for the Jobs Realm ([PR \#900](https://github.com/ubccr/xdmod/pull/900))
    - General
        - Performance improvements by providing caching for Configuration objects built from JSON configuration files ([PR \#950](https://github.com/ubccr/xdmod/pull/950))
    - ETL
        - Allow re-use of StructuredFile data endpoints with external filters ([PR \#944](https://github.com/ubccr/xdmod/pull/944))
- Qa / Testing
    - General
        - Add Usage Explorer Tests ([PR \#1062](https://github.com/ubccr/xdmod/pull/1062))
        - Multi realm installs - Allow for modification of enabled realms… ([PR \#1004](https://github.com/ubccr/xdmod/pull/1004))
        - Improve robustness of UI tests ([PR \#994](https://github.com/ubccr/xdmod/pull/994))
        - Update Travis YML to explicitly use Ubuntu 14.04 ([PR \#959](https://github.com/ubccr/xdmod/pull/959))
        - Fixing timing issues in Metric Explorer UI Tests ([PR \#953](https://github.com/ubccr/xdmod/pull/953))
        - Add Dockerfiles used for test builds ([PR \#935](https://github.com/ubccr/xdmod/pull/935))
        - Less stringent DataWarehouse Descripter tests ([PR \#926](https://github.com/ubccr/xdmod/pull/926))
        - enable all component tests and make sure they work ([PR \#902](https://github.com/ubccr/xdmod/pull/902))
    - Infrastructure
        - Wait for loading mask to disappear on SSO logout ([PR \#927](https://github.com/ubccr/xdmod/pull/927))
- Documentation
    - General
        - Improve xdmod-ingestor documentation ([PR \#1016](https://github.com/ubccr/xdmod/pull/1016))
        - Improve processor buckets documentation ([PR \#972](https://github.com/ubccr/xdmod/pull/972))
- New Features
    - Data Warehouse Export
        - Add data warehouse batch export ([PR \#1010](https://github.com/ubccr/xdmod/pull/1010))
    - Metric Explorer
        - Add a view chart json button for developers ([PR \#988](https://github.com/ubccr/xdmod/pull/988))
        - Add chart link button to metric explorer ([PR \#974](https://github.com/ubccr/xdmod/pull/974))
    - User Dashboard
        - Added reset summary page layout UI ([PR \#982](https://github.com/ubccr/xdmod/pull/982))
        - Add JobPortlet ([PR \#976](https://github.com/ubccr/xdmod/pull/976))
        - Adding New User Help Tour and functionality to reset if a user has seen a tour or not ([PR \#971](https://github.com/ubccr/xdmod/pull/971))
        - Add recent charts and reports portlet ([PR \#968](https://github.com/ubccr/xdmod/pull/968))
        - Add report thumbnails portlet ([PR \#967](https://github.com/ubccr/xdmod/pull/967))
        - Add guided user tours ([PR \#962](https://github.com/ubccr/xdmod/pull/962))
        - User Dashboard - Center Report Card: Support ([PR \#943](https://github.com/ubccr/xdmod/pull/943))
        - User Dashboard - Summary Statistics Portlet ([PR \#930](https://github.com/ubccr/xdmod/pull/930))
        - Initial Prototype of Novice User Portal ([PR \#909](https://github.com/ubccr/xdmod/pull/909))
- Data Quality
    - General
        - Increase size of system username column ([PR \#1007](https://github.com/ubccr/xdmod/pull/1007))
        - Update Average Wall Hours statistic to be exact rather than approximate in aggregate mode ([PR \#964](https://github.com/ubccr/xdmod/pull/964))
        - Fix datatype of job_id column ([PR \#932](https://github.com/ubccr/xdmod/pull/932))

## 2019-05-06 v8.1.2

- Bug Fixes
    - General
        - Update `isRealmEnabled` sql ([\#912](https://github.com/ubccr/xdmod/pull/912))
        - Add storage bootstrap to setup ([\#914](https://github.com/ubccr/xdmod/pull/914))
        - Add jobs cloud common pipeline to cloud ingestion ([\#916](https://github.com/ubccr/xdmod/pull/916))

## 2019-05-02 v8.1.1

- Bug Fixes
    - General
        - Allow upgrade to finish if cloud realm schema has not been created ([\#882](https://github.com/ubccr/xdmod/pull/882))

## 2019-04-23 v8.1.0

- Documentation
    - ETL
        - Improve storage aggregation ([\#882](https://github.com/ubccr/xdmod/pull/882))
        - Processor Buckets documentation update ([\#881](https://github.com/ubccr/xdmod/pull/881))
    - General
        - Update broken url and change wording of supported software ([\#876](https://github.com/ubccr/xdmod/pull/876))
        - Add Federated XDMoD to About page ([\#873](https://github.com/ubccr/xdmod/pull/873))
        - Update with some of the options that are avalbile ([\#804](https://github.com/ubccr/xdmod/pull/804))
        - Improve storage documentation ([\#771](https://github.com/ubccr/xdmod/pull/771))
    - Cloud
        - Updated Cloud Documentation for 8.1 Release ([\#875](https://github.com/ubccr/xdmod/pull/875))
- New Features
    - Cloud
        - Add cloud user and system account group by ([\#797](https://github.com/ubccr/xdmod/pull/797))
        - Add support for cloud data to xdmod-shredder and xdmod-ingestor ([\#739](https://github.com/ubccr/xdmod/pull/739))
- Enhancements
    - General
        - Add support for configurable email subject prefix ([\#872](https://github.com/ubccr/xdmod/pull/872))
        - Add node_modules to the RPM. ([\#835](https://github.com/ubccr/xdmod/pull/835))
        - Update config read order ([\#818](https://github.com/ubccr/xdmod/pull/818))
        - Add initial summary charts for the cloud realm ([\#803](https://github.com/ubccr/xdmod/pull/803))
        - Support simplesaml's internal session naming ([\#757](https://github.com/ubccr/xdmod/pull/757))
        - Support asynchronous loading of Usage tab thumbnail charts ([\#750](https://github.com/ubccr/xdmod/pull/750))
        - Update Job Viewer API to support multiple realms ([\#733](https://github.com/ubccr/xdmod/pull/733))
        - Support non-numeric values for Usage chart filter parameters ([\#716](https://github.com/ubccr/xdmod/pull/716))
        - Make "Show raw data" for multiple realms configurable ([\#706](https://github.com/ubccr/xdmod/pull/706))
        - Update Sign On Panel to collapse local login if SSO is enabled ([\#701](https://github.com/ubccr/xdmod/pull/701))
    - Cloud
        - Do not truncate aggregate tables on each ingest ([\#841](https://github.com/ubccr/xdmod/pull/841))
        - Truncate staging tables after ingestion ([\#778](https://github.com/ubccr/xdmod/pull/778))
        - Update events that are used to determine VM session starts and stops ([\#732](https://github.com/ubccr/xdmod/pull/732))
    - ETL
        - Improve resiliency of ETLv2 manage tables ([\#807](https://github.com/ubccr/xdmod/pull/807))
        - Add storage shredder/ingestor support ([\#786](https://github.com/ubccr/xdmod/pull/786))
        - Support ETL '$include' directive ([\#785](https://github.com/ubccr/xdmod/pull/785))
        - Update Configuration class to support merging objects in local config files ([\#782](https://github.com/ubccr/xdmod/pull/782))
        - DirectoryScanner support for last modified time based on filename and/or directory ([\#780](https://github.com/ubccr/xdmod/pull/780))
        - Move the job performance postprocessing SQL to the aggregation pipeline ([\#770](https://github.com/ubccr/xdmod/pull/770))
        - Implement dynamic fact tables via ETLv2 for job performance ETL ([\#742](https://github.com/ubccr/xdmod/pull/742))
        - Add exception code to logAndThrowException ([\#719](https://github.com/ubccr/xdmod/pull/719))
        - Skip only records that fail verificaiton instead of rest of file ([\#714](https://github.com/ubccr/xdmod/pull/714))
- Bug Fixes
    - Cloud
        - Fix roles file comparison to use object and not string ([\#878](https://github.com/ubccr/xdmod/pull/878))
        - Update session_records timestamps to non-nullable for MySQL 5.7 support ([\#877](https://github.com/ubccr/xdmod/pull/877))
        - Add cloud raw tables to cloud manage tables action ([\#874](https://github.com/ubccr/xdmod/pull/874))
        - Change staging table to use 1 as unknown id instead of -1 ([\#866](https://github.com/ubccr/xdmod/pull/866))
        - Update GroupBys In Cloud Aggregate Table ([\#863](https://github.com/ubccr/xdmod/pull/863))
        - Change cloud person username fields to be not null ([\#860](https://github.com/ubccr/xdmod/pull/860))
        - Change where staging action gets user id from for cloud data ([\#845](https://github.com/ubccr/xdmod/pull/845))
        - Remove event_id from the event table primary key ([\#844](https://github.com/ubccr/xdmod/pull/844))
        - Prevent null usernames being added when ingesting cloud data ([\#838](https://github.com/ubccr/xdmod/pull/838))
        - Remove duplicate join statement that was causing 1066 Not unique table/alias error ([\#837](https://github.com/ubccr/xdmod/pull/837))
        - Fix for generic cloud datetime, and openstack instance type datetime ([\#820](https://github.com/ubccr/xdmod/pull/820))
        - Update cloud realm to not throw away event precision ([\#811](https://github.com/ubccr/xdmod/pull/811))
        - Guarantees a deterministic order for events received by the event reconstructor ([\#805](https://github.com/ubccr/xdmod/pull/805))
    - General
        - Add proper namespace in VerifyDatabase ([\#819](https://github.com/ubccr/xdmod/pull/819))
        - Fix path to Exception in TimeAggregationUnit::factory ([\#810](https://github.com/ubccr/xdmod/pull/810))
        - Explictly check for stdClass in VariableStore initializer ([\#802](https://github.com/ubccr/xdmod/pull/802))
        - Make lastLogin time be floored to the second instead of microtime ([\#755](https://github.com/ubccr/xdmod/pull/755))
        - Make logrotate.d file not override global settings ([\#749](https://github.com/ubccr/xdmod/pull/749))
        - Fix security vulnerabities in job performance ([\#738](https://github.com/ubccr/xdmod/pull/738))
        - Allow search panel scroll bars on small displays ([\#702](https://github.com/ubccr/xdmod/pull/702))
    - ETL
        - Update primary key on resourcefact table to improve cloud ingestion ([\#795](https://github.com/ubccr/xdmod/pull/795))
        - Throw Exception if lockfile could not be obtained ([\#793](https://github.com/ubccr/xdmod/pull/793))
        - Improve debugging messages when executing SQL ([\#783](https://github.com/ubccr/xdmod/pull/783))
        - Don't automatically rewind DirectoryScanner file handle ([\#768](https://github.com/ubccr/xdmod/pull/768))
        - Explicitly cast potentiall nulls to array for array_merge() ([\#756](https://github.com/ubccr/xdmod/pull/756))
        - Improve verification of resource codes ([\#720](https://github.com/ubccr/xdmod/pull/720))
        - Fix uncaught ETL exception in PdoIngestor ([\#718](https://github.com/ubccr/xdmod/pull/718))
    - Metric Explorer
        - Fix refesh button for Metric Explorer ([\#740](https://github.com/ubccr/xdmod/pull/740))
- QA / Testing
    - General
        - Speedup integration tests ([\#850](https://github.com/ubccr/xdmod/pull/850))
        - Clean up linker.php ([\#847](https://github.com/ubccr/xdmod/pull/847))
        - Add environment variable to force regression test harness to generate expected results ([\#848](https://github.com/ubccr/xdmod/pull/848))
        - Enforce javascript unit tests ([\#766](https://github.com/ubccr/xdmod/pull/766))
        - Robustness improvements for integration tests ([\#726](https://github.com/ubccr/xdmod/pull/726))
    - Cloud
        - Update cloud reference data ([\#827](https://github.com/ubccr/xdmod/pull/827))

## 2018-10-30 v8.0.0

- Features
    - General
        - Added a **beta** version of the Cloud realm to provide metrics relevant to cloud computing resources.
        - Added a **beta** version of the Storage realm to provide metrics relevant to storage systems installed at a center.
        - Federated XDMoD has been released for production. Federated XDMoD allows individual, locally managed, XDMoD instances to report all or a subset of their accounting data to a central Hub which provides a global view of the federation.
        - All XDMoD user profiles are now associated with an organization. Previously, this was only required for Campus Champions.
        - Added support for automatically detecting / assigning a new SSO User's organization.
        - Added support for automatically detecting if a user's organization has changed and updating their accounts accordingly. This may include, but is not limited to, the removal of elevated privileges.
        - Hardened the login and password reset process as a result of a security audit by University of Cambridge.
        - Improved support for resource manager job arrays.
        - Many improvements to the documentation.
    - ETL
        - Reorganized several ETL pipelines.
        - Improved data sanitization for tighter checks present in MySQL 5.7.
        - Refactored Jobs realm ingestion to utilize ETLv2.
        - Standardize action names to follow the format module.pipeline.action. For example, xdmod.acls.manage-tables.
        - Added character set and coalition to table definitions.
        - Added support for foreign key constraints.
        - Added support for the definition of ETL variables on the command line using -d variable=value.
        - Add ingestion of node hostname data from SGE logs.
        - Various ETL performance improvements.
- Bug Fixes
    - User Interface
        - Deep linking when logged in using SSO has been restored.
        - Update the logrotate configuration to use the su and create options.
    - ETL
        - Add primary keys to select ETL source queries.
        - When modifying an existing table, preserve the order of the columns in the definition file.
        - Ensure that file handles are flushed before inserting the final chunk of data.
    - Misc
        - Fixed several exceptions that were outside of a namespace.
        - Fixed an issue where ACLs were not properly created on upgrade.
        - Several minor bugfixes

## 2018-05-23 v7.5.1

- Bug Fixes
    - Properly implement data access for non-feature ACLs (e.g., ACLs that provide access to data
      but not a feature such as a tab) that are not part of the hierarchy.  For example, the Value
      Analytics ACL.

## 2018-03-01 v7.5.0

- Features
    - General
        - Improve performance of Utilization statistic
        - Do not embed JavaScript in chart objects returned by the back end, instead
        - include this code directly in the user interface code
        - General improvements to the performance of the REST stack
        - Updated Google Captcha to v2 (v1 is now discontinued)
        - Added numerous component and unit tests
        - Removed unused code paths
        - Update greenlion/PHP-SQL-Parser to newer release that does not autoload itself
    - User Interface
        - Legend item edit box is now displayed next to the legend item that is being edited and is larger to accommodate longer strings
        - Added a "Select All" button to the filter dialog
        - Added PDF export capability, which greatly improves the quality of images included in LATEX documents
    - ETL
        - When ingesting Slurm data, return duplicate jobs such as those that were resubmitted due to node fail conditions
        - Improve performance of filter list generation
    - Application Kernels
        - Several minor bug fixes and UI improvements
    - Bug Fixes
    - General
        - Fix the Show Guidelines button in the Usage tab
        - Fixed an issue with data filtering when an unprivileged user tries to view timeseries data for a restricted realm or statistic
    - User Interface
        - Fix the "TypeError: element is undefined" error when plotting Pie chart in metric explorer

## 2018-02-16 v7.1.0

- Features
    - General
        - Added support for Globus as a federated authentication provider
        - Improvements to the user login dialog and matching of users to institutions
        - Added the ability to use fine-grained ACLs for controlling access to features such as tabs and realms as well as data
        - Code pertaining to creating/sending emails has been moved to a central location.
        - Improved online documentation for installations and upgrades
    - Internal Admin Dashboard
        - Updated user management functionality in the administrative dashboard to support fine-grained ACLs for individual users
        - Many stability improvements to the administrator dashboard, especially for managing users
    - Storage Realm
        - Added alpha version of the Storage realm to track resource storage utilization
    - ETL
        - Added an ETL pipeline for ingesting log files generated by Eucalyptus clouds
        - Added support for PBS/Torque logs where the host of a job is not included in the job's ID string
        - Support references into complex source records such as JSON objects

- Bug Fixes
    - General
        - Improved error reporting
        - Fixed several issues where JSON was not properly encoded
        - For end dates that fall on the current date or in the future, do not automatically adjust the date to the end of the aggregation period that it falls into.
    - Report Generator
        - Make timeframes editable for individual charts
    - ETL
        - Ignore duplicate hosts found in LSF accounting log files
        - Don't verify data endpoints associated with disbaled actions
        - Always regenerate source data queries prior to execution to ensure that any modified ETL variables are properly applied
        - Update host list parser to ensure that empty host names are not returned
        - Remove PHP memory limit when running ETL pipelines

## 2017-09-27 v7.0.1

- Bug Fixes
    - General
        - Fixed compatibility with PHP 5.3.3 ([\#269](https://github.com/ubccr/xdmod/pull/269))

## 2017-09-21 v7.0.0

- Features
    - General
        - Enhanced authorization framework ([\#97](https://github.com/ubccr/xdmod/pull/97), [\#146](https://github.com/ubccr/xdmod/pull/146), [\#206](https://github.com/ubccr/xdmod/pull/206))
        - Improved login prompt to automatically appear when an unauthenticated user attempts to access any private tab ([\#110](https://github.com/ubccr/xdmod/pull/110))
        - Improved design of Metric Explorer Load Chart menu ([\#144](https://github.com/ubccr/xdmod/pull/144))
        - Re-enabled aggregate mode for "Wall Hours: Per Job" metric ([\#186](https://github.com/ubccr/xdmod/pull/186))
        - Added quarterly report template for center directors ([\#199](https://github.com/ubccr/xdmod/pull/199))
        - Improved support for third-party PHP libraries used by modules ([\#205](https://github.com/ubccr/xdmod/pull/205))
    - ETLv2
        - Added support for RFC-6901 JSON References ([\#100](https://github.com/ubccr/xdmod/pull/100), [\#166](https://github.com/ubccr/xdmod/pull/166))
        - Added file directory data endpoint ([\#154](https://github.com/ubccr/xdmod/pull/154))
        - Improved support for `order_id` columns in Open XDMoD database ([\#201](https://github.com/ubccr/xdmod/pull/201))
        - Refactored various components to support new features ([\#138](https://github.com/ubccr/xdmod/pull/138), [\#145](https://github.com/ubccr/xdmod/pull/145), [\#151](https://github.com/ubccr/xdmod/pull/151), [\#167](https://github.com/ubccr/xdmod/pull/167), [\#174](https://github.com/ubccr/xdmod/pull/174), [\#180](https://github.com/ubccr/xdmod/pull/180), [\#196](https://github.com/ubccr/xdmod/pull/196))
    - Job Viewer
        - Added Gantt chart view of job peers ([\#153](https://github.com/ubccr/xdmod/pull/153), [\#164](https://github.com/ubccr/xdmod/pull/164))
        - Added ability to link directly to jobs ([\#156](https://github.com/ubccr/xdmod/pull/156))
        - Improved user feedback while job data is loading ([\#168](https://github.com/ubccr/xdmod/pull/168))
- Bug Fixes
    - General
        - Fixed various compatibility issues with PHP 7 ([\#101](https://github.com/ubccr/xdmod/pull/101), [\#183](https://github.com/ubccr/xdmod/pull/183))
        - Fixed handling of 4-byte UTF-8 characters during XRAS ingestion ([\#122](https://github.com/ubccr/xdmod/pull/122))
        - Improved handling of invalid start and end dates received by API ([\#160](https://github.com/ubccr/xdmod/pull/160))
        - Fixed validation of length of names in contact forms ([\#175](https://github.com/ubccr/xdmod/pull/175))
        - Improved handling of jobs with "0" start or end time ([\#197](https://github.com/ubccr/xdmod/pull/197))
        - Fixed case where About tab would display a blank page when loaded using Chrome ([\#232](https://github.com/ubccr/xdmod/pull/232))
    - Job Viewer
        - Fixed directions not always appearing when all jobs are closed ([\#155](https://github.com/ubccr/xdmod/pull/155))
        - Fixed memory leak ([\#149](https://github.com/ubccr/xdmod/pull/149))
        - Fixed duplicate search nodes being created when opening jobs from Metric Explorer charts with "\#" in the title ([\#236](https://github.com/ubccr/xdmod/pull/236))
    - Metric Explorer
        - Fixed handling of "%" characters in Metric Explorer options when using Firefox ([\#114](https://github.com/ubccr/xdmod/pull/114))
        - Fixed XSS vulnerability involving chart names ([\#239](https://github.com/ubccr/xdmod/pull/239))
    - Usage
        - Fixed error bars option being enabled when error bars are not available ([\#188](https://github.com/ubccr/xdmod/pull/188))
        - Fixed metrics appearing to be available to users that do not have access ([\#189](https://github.com/ubccr/xdmod/pull/189))
- Miscellaneous
    - Moved Node.js ETL framework to Open XDMoD repository ([\#106](https://github.com/ubccr/xdmod/pull/106))
    - Fixed build script running out of memory allocated by PHP ([\#118](https://github.com/ubccr/xdmod/pull/118))
    - Performed work in anticipation of federated instances ([\#148](https://github.com/ubccr/xdmod/pull/148))
    - Improved development workflow ([\#124](https://github.com/ubccr/xdmod/pull/124), [\#157](https://github.com/ubccr/xdmod/pull/157), [\#195](https://github.com/ubccr/xdmod/pull/195))
    - Improved quality assurance ([\#107](https://github.com/ubccr/xdmod/pull/107), [\#116](https://github.com/ubccr/xdmod/pull/116), [\#134](https://github.com/ubccr/xdmod/pull/134), [\#143](https://github.com/ubccr/xdmod/pull/143), [\#150](https://github.com/ubccr/xdmod/pull/150), [\#163](https://github.com/ubccr/xdmod/pull/163), [\#165](https://github.com/ubccr/xdmod/pull/165), [\#169](https://github.com/ubccr/xdmod/pull/169), [\#173](https://github.com/ubccr/xdmod/pull/173), [\#184](https://github.com/ubccr/xdmod/pull/184), [\#185](https://github.com/ubccr/xdmod/pull/185), [\#187](https://github.com/ubccr/xdmod/pull/187), [\#190](https://github.com/ubccr/xdmod/pull/190), [\#193](https://github.com/ubccr/xdmod/pull/193), [\#194](https://github.com/ubccr/xdmod/pull/194), [\#198](https://github.com/ubccr/xdmod/pull/198), [\#212](https://github.com/ubccr/xdmod/pull/212), [\#235](https://github.com/ubccr/xdmod/pull/235))
    - Cleaned up old and/or unused code ([\#104](https://github.com/ubccr/xdmod/pull/104), [\#105](https://github.com/ubccr/xdmod/pull/105), [\#109](https://github.com/ubccr/xdmod/pull/109), [\#112](https://github.com/ubccr/xdmod/pull/112), [\#117](https://github.com/ubccr/xdmod/pull/117), [\#128](https://github.com/ubccr/xdmod/pull/128), [\#158](https://github.com/ubccr/xdmod/pull/158), [\#159](https://github.com/ubccr/xdmod/pull/159), [\#182](https://github.com/ubccr/xdmod/pull/182), [\#191](https://github.com/ubccr/xdmod/pull/191), [\#213](https://github.com/ubccr/xdmod/pull/213))
    - Improved documentation ([\#161](https://github.com/ubccr/xdmod/pull/161), [\#202](https://github.com/ubccr/xdmod/pull/202), [\#203](https://github.com/ubccr/xdmod/pull/203), [\#229](https://github.com/ubccr/xdmod/pull/229), [\#247](https://github.com/ubccr/xdmod/pull/247))

2017-05-11 v6.6.0
-----------------

- Features
    - General
        - Added ability to group realms together under categories
          ([\#60](https://github.com/ubccr/xdmod/pull/60))
          - Categories have taken the place of realms in the user interface
        - Improved support for browser client assets provided by modules
          ([\#82](https://github.com/ubccr/xdmod/pull/82),
           [\#113](https://github.com/ubccr/xdmod/pull/113))
        - Improved upgrade messaging
          ([\#86](https://github.com/ubccr/xdmod/pull/86))
    - ETLv2
        - Added per-pipeline ETL locks
          ([\#10](https://github.com/ubccr/xdmod/pull/10))
        - Enhanced multi-host aggregation
          ([\#13](https://github.com/ubccr/xdmod/pull/13))
        - Added read support for Oracle endpoints
          ([\#34](https://github.com/ubccr/xdmod/pull/34))
        - Improved support for running pipelines over all dates
          ([\#77](https://github.com/ubccr/xdmod/pull/77))
        - Improved transformation support
          ([\#80](https://github.com/ubccr/xdmod/pull/80))
        - Added a tool for comparing SQL tables
          ([\#78](https://github.com/ubccr/xdmod/pull/78))
        - Added other improvements
          ([\#43](https://github.com/ubccr/xdmod/pull/43),
           [\#45](https://github.com/ubccr/xdmod/pull/45),
           [\#84](https://github.com/ubccr/xdmod/pull/84),
           [\#90](https://github.com/ubccr/xdmod/pull/90),
           [\#92](https://github.com/ubccr/xdmod/pull/92))
- Bug Fixes
    - General
        - Fixed warning that could appear when using federated authentication
          ([\#19](https://github.com/ubccr/xdmod/pull/19))
        - Fixed unnecessary rounding in processor count statistics
          ([\#25](https://github.com/ubccr/xdmod/pull/25))
        - Fixed errors when attempting to preview an unsaved report
          ([\#26](https://github.com/ubccr/xdmod/pull/26))
        - Fixed aggregators excluding data on certain time boundaries
          ([\#47](https://github.com/ubccr/xdmod/pull/47))
        - Fixed handling of backslashes when using certain MySQL features
          ([\#52](https://github.com/ubccr/xdmod/pull/52),
           [\#53](https://github.com/ubccr/xdmod/pull/53))
        - Fixed non-aggregate metrics being allowed in aggregate datasets
          ([\#74](https://github.com/ubccr/xdmod/pull/74))
        - Fixed REST API throwing non-standard errors
          ([\#87](https://github.com/ubccr/xdmod/pull/87))
        - Fixed display error with password reset form that occurred when using
          federated authentication
          ([\#108](https://github.com/ubccr/xdmod/pull/108))
        - Fixed "Show chart title" option in Usage tab not working as expected
          ([\#139](https://github.com/ubccr/xdmod/pull/139))
    - Metric Explorer
        - Fixed Y-axis context menu disappearing after
          changing between linear and log scales
          ([\#12](https://github.com/ubccr/xdmod/pull/12))
        - Fixed typing certain characters causing chart options menu to close
          when using Firefox
          ([\#119](https://github.com/ubccr/xdmod/pull/119))
        - Fixed chart errors not displaying if help graphic is active
          ([\#121](https://github.com/ubccr/xdmod/pull/121))
        - Fixed chart last modified time not updating
          ([\#140](https://github.com/ubccr/xdmod/pull/140))
- Miscellaneous
    - Performed work in anticipation of allocations/accounts data in Open XDMoD
      ([\#11](https://github.com/ubccr/xdmod/pull/11),
       [\#50](https://github.com/ubccr/xdmod/pull/50))
    - Performed work in anticipation of cloud data in Open XDMoD
      ([\#68](https://github.com/ubccr/xdmod/pull/68),
       [\#75](https://github.com/ubccr/xdmod/pull/75))
    - Cleaned up old and/or unused code
      ([\#54](https://github.com/ubccr/xdmod/pull/54),
       [\#55](https://github.com/ubccr/xdmod/pull/55),
       [\#56](https://github.com/ubccr/xdmod/pull/56),
       [\#57](https://github.com/ubccr/xdmod/pull/57),
       [\#73](https://github.com/ubccr/xdmod/pull/73),
       [\#88](https://github.com/ubccr/xdmod/pull/88))
    - Improved logging
      ([\#29](https://github.com/ubccr/xdmod/pull/29),
       [\#40](https://github.com/ubccr/xdmod/pull/40),
       [\#46](https://github.com/ubccr/xdmod/pull/46),
       [\#50](https://github.com/ubccr/xdmod/pull/50),
       [\#66](https://github.com/ubccr/xdmod/pull/66),
       [\#98](https://github.com/ubccr/xdmod/pull/98))
    - Improved quality assurance
      ([\#21](https://github.com/ubccr/xdmod/pull/21),
       [\#27](https://github.com/ubccr/xdmod/pull/27),
       [\#28](https://github.com/ubccr/xdmod/pull/28),
       [\#35](https://github.com/ubccr/xdmod/pull/35),
       [\#41](https://github.com/ubccr/xdmod/pull/41),
       [\#48](https://github.com/ubccr/xdmod/pull/48),
       [\#58](https://github.com/ubccr/xdmod/pull/58),
       [\#67](https://github.com/ubccr/xdmod/pull/67),
       [\#76](https://github.com/ubccr/xdmod/pull/76),
       [\#79](https://github.com/ubccr/xdmod/pull/79),
       [\#93](https://github.com/ubccr/xdmod/pull/93),
       [\#94](https://github.com/ubccr/xdmod/pull/94))
    - Improved documentation
      ([\#32](https://github.com/ubccr/xdmod/pull/32),
       [\#37](https://github.com/ubccr/xdmod/pull/37),
       [\#44](https://github.com/ubccr/xdmod/pull/44),
       [\#71](https://github.com/ubccr/xdmod/pull/71),
       [\#103](https://github.com/ubccr/xdmod/pull/103),
       [\#115](https://github.com/ubccr/xdmod/pull/115),
       [\#123](https://github.com/ubccr/xdmod/pull/123),
       [\#130](https://github.com/ubccr/xdmod/pull/130),
       [\#132](https://github.com/ubccr/xdmod/pull/132),
       [\#135](https://github.com/ubccr/xdmod/pull/135))

2017-01-10 v6.5.0
-----------------

- Features
    - General
        - Modified the Summary tab to reload automatically after its charts are
          modified in Metric Explorer.
        - Modified REST stack to support multiple configuration files, allowing
          modules to supply their own REST resources.
        - Increased maximum size of node lists in database, allowing jobs
          running across more nodes to be more accurately tracked.
        - Improved efficiency of job host list parser and ingestor.
        - Added ability to disable Basic Auth in REST API.
        - Improved email validation.
    - ETLv2
        - Added new PHP-based ETL system to Open XDMoD.
        - Vastly improved logging and debugging.
        - Supports individual ETL actions as well as ordered sets of actions
          called pipelines.
        - Optimized for performance when importing large numbers of records.
        - Predefined actions support flexible ingestion of data from multiple
          sources.
        - ETL is configured via JSON files and requires far less code
          modification when customizing to more easily support flexibility at
          customer installations.
- Bug Fixes
    - General
        - Fixed stacked area charts not handling empty data points correctly.
        - Stopped inaccurate warning about Adobe Flash content in browsers that
          block Flash. (XDMoD does not make use of Flash.)
        - Fixed various typos and grammatical errors.
        - Fixed incorrectly-oriented subpanel titles in Internet Explorer 10.
        - Downgraded PHP packages that required PHP 5.3.9 instead of
          Open XDMoD's current minimum PHP version, 5.3.3.
        - Fixed inconsistency between labels used for users and PIs on a job.
        - Fixed automatic aggregation unit selection for charts not working
          correctly on servers running PHP 5.3.3.
        - Stopped package builds from being logged to an Open XDMoD database.
        - Fixed documentation files from modules overwriting core files when
          installing using tarballs.
        - Fixed UGE shredder.
        - Fixed Slurm job array index parsing.
- Refactors and Miscellaneous
    - Added documentation for using LDAP for federated authentication.
    - Spun the App Kernels, SUPReMM, and XSEDE modules out into separate
      code repositories.
    - Began transition to a more flexible, more efficient data warehouse that
      will support innovative HPC resources including cloud computing resources.
    - Consolidated third-party JavaScript libraries into one library directory.
    - Improved development setup process for external contributors.
    - Migrated website from a single SourceForge site to multiple GitHub sites.
    - Cleaned up and reorganized numerous other assets.
    - Added `reqgres` and `reqtres` to the list of Slurm fields that are
      shredded and stored in the Slurm job table.

2016-09-21 v6.0.0
-----------------

- Important Notes
    - Updated Highcharts from v3.0.9 to v4.2.5.
        - Commercial users (as defined by the Highcharts license terms) will
          need to acquire a new Highcharts license if their current license does
          not cover the new version.
- Features
    - Added demo user type.
    - Added roadmap link to feature request dialog.
    - Shredders
        - Fixed calculation of missing end times from the start time and wall
          time.
        - LSF
            - Now storing the node list, exit code and exit status for SUPReMM
              support.
        - Slurm
            - Now allowing null eligible times.
            - Failed parsing of datetimes are no longer a fatal error.
        - SGE
            - Now supporting older versions of SGE that contain only 43 fields
              in their accounting logs.
- Bug Fixes
    - General
        - Fixed some charts not rendering if more than 1000 points were plotted.
        - Improved consistency of chart aesthetics across tabs.
        - Fixed report generator not cleaning up old report files.
    - Metric Explorer
        - Fixed Add Filter list only including filter types applicable to the
          realm of the first data series on a chart.
    - Shredders
        - PBS
            - Fixed parsing of newer `exec_host` formats (e.g. host/0-3,
              host/0*8).
    - `xdmod-import`
        - Fixed importing of hierarchy and group-to-hierarchy files.
- Refactors and Miscellaneous
    - Refactored Open XDMoD to be the code base upon which XDMoD is built
      instead of the other way around.
    - Updated jQuery from v1.9.1 to v1.12.4.
    - Updated Node.js Mongo driver from v1.4 to v2.1.
    - Improved tab loader to allow tabs to be defined in configuration files
      instead of being hard-coded into the loader.
    - Merged public and private versions of the main page into a single page.
    - Added options to more quickly build Open XDMoD for development purposes.
    - Reduced duplicate code in asset setup script.

2016-05-24 v5.6.0
-----------------

- New Features
    - Federated Authentication
        - Open XDMoD can now use any authentication system supported by
          SimpleSAMLphp (https://simplesamlphp.org/).
        - For more information, please view the
          Federated Authentication guide.
    - Roadmap
        - Added interactive roadmap for XDMoD development to About tab.
    - Contact Us
        - Added option to contact developers for technical support.
    - Data Warehouse
        - Improved speed of filter (dimension value) lists by precomputing
          available values.
    - Metric Explorer
        - Added redo button.
    - Shredders
        - Added support for PBS Pro.
        - Added additional input validation to the Slurm helper script.
    - Upgrade Process
        - Added warning to upgrade addon modules before migrating.
    - Database
        - Changed column types and added indexes to the logging table.
    - Documentation
        - User manual now available.
        - Improved installation and configuration documentation.
- Bug Fixes
    - General
        - Enabled toolbar scrolling when window is too small.
        - Fixed trend line R^2 values sometimes not being calculated.
        - Removed redundant warnings about role-based restrictions.
        - Fixed the About tab not being able to be the default tab.
        - Improved chart loading speed by removing most animations.
        - Fixed incorrect trend line calculation and display for discontinuous
          data series.
        - Fixed security vulnerability in Report Generator's image generator.
        - Fixed extra slashes in URLs in password reset emails (including
          account creation emails).
        - Fixed email template paths.
        - The About tab can now be set as the default module.
    - Data Warehouse
        - Fixed cases where current time period would not be aggregated.
            - Now that this is resolved, code that can work by scanning any
              aggregate table now uses the year tables, as those are smallest.
        - Improved consistency of time period tables and removed unused ones.
    - Metric Explorer
        - Fixed handling of HTML characters in chart titles.
        - Fixed issues with axis renames not persisting.
        - Fixed Load Chart search not working.
        - Modified chart options menu label to be a fixed length.
            - This prevents the button from being placed in the toolbar's
              overflow area when it shouldn't be.
        - Fixed changes to y-axes not being undoable.
        - Modified "Show Trend Line" button in chart options to be disabled when
          trend lines aren't available.
        - Fixed case where duration selectors in main toolbar and on x-axis
          popup could desynchronize.
    - Shredders
        - Fixed handling of "NONE" in SGE's `pe_taskid` field.
        - Now allowing all values that were previously resulting in fatal
          errors in Slurm fields that represent lengths of time.
    - Upgrade Process
        - Fixed broken error for when portal_settings.ini is not writable.
    - Usage
        - Fixed bad default settings for dimensions that default to pie charts.
        - Fixed long initial load time by starting on a single-chart page.

2015-12-18 v5.5.0
-----------------

- New Features
    - SUPReMM support
    - Metric Explorer Changes
        - Improved management of charts
            - Charts are no longer automatically saved after each
              operation. A manual Save button has been added that will
              indicate whether or not a chart needs to be saved.
            - When displaying pie charts, only a single dataset is
              allowed.
            - Added ability to rename saved charts.
            - Added undo capability.
        - Improved UI for data filtering
            - Added Quick Filters for quickly restricting data. This
              replaces the Role selector.
        - Improved data access controls
            - Non-public metrics and dimensions are now restricted
              according to users' roles.
            - Improved filter lists to only include values for which
              the user can view the underlying data.
            - Added the ability to include a remainder data series.
    - Migrated more server calls to the new REST stack
    - Simplified the chart/data retrieval infrastructure used by the
      Metric Explorer and Usage tabs
    - Improved performance of certain queries
    - Updated PBS parsing to support time fields that are formatted in
      seconds and not HH:MM:SS
- Bug Fixes
    - Fixed report generator document formatting
    - Fixed inconsistent data series ordering between timeseries charts
      when sorted by value in Usage and Metric Explorer tabs
    - Fixed Metric Explorer sometimes loading the same chart twice
    - Fixed the "Hide Tooltip" option not always working as expected in
      Usage tab
    - Fixed filter lists occasionally getting stuck under a loading mask
    - Fixed predefined date durations not being saved correctly in the
      Metric Explorer
    - Removed auto-loading of the last open chart in Metric Explorer, a
      new chart is now opened when visiting the Metric Explorer
    - Improved stability, consistency, and performance of numerous other
      components
    - Prevent warning messages produced by LSF jobs that don't have a
      host list

2015-08-19 v5.0.0
-----------------

- New Features
    - Utilization metric may now be normalized to a specified percent
      allocated
    - Removed javac dependency
    - Add host filter shredder feature
    - Improved stability of Usage tab
    - Improved error handling for internal dashboard errors
    - Added meaningful HTTP status codes to failed login responses
    - Resolved frequent warnings in Apache logs about implicitly
      converting arrays to strings
    - PBS memory value parsing errors are no longer fatal
    - Removed Apache requirement for listening on 127.0.0.1
    - Added support for Univa Grid Engine 8.2+
    - Shredders now skip duplicate data
    - Added support for MySQL 5.6+
    - Added support for PhantomJS 2.0+
    - Added helper script for updating resource specs
    - Improved documentation
- Bug Fixes
    - Adjust LSF unique key constraint
    - Added PBS unique key constraint to prevent duplicate job data

2015-02-17 v4.5.2
-----------------

- New Features
    - Remove excessive "wall time" error messages
    - Add more debug logging
    - SGE memory value parsing errors are no longer fatal
- Bug Fixes
    - Fix SGE parsing regression

2015-02-05 v4.5.1
-----------------

- New Features
    - Support for Torque's new "exec_host" syntax
    - Updated SGE parsing to support Univa's new "job_class" field and
      requests for "INFINITY" memory
- Bug Fixes
    - Backslash characters in LSF log files now parsed correctly
    - Report generator now handles double quotes in portal_settings.ini
      properly
    - Fixed optional Node Utilization statistic

2014-12-04 v4.5.0
-----------------

- New Features
    - Major re-write of the Metric Explorer user interface including a
      metric catalog and context-sensitive menus
    - Report generator performance enhancements
    - General user interface updates
    - Improved image export dialog
    - Added metric description pane in Metric Explorer
    - Improved session management
    - Added additional error checking and reporting to shredders
    - Added LSF support
    - Improved utilization metric to support resources that don't have a
      constant cpu count over their lifetime
    - Added suport for alternate PI data sources
    - Improved logging
    - Added weighted job size statistic
    - Improved IE compatibility
    - Added xdmod-admin script
    - Added automatic update checker
    - Added support for slurm job arrays
    - Improved documentation
- Bug Fixes
    - PBS and SGE job arrays were not ingested correctly
    - sacct configuration option was not recognized
    - Arrow keys did not work in axis range boxes
    - Parentheses not available in Metric Explorer chart titles
    - Proper handling of apostrophes in search dialogs
    - On some charts, data points on the last day of the specified date
      range were not displayed correctly

2013-11-18 v3.5.0
-----------------

- Initial public release<|MERGE_RESOLUTION|>--- conflicted
+++ resolved
@@ -1,8 +1,7 @@
 # Open XDMoD Change Log
 
-<<<<<<< HEAD
 ## XXXX-XX-XX v10.5.0
-=======
+
 ## 2023-03-10 v10.0.1
 
 - Bug Fixes
@@ -11,7 +10,6 @@
 - Uncategorized
     - General
         - Merge code updates to support Rocky 8 into single branch that supports both Centos 7 and Rocky 8 builds.
->>>>>>> 60d97c8a
 
 ## 2022-03-10 v10.0.0
 
