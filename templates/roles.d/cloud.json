--- conflicted
+++ resolved
@@ -26,20 +26,16 @@
                     "group_by": "vm_size_memory"
                 },
                 {
-<<<<<<< HEAD
-                  "realm": "Cloud",
-                  "group_by": "submission_venue"
+                    "realm": "Cloud",
+                    "group_by": "submission_venue"
                 },
                 {
-                  "realm": "Cloud",
-                  "group_by": "person"
+                    "realm": "Cloud",
+                    "group_by": "person"
                 },
                 {
-                  "realm": "Cloud",
-                  "group_by": "username"
-=======
                     "realm": "Cloud",
-                    "group_by": "submission_venue"
+                    "group_by": "username"
                 }
             ],
             "+summary_charts": [{
@@ -109,7 +105,6 @@
                     "start": 0,
                     "timeseries": false,
                     "title": "Cloud - Number of Sessions Started by Project"
->>>>>>> e56b2460
                 }
             ]
         },
@@ -139,7 +134,6 @@
                     "group_by": "vm_size_memory"
                 },
                 {
-<<<<<<< HEAD
                   "realm": "Cloud",
                   "group_by": "submission_venue"
                 },
@@ -150,10 +144,6 @@
                 {
                   "realm": "Cloud",
                   "group_by": "username"
-=======
-                    "realm": "Cloud",
-                    "group_by": "submission_venue"
->>>>>>> e56b2460
                 }
             ]
         }
