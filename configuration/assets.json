{
    "xdmod": {
        "portal": {
            "js": [
<<<<<<< HEAD
                "gui/js/modules/summary/JobPortlet.js",
                "gui/js/modules/summary/ChartPortlet.js"
=======
                "gui/js/modules/summary/ChartPortlet.js",
                "gui/js/modules/summary/RecentChartsReportsPortlet.js"
>>>>>>> 127fed55
            ]
        }
    },
    "xdmod": {
        "portal": {
            "css": [
                "gui/css/SummaryTab.css"
            ]
        }
    }
}<|MERGE_RESOLUTION|>--- conflicted
+++ resolved
@@ -2,18 +2,10 @@
     "xdmod": {
         "portal": {
             "js": [
-<<<<<<< HEAD
+                "gui/js/modules/summary/ChartPortlet.js",
                 "gui/js/modules/summary/JobPortlet.js",
-                "gui/js/modules/summary/ChartPortlet.js"
-=======
-                "gui/js/modules/summary/ChartPortlet.js",
                 "gui/js/modules/summary/RecentChartsReportsPortlet.js"
->>>>>>> 127fed55
-            ]
-        }
-    },
-    "xdmod": {
-        "portal": {
+            ],
             "css": [
                 "gui/css/SummaryTab.css"
             ]
