{
    "+realms": [
        {
            "name": "Jobs",
            "display": "Jobs"
        }
    ],
    "Jobs": {
        "tables": [
            {
                "schema": "modw_aggregates",
                "name": "jobfact_by_day_joblist",
                "alias": "jl",
                "join": {
                    "primaryKey": "agg_id",
                    "foreignTableAlias": "agg",
                    "foreignKey": "id"
                }
            },
            {
                "schema": "modw",
                "name": "job_tasks",
                "alias": "jt",
                "join": {
                    "primaryKey": "job_id",
                    "foreignTableAlias": "jl",
                    "foreignKey": "jobid"
                }
            },
            {
                "schema": "modw",
                "name": "job_records",
                "alias": "jr",
                "join": {
                    "primaryKey": "job_record_id",
                    "foreignTableAlias": "jt",
                    "foreignKey": "job_record_id"
                }
            },
            {
                "schema": "modw",
                "name": "resourcefact",
                "alias": "rf",
                "join": {
                    "primaryKey": "id",
                    "foreignTableAlias": "jt",
                    "foreignKey": "resource_id"
                }
            },
            {
                "schema": "modw",
                "name": "systemaccount",
                "alias": "sa",
                "join": {
                    "primaryKey": "id",
                    "foreignTableAlias": "jt",
                    "foreignKey": "systemaccount_id"
                }
            },
            {
                "schema": "modw",
                "name": "person",
                "alias": "p",
                "join": {
                    "primaryKey": "id",
                    "foreignTableAlias": "jt",
                    "foreignKey": "person_id"
                }
            },
            {
                "schema": "modw",
                "name": "organization",
                "alias": "o",
                "join": {
                    "primaryKey": "id",
                    "foreignTableAlias": "jt",
                    "foreignKey": "person_organization_id"
                }
            },
            {
                "schema": "modw",
<<<<<<< HEAD
                "name": "piperson",
                "alias": "pi",
                "join": {
                    "primaryKey": "person_id",
                    "foreignTableAlias": "jr",
                    "foreignKey": "principalinvestigator_person_id"
                }
            },
            {
              "schema": "modw",
              "name": "organization",
              "alias": "pi_org",
              "join": {
                  "primaryKey": "id",
                  "foreignTableAlias": "pi",
                  "foreignKey": "organization_id"
              }
            },
            {
=======
                "name": "serviceprovider",
                "alias": "sp",
                "join": {
                    "primaryKey": "organization_id",
                    "foreignTableAlias": "jr",
                    "foreignKey": "resource_organization_id"
                }
            },
            {
>>>>>>> 4843ec44
                "schema": "modw",
                "name": "nodecount",
                "alias": "nc",
                "join": {
                    "primaryKey": "id",
                    "foreignTableAlias": "jt",
                    "foreignKey": "node_count"
                }
            },
            {
                "schema": "modw",
                "name": "fieldofscience_hierarchy",
                "alias": "fos",
                "join": {
                    "primaryKey": "id",
                    "foreignTableAlias": "jr",
                    "foreignKey": "fos_id"
                }
            },
            {
                "schema": "modw",
                "name": "qos",
                "alias": "qos",
                "join": {
                    "primaryKey": "id",
                    "foreignTableAlias": "jr",
                    "foreignKey": "qos_id"
                }
            }
        ],
        "fields": [
            {
                "name": "Local Job Id",
                "formula": "IF(jt.local_job_array_index = -1, jt.local_jobid, CONCAT(jt.local_jobid, '[', jt.local_job_array_index, ']'))",
                "group": "Administration",
                "documentation": "The unique identifier assigned to the job by the job scheduler.",
                "batchExport": true
            },
            {
                "name": "Resource",
                "tableAlias": "rf",
                "column": "name",
                "group": "Administration",
                "documentation": "The resource that ran the job.",
                "batchExport": true
            },
            {
                "name": "Service Provider",
                "tableAlias": "sp",
                "column": "long_name",
                "group": "Administration",
                "documentation": "The organization of the resource that ran the job.",
                "batchExport": true
            },
            {
                "name": "Timezone",
                "tableAlias": "rf",
                "column": "timezone",
                "group": "Administration",
                "documentation": "The timezone of the resource.",
                "batchExport": true
            },
            {
                "name": "System Username",
                "tableAlias": "sa",
                "column": "username",
                "group": "Administration",
                "visibility": "non-public",
                "documentation": "The username on the resource of the user that ran the job. May be a UID or string username depending on the resource.",
                "batchExport": "anonymize"
            },
            {
                "name": "User",
                "tableAlias": "p",
                "column": "long_name",
                "group": "Administration",
                "documentation": "The name of the job owner.",
                "batchExport": true
            },
            {
                "name": "User Institution",
                "tableAlias": "o",
                "column": "name",
                "group": "Administration",
                "documentation": "The organization of the person who ran the task",
                "batchExport": true
            },
            {
                "name": "Principal Investigator",
                "tableAlias": "pi",
                "column": "long_name",
                "group": "Administration",
                "documentation": "The name of the PI assigned to the job.",
                "batchExport": true
            },
            {
              "name": "PI Institution",
              "tableAlias": "pi_org",
              "column": "name",
              "group": "Administration",
              "documentation": "The institution of the PI assigned to the job",
              "batchExport": true
            },
            {
                "name": "Quality of Service",
                "tableAlias": "qos",
                "column": "name",
                "group": "Administration",
                "documentation": "The job quality of service.",
                "batchExport": true
            },
            {
                "name": "Name",
                "tableAlias": "jt",
                "column": "name",
                "documentation": "The name of the job as reported by the job scheduler.",
                "group": "Executable",
                "batchExport": false
            },
            {
                "name": "Submit Time",
                "tableAlias": "jt",
                "column": "submit_time_ts",
                "group": "Timing",
                "units": "ts",
                "documentation": "Task submission time",
                "batchExport": true
            },
            {
                "name": "Start Time",
                "tableAlias": "jt",
                "column": "start_time_ts",
                "group": "Timing",
                "units": "ts",
                "documentation": "The time that the job started running.",
                "batchExport": true
            },
            {
                "name": "End Time",
                "tableAlias": "jt",
                "column": "end_time_ts",
                "units": "ts",
                "group": "Timing",
                "documentation": "The time that the job ended.",
                "batchExport": true
            },
            {
                "name": "Eligible Time",
                "tableAlias": "jt",
                "column": "eligible_time_ts",
                "units": "ts",
                "group": "Timing",
                "documentation": "The time that the job was eligible for scheduling by the resource manager.",
                "batchExport": true
            },
            {
                "name": "Nodes",
                "tableAlias": "nc",
                "column": "nodes",
                "group": "Allocated Resource",
                "documentation": "The number of nodes that were assigned to the job.",
                "batchExport": true
            },
            {
                "name": "Cores",
                "tableAlias": "jt",
                "column": "processor_count",
                "group": "Allocated Resource",
                "documentation": "The number of cores that were assigned to the job.",
                "batchExport": true
            },
            {
                "name": "GPUs",
                "tableAlias": "jt",
                "column": "gpu_count",
                "group": "Allocated Resource",
                "documentation": "The number of GPUs that were assigned to the job.",
                "batchExport": true
            },
            {
                "name": "Memory Used",
                "tableAlias": "jt",
                "column": "memory_kb",
                "group": "Allocated Resource",
                "units": "kilobyte",
                "documentation": "Memory consumed as reported by the resource manager.",
                "batchExport": true
            },
            {
                "name": "Wall Time",
                "tableAlias": "jt",
                "column": "wallduration",
                "group": "Timing",
                "units": "seconds",
                "documentation": "Overall job duration.",
                "batchExport": true
            },
            {
                "name": "Wait Time",
                "tableAlias": "jt",
                "column": "waitduration",
                "group": "Timing",
                "units": "seconds",
                "documentation": "Time the job waited in the queue",
                "batchExport": true
            },
            {
                "name": "Core Time",
                "tableAlias": "jt",
                "column": "cpu_time",
                "group": "Allocated Resource",
                "units": "seconds",
                "documentation": "The amount of CPU core time (Core Count * Wall Time)",
                "batchExport": true
            },
            {
                "name": "GPU Time",
                "tableAlias": "jt",
                "column": "gpu_time",
                "group": "Allocated Resource",
                "units": "seconds",
                "documentation": "The amount of GPU time (GPU Count * Wall Time)",
                "batchExport": true
            },
            {
                "name": "UNIX group name",
                "tableAlias": "jt",
                "column": "group_name",
                "group": "Administration",
                "documentation": "The name of the group that ran the job.",
                "batchExport": false
            },
            {
                "name": "UNIX group GID",
                "tableAlias": "jt",
                "column": "gid_number",
                "group": "Administration",
                "documentation": "The GID of the group that ran the job.",
                "batchExport": false
            },
            {
                "name": "UNIX UID",
                "tableAlias": "jt",
                "column": "uid_number",
                "group": "Administration",
                "documentation": "The UID of the user that ran the job.",
                "batchExport": false
            },
            {
                "name": "Exit Code",
                "tableAlias": "jt",
                "column": "exit_code",
                "group": "Executable",
                "documentation": "The code that the job exited with.",
                "batchExport": true
            },
            {
                "name": "Exit State",
                "tableAlias": "jt",
                "column": "exit_state",
                "group": "Executable",
                "documentation": "The state of the job when it completed.",
                "batchExport": true
            },
            {
                "name": "Requested Cores",
                "tableAlias": "jt",
                "column": "cpu_req",
                "group": "Requested Resource",
                "documentation": "The number of CPUs required by the job.",
                "batchExport": true
            },
            {
                "name": "Requested memory",
                "tableAlias": "jt",
                "column": "mem_req",
                "group": "Requested Resource",
                "units": "bytes",
                "documentation": "The amount of memory required by the job.",
                "batchExport": true
            },
            {
                "name": "Requested Wall Time",
                "tableAlias": "jt",
                "column": "timelimit",
                "group": "Requested Resource",
                "units": "seconds",
                "documentation": "The time limit of the job.",
                "batchExport": true
            },
            {
                "name": "Queue",
                "tableAlias": "jr",
                "column": "queue",
                "group": "Requested Resource",
                "documentation": "The name of the queue to which the job was submitted.",
                "batchExport": true
            },
            {
                "name": "${HIERARCHY_TOP_LEVEL_LABEL}",
                "tableAlias": "fos",
                "column": "directorate_description",
                "group": "Requested Resource",
                "documentation": "${HIERARCHY_TOP_LEVEL_INFO}",
                "batchExport": true
            },
            {
                "name": "${HIERARCHY_MIDDLE_LEVEL_LABEL}",
                "tableAlias": "fos",
                "column": "parent_description",
                "group": "Requested Resource",
                "documentation": "${HIERARCHY_MIDDLE_LEVEL_INFO}",
                "batchExport": true
            },
            {
                "name": "${HIERARCHY_BOTTOM_LEVEL_LABEL}",
                "tableAlias": "fos",
                "column": "description",
                "group": "Requested Resource",
                "documentation": "${HIERARCHY_BOTTOM_LEVEL_INFO}",
                "batchExport": true
            }
        ]
    }
}<|MERGE_RESOLUTION|>--- conflicted
+++ resolved
@@ -79,7 +79,6 @@
             },
             {
                 "schema": "modw",
-<<<<<<< HEAD
                 "name": "piperson",
                 "alias": "pi",
                 "join": {
@@ -99,7 +98,6 @@
               }
             },
             {
-=======
                 "name": "serviceprovider",
                 "alias": "sp",
                 "join": {
@@ -109,7 +107,6 @@
                 }
             },
             {
->>>>>>> 4843ec44
                 "schema": "modw",
                 "name": "nodecount",
                 "alias": "nc",
