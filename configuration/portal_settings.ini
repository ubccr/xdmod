--- conflicted
+++ resolved
@@ -98,14 +98,7 @@
 captcha_private_key = ""
 
 [reporting]
-<<<<<<< HEAD
-phantomjs_path = ""
-=======
-base_path = "/usr/share/xdmod/reporting/jasper_builder"
-java_path = ""
-javac_path = ""
 chromium_path = ""
->>>>>>> d3383b41
 
 [logger]
 db_engine = "MySQLDB"
