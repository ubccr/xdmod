--- conflicted
+++ resolved
@@ -6,11 +6,7 @@
 tech_support_recipient = ""
 
 ; The version number is updated during the upgrade process.
-<<<<<<< HEAD
-version = "8.7.0"
-=======
 version = "9.0.0"
->>>>>>> 85389ab9
 
 debug_mode = "off"
 debug_recipient = ""
