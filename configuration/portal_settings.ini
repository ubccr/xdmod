--- conflicted
+++ resolved
@@ -1,20 +1,14 @@
 [general]
 title = "Open XDMoD"
 site_address = "https://localhost/"
-<<<<<<< HEAD
-user_manual = "https://localhost/user_manual/"
-contact_page_recipient = "xdmod@example.com"
-tech_support_recipient = "xdmod@example.com"
-=======
 contact_page_recipient = ""
 tech_support_recipient = ""
->>>>>>> f275bbf2
 
 ; The version number is updated during the upgrade process.
 version = "11.5.0"
 
 debug_mode = "off"
-debug_recipient = "xdmod@example.com"
+debug_recipient = ""
 
 exceptions_logfile = "exceptions.log"
 rest_logfile = "rest_exceptions.log"
