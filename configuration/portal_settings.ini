--- conflicted
+++ resolved
@@ -6,11 +6,7 @@
 tech_support_recipient = "xdmod@example.com"
 
 ; The version number is updated during the upgrade process.
-<<<<<<< HEAD
-version = "10.0.0"
-=======
 version = "11.0.0"
->>>>>>> fb28e45b
 
 debug_mode = "off"
 debug_recipient = "xdmod@example.com"
