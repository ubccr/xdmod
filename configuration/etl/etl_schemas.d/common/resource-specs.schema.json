--- conflicted
+++ resolved
@@ -45,13 +45,8 @@
             "description": "Resource specifications start date (YYYY-MM-DD)"
         },
         "end_date": {
-<<<<<<< HEAD
-            "type": "string",
-            "format": ["date", "null"],
-=======
             "type": ["string", "null"],
             "format": "date",
->>>>>>> 411f7169
             "description": "Resource specifications end date (YYYY-MM-DD)"
         },
         "percent_allocated": {
