--- conflicted
+++ resolved
@@ -16,21 +16,13 @@
             "num_cores": "itt.num_cores",
             "memory_mb": "itt.memory_mb",
             "disk_gb": "itt.disk_gb",
-<<<<<<< HEAD
-            "start_time_ts": "UNIX_TIMESTAMP(e.start_time)",
-            "end_time_ts": "UNIX_TIMESTAMP(e.end_time)",
-            "start_day_id": "YEAR(e.start_time) * 100000 + DAYOFYEAR(e.start_time)",
-            "end_day_id": "YEAR(e.end_time) * 100000 + DAYOFYEAR(e.end_time)",
-            "wallduration": "UNIX_TIMESTAMP(e.end_time) - UNIX_TIMESTAMP(e.start_time)",
-            "person_id": "ev.person_id",
-            "systemaccount_id": "ev.systemaccount_id",
-=======
             "start_time_ts": "FLOOR(e.start_time)",
             "end_time_ts": "FLOOR(e.end_time)",
             "start_day_id": "YEAR(FROM_UNIXTIME(e.start_time)) * 100000 + DAYOFYEAR(FROM_UNIXTIME(e.start_time))",
             "end_day_id": "YEAR(FROM_UNIXTIME(e.end_time)) * 100000 + DAYOFYEAR(FROM_UNIXTIME(e.end_time))",
             "wallduration": "FLOOR(e.end_time) - FLOOR(e.start_time)",
->>>>>>> e56b2460
+            "person_id": "ev.person_id",
+            "systemaccount_id": "ev.systemaccount_id",
             "submission_venue_id": "ev.submission_venue_id"
         },
         "joins": [
