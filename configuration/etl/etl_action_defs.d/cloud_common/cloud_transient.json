{
    "table_definition": {
        "$ref": "${table_definition_dir}/cloud_common/cloud_transient.json#/table_definition"
    },
    "source_query": {
        "records": {
            "instance_id": "e.instance_id",
            "start_time": "FROM_UNIXTIME(e.start_time_ts)",
            "start_event_type_id": "e.start_event_id",
            "end_time": "FROM_UNIXTIME(e.end_time_ts)",
            "end_event_type_id": "e.end_event_id",
            "resource_id": "it.resource_id",
            "instance": "it.provider_identifier",
            "instance_type": "itt.instance_type",
            "instance_type_id": "itt.instance_type_id",
            "num_cores": "itt.num_cores",
            "memory_mb": "itt.memory_mb",
            "disk_gb": "itt.disk_gb",
<<<<<<< HEAD
            "start_time_ts": "FLOOR(e.start_time)",
            "end_time_ts": "FLOOR(e.end_time)",
            "start_day_id": "YEAR(FROM_UNIXTIME(e.start_time)) * 100000 + DAYOFYEAR(FROM_UNIXTIME(e.start_time))",
            "end_day_id": "YEAR(FROM_UNIXTIME(e.end_time)) * 100000 + DAYOFYEAR(FROM_UNIXTIME(e.end_time))",
            "wallduration": "FLOOR(e.end_time) - FLOOR(e.start_time)",
            "person_id": "ev.person_id",
            "systemaccount_id": "ev.systemaccount_id",
=======
            "start_time_ts": "FLOOR(e.start_time_ts)",
            "end_time_ts": "FLOOR(e.end_time_ts)",
            "start_day_id": "YEAR(FROM_UNIXTIME(e.start_time_ts)) * 100000 + DAYOFYEAR(FROM_UNIXTIME(e.start_time_ts))",
            "end_day_id": "YEAR(FROM_UNIXTIME(e.end_time_ts)) * 100000 + DAYOFYEAR(FROM_UNIXTIME(e.end_time_ts))",
            "wallduration": "FLOOR(e.end_time_ts) - FLOOR(e.start_time_ts)",
>>>>>>> fc28069a
            "submission_venue_id": "ev.submission_venue_id"
        },
        "joins": [
            {
                "name": "event_reconstructed",
                "schema": "${SOURCE_SCHEMA}",
                "alias": "e"
            },
            {
                "name": "event",
                "schema": "${SOURCE_SCHEMA}",
                "alias": "ev",
                "on": "e.start_event_id = ev.event_type_id AND e.start_time_ts = ev.event_time_ts AND e.instance_id = ev.instance_id AND e.resource_id = ev.resource_id"
            },
            {
                "name": "instance",
                "schema": "${SOURCE_SCHEMA}",
                "alias": "it",
                "on": "e.instance_id = it.instance_id AND e.resource_id = it.resource_id"
            },
            {
                "name": "instance_data",
                "schema": "${SOURCE_SCHEMA}",
                "alias": "itd",
                "on": "itd.resource_id = it.resource_id AND itd.event_id = ev.event_id"
            },
            {
                "name": "instance_type",
                "schema": "${SOURCE_SCHEMA}",
                "alias": "itt",
                "on": "itt.resource_id = it.resource_id AND itt.instance_type_id = itd.instance_type_id"
            }
        ],
        "orderby": [
            "resource_id ASC, instance_id ASC, start_time_ts ASC"
        ]
    }
}<|MERGE_RESOLUTION|>--- conflicted
+++ resolved
@@ -16,21 +16,13 @@
             "num_cores": "itt.num_cores",
             "memory_mb": "itt.memory_mb",
             "disk_gb": "itt.disk_gb",
-<<<<<<< HEAD
-            "start_time_ts": "FLOOR(e.start_time)",
-            "end_time_ts": "FLOOR(e.end_time)",
-            "start_day_id": "YEAR(FROM_UNIXTIME(e.start_time)) * 100000 + DAYOFYEAR(FROM_UNIXTIME(e.start_time))",
-            "end_day_id": "YEAR(FROM_UNIXTIME(e.end_time)) * 100000 + DAYOFYEAR(FROM_UNIXTIME(e.end_time))",
-            "wallduration": "FLOOR(e.end_time) - FLOOR(e.start_time)",
-            "person_id": "ev.person_id",
-            "systemaccount_id": "ev.systemaccount_id",
-=======
             "start_time_ts": "FLOOR(e.start_time_ts)",
             "end_time_ts": "FLOOR(e.end_time_ts)",
             "start_day_id": "YEAR(FROM_UNIXTIME(e.start_time_ts)) * 100000 + DAYOFYEAR(FROM_UNIXTIME(e.start_time_ts))",
             "end_day_id": "YEAR(FROM_UNIXTIME(e.end_time_ts)) * 100000 + DAYOFYEAR(FROM_UNIXTIME(e.end_time_ts))",
             "wallduration": "FLOOR(e.end_time_ts) - FLOOR(e.start_time_ts)",
->>>>>>> fc28069a
+            "person_id": "ev.person_id",
+            "systemaccount_id": "ev.systemaccount_id",
             "submission_venue_id": "ev.submission_venue_id"
         },
         "joins": [
