{
    "module": "xdmod",
    "migration-8_1_2-8_5_0": [
        {
            "name": "update-modw_aggregates-tables",
            "description": "Update modw_aggregates tables",
            "namespace": "ETL\\Maintenance",
            "class": "ManageTables",
            "options_class": "MaintenanceOptions",
            "definition_file_list": [
                "jobs/xdw/jobfact_by_day_joblist.json"
            ],
            "endpoints": {
                "destination": {
                    "type": "mysql",
                    "name": "Aggregate tables",
                    "config": "database",
                    "schema": "modw_aggregates"
                }
            }
        },
        {
            "name": "update-moddb-tables",
            "description": "Update moddb tables",
            "namespace": "ETL\\Maintenance",
            "class": "ManageTables",
            "options_class": "MaintenanceOptions",
            "definition_file_list": [
<<<<<<< HEAD
                "xdb/batch-export-requests.json"
=======
                "xdb/reports.json"
>>>>>>> d55d9ad4
            ],
            "endpoints": {
                "destination": {
                    "type": "mysql",
<<<<<<< HEAD
                    "name": "XDMoD Database",
=======
                    "name": "Database",
>>>>>>> d55d9ad4
                    "config": "database",
                    "schema": "moddb"
                }
            }
<<<<<<< HEAD
=======
        },
        {
            "name": "add-moddb_staging-tables",
            "description": "Add moddb staging tables",
            "namespace": "ETL\\Maintenance",
            "class": "ManageTables",
            "options_class": "MaintenanceOptions",
            "definition_file_list": [
                "xdb/report-templates-staging.json",
                "xdb/report-template-charts-staging.json"
            ],
            "endpoints": {
                "destination": {
                    "type": "mysql",
                    "name": "Staging tables",
                    "config": "database",
                    "schema": "moddb"
                }
            }
        },
        {
            "name": "report-templates-staging",
            "namespace": "ETL\\Ingestor",
            "class": "StructuredFileIngestor",
            "options_class": "IngestorOptions",
            "description": "report-templates-staging + data",
            "definition_file": "xdb/report-templates-staging.json",
            "endpoints": {
                "source": {
                    "type": "jsonfile",
                    "name": "report-templates-staging",
                    "path": "xdb/report-templates.json"
                },
                "destination": {
                    "type": "mysql",
                    "name": "Staging tables",
                    "config": "database",
                    "schema": "moddb"
                }
            },
            "truncate_destination": true
        },
        {
            "name": "report-template-charts-staging",
            "namespace": "ETL\\Ingestor",
            "class": "StructuredFileIngestor",
            "options_class": "IngestorOptions",
            "description": "report-template-charts-staging + data",
            "definition_file": "xdb/report-template-charts-staging.json",
            "endpoints": {
                "source": {
                    "type": "jsonfile",
                    "name": "report-template-charts-staging",
                    "path": "xdb/report-template-charts.json"
                },
                "destination": {
                    "type": "mysql",
                    "name": "Staging tables",
                    "config": "database",
                    "schema": "moddb"
                }
            },
            "truncate_destination": true
        },
        {
            "name": "report-templates",
            "description": "report-templates + data",
            "namespace": "ETL\\Ingestor",
            "class": "DatabaseIngestor",
            "options_class": "IngestorOptions",
            "definition_file": "xdb/report-templates.json",
            "endpoints": {
                "source": {
                    "type": "mysql",
                    "name": "Staging tables",
                    "config": "database",
                    "schema": "moddb"
                },
                "destination": {
                    "type": "mysql",
                    "name": "Staging tables",
                    "config": "database",
                    "schema": "moddb"
                }
            },
            "truncate_destination": true
        },
        {
            "name": "report-template-charts",
            "description": "report-template-charts + data",
            "namespace": "ETL\\Ingestor",
            "class": "DatabaseIngestor",
            "options_class": "IngestorOptions",
            "definition_file": "xdb/report-template-charts.json",
            "endpoints": {
                "source": {
                    "type": "mysql",
                    "name": "Staging tables",
                    "config": "database",
                    "schema": "moddb"
                },
                "destination": {
                    "type": "mysql",
                    "name": "Staging tables",
                    "config": "database",
                    "schema": "moddb"
                }
            },
            "truncate_destination": true
>>>>>>> d55d9ad4
        }
    ]
}<|MERGE_RESOLUTION|>--- conflicted
+++ resolved
@@ -26,26 +26,17 @@
             "class": "ManageTables",
             "options_class": "MaintenanceOptions",
             "definition_file_list": [
-<<<<<<< HEAD
-                "xdb/batch-export-requests.json"
-=======
+                "xdb/batch-export-requests.json",
                 "xdb/reports.json"
->>>>>>> d55d9ad4
             ],
             "endpoints": {
                 "destination": {
                     "type": "mysql",
-<<<<<<< HEAD
-                    "name": "XDMoD Database",
-=======
                     "name": "Database",
->>>>>>> d55d9ad4
                     "config": "database",
                     "schema": "moddb"
                 }
             }
-<<<<<<< HEAD
-=======
         },
         {
             "name": "add-moddb_staging-tables",
@@ -155,7 +146,6 @@
                 }
             },
             "truncate_destination": true
->>>>>>> d55d9ad4
         }
     ]
 }