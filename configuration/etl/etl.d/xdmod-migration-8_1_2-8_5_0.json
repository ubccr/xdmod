--- conflicted
+++ resolved
@@ -8,7 +8,6 @@
             "class": "ManageTables",
             "options_class": "MaintenanceOptions",
             "definition_file_list": [
-                "jobs/xdw/jobfact_by_day.json",
                 "jobs/xdw/jobfact_by_day_joblist.json"
             ],
             "endpoints": {
@@ -21,37 +20,41 @@
             }
         },
         {
-<<<<<<< HEAD
-            "name": "add-moddb_staging-tables",
-            "description": "Add moddb staging tables",
-=======
             "name": "update-moddb-tables",
             "description": "Update moddb tables",
->>>>>>> 10fed29f
             "namespace": "ETL\\Maintenance",
             "class": "ManageTables",
             "options_class": "MaintenanceOptions",
             "definition_file_list": [
-<<<<<<< HEAD
-                "xdb/report-templates-staging.json",
-                "xdb/report-template-charts-staging.json"
-=======
                 "xdb/reports.json"
->>>>>>> 10fed29f
             ],
             "endpoints": {
                 "destination": {
                     "type": "mysql",
-<<<<<<< HEAD
-                    "name": "Staging tables",
-=======
                     "name": "Database",
->>>>>>> 10fed29f
                     "config": "database",
                     "schema": "moddb"
                 }
             }
-<<<<<<< HEAD
+        },
+        {
+            "name": "add-moddb_staging-tables",
+            "description": "Add moddb staging tables",
+            "namespace": "ETL\\Maintenance",
+            "class": "ManageTables",
+            "options_class": "MaintenanceOptions",
+            "definition_file_list": [
+                "xdb/report-templates-staging.json",
+                "xdb/report-template-charts-staging.json"
+            ],
+            "endpoints": {
+                "destination": {
+                    "type": "mysql",
+                    "name": "Staging tables",
+                    "config": "database",
+                    "schema": "moddb"
+                }
+            }
         },
         {
             "name": "report-templates-staging",
@@ -142,8 +145,6 @@
                 }
             },
             "truncate_destination": true
-=======
->>>>>>> 10fed29f
         }
     ]
 }