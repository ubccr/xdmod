{
    "module": "xdmod",
    "defaults": {
        "migration-11_0_0-11_5_0": {
            "namespace": "ETL\\Ingestor",
            "options_class": "IngestorOptions",
            "class": "DatabaseIngestor",
            "endpoints": {
                "destination": {
                    "type": "mysql",
                    "name": "Datawarehouse",
                    "config": "datawarehouse",
                    "schema": "mod_shredder"
                },
                "source": {
                    "type": "mysql",
                    "name": "Datawarehouse",
                    "config": "datawarehouse",
                    "schema": "mod_shredder"
                }
            }
        },
        "storage-migration-11-0-0_11-5-0": {
            "namespace": "ETL\\Maintenance",
            "options_class": "MaintenanceOptions",
            "class": "ExecuteSql",
            "endpoints": {
                "source": {
                    "type": "mysql",
                    "name": "Datawarehouse",
                    "config": "datawarehouse",
                    "schema": "modw"
                },
                "destination": {
                    "type": "mysql",
                    "name": "Datawarehouse",
                    "config": "datawarehouse",
                    "schema": "modw"
                }
            }
        }
    },
    "migration-11_0_0-11_5_0": [
        {
            "name": "UpdateShredderJobTable",
            "description": "Update end_time index on mod_shredder.shredded_job.",
            "namespace": "ETL\\Maintenance",
            "options_class": "MaintenanceOptions",
            "class": "ManageTables",
            "definition_file_list": [
                "jobs/shredder/job.json"
            ]
        },
        {
            "name": "manageOrganizationStagingTables",
            "description": "Changes to organization tables",
            "class": "ManageTables",
            "namespace": "ETL\\Maintenance",
            "options_class": "MaintenanceOptions",
            "definition_file_list": [
                "common/staging/organization-config.json",
                "common/staging/organization.json",
                "common/staging/resource-config.json"
            ]
        },
        {
            "$ref": "${local_config_dir}/ingest_resources.json#/ingest-resources/0"
        },
        {
            "$ref": "${local_config_dir}/ingest_resources.json#/ingest-resources/1"
        },
        {
            "$ref": "${local_config_dir}/ingest_resources.json#/ingest-resources/2"
        },
        {
            "$ref": "${local_config_dir}/ingest_resources.json#/ingest-resources/3"
        },
        {
            "$ref": "${local_config_dir}/ingest_resources.json#/ingest-resources/4"
        },
        {
            "$ref": "${local_config_dir}/ingest_resources.json#/ingest-resources/5"
        },
        {
            "$ref": "${local_config_dir}/ingest_resources.json#/ingest-resources/6"
        },
        {
            "$ref": "${local_config_dir}/ingest_resources.json#/ingest-resources/7"
<<<<<<< HEAD
=======
        }
    ],
    "storage-migration-11-0-0_11-5-0": [
        {
            "name": "manageStorageTables",
            "description": "Changes to storage tables",
            "class": "ManageTables",
            "definition_file_list": [
                "storage/xdw/storagefact.json",
                "storage/xdw/storagefact.aggregation.json"
            ]
        },
        {
            "name": "updateStorageResourceOrganizationId",
            "description": "Update resource organization for storage usage to be 1",
            "sql_file_list": [
                "migration/update_storage_resource_organization.sql"
            ]
>>>>>>> 4843ec44
        }
    ]
}<|MERGE_RESOLUTION|>--- conflicted
+++ resolved
@@ -86,8 +86,6 @@
         },
         {
             "$ref": "${local_config_dir}/ingest_resources.json#/ingest-resources/7"
-<<<<<<< HEAD
-=======
         }
     ],
     "storage-migration-11-0-0_11-5-0": [
@@ -106,7 +104,6 @@
             "sql_file_list": [
                 "migration/update_storage_resource_organization.sql"
             ]
->>>>>>> 4843ec44
         }
     ]
 }