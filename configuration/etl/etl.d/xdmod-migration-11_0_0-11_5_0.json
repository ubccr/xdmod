--- conflicted
+++ resolved
@@ -1,26 +1,6 @@
 {
     "module": "xdmod",
     "defaults": {
-<<<<<<< HEAD
-        "global": {
-            "class": "ManageTables",
-            "namespace": "ETL\\Maintenance",
-            "options_class": "MaintenanceOptions",
-            "endpoints": {
-                "source": {
-                    "type": "mysql",
-                    "name": "XDMoD Database",
-                    "config": "database",
-                    "schema": "moddb",
-                    "create_schema_if_not_exists": true
-                },
-                "destination": {
-                    "type": "mysql",
-                    "name": "XDMoD Database",
-                    "config": "database",
-                    "schema": "moddb",
-                    "create_schema_if_not_exists": true
-=======
         "migration-11_0_0-11_5_0": {
             "namespace": "ETL\\Ingestor",
             "options_class": "IngestorOptions",
@@ -56,7 +36,6 @@
                     "name": "Datawarehouse",
                     "config": "datawarehouse",
                     "schema": "modw"
->>>>>>> 40d7f98b
                 }
             }
         }
@@ -65,6 +44,17 @@
         {
             "name": "update-moddb-tables",
             "description": "Update managed tables in moddb",
+            "namespace": "ETL\\Maintenance",
+            "options_class": "MaintenanceOptions",
+            "class": "ManageTables",
+            "endpoints": {
+                "destination": {
+                    "type": "mysql",
+                    "name": "XDMoD Database",
+                    "config": "database",
+                    "schema": "moddb"
+                }
+            },
             "definition_file_list": [
                 "xdb/account-requests.json",
                 "xdb/api-keys.json",
@@ -87,14 +77,9 @@
         {
             "name": "update-shredder-tables",
             "description": "Update managed tables in mod_shredder",
-            "endpoints": {
-                "destination": {
-                    "type": "mysql",
-                    "name": "Shredder/Staging Database",
-                    "config": "database",
-                    "schema": "mod_shredder"
-                }
-            },
+            "namespace": "ETL\\Maintenance",
+            "options_class": "MaintenanceOptions",
+            "class": "ManageTables",
             "definition_file_list": [
                 "jobs/shredder/job-lsf.json",
                 "jobs/shredder/job-pbs.json",
@@ -107,6 +92,9 @@
         {
             "name": "update-log-tables",
             "description": "Update managed tables in mod_logger",
+            "namespace": "ETL\\Maintenance",
+            "options_class": "MaintenanceOptions",
+            "class": "ManageTables",
             "endpoints": {
                 "destination": {
                     "type": "mysql",
@@ -124,6 +112,9 @@
         {
             "name": "update-cloud-tables",
             "description": "Update managed tables in modw_cloud",
+            "namespace": "ETL\\Maintenance",
+            "options_class": "MaintenanceOptions",
+            "class": "ManageTables",
             "endpoints": {
                 "destination": {
                     "type": "mysql",
@@ -139,6 +130,9 @@
         {
             "name": "update-modw-tables",
             "description": "Update managed tables in modw",
+            "namespace": "ETL\\Maintenance",
+            "options_class": "MaintenanceOptions",
+            "class": "ManageTables",
             "endpoints": {
                 "destination": {
                     "type": "mysql",
@@ -181,16 +175,6 @@
             ]
         },
         {
-            "name": "UpdateShredderJobTable",
-            "description": "Update end_time index on mod_shredder.shredded_job.",
-            "namespace": "ETL\\Maintenance",
-            "options_class": "MaintenanceOptions",
-            "class": "ManageTables",
-            "definition_file_list": [
-                "jobs/shredder/job.json"
-            ]
-        },
-        {
             "name": "manageOrganizationStagingTables",
             "description": "Changes to organization tables",
             "class": "ManageTables",
