--- conflicted
+++ resolved
@@ -42,21 +42,40 @@
     },
     "migration-11_0_0-11_5_0": [
         {
-<<<<<<< HEAD
-            "name": "manageStagingTables",
-            "description": "Changes to staging tables",
-=======
             "name": "manageOrganizationStagingTables",
             "description": "Changes to organization tables",
             "class": "ManageTables",
             "namespace": "ETL\\Maintenance",
             "options_class": "MaintenanceOptions",
->>>>>>> 4a0a7c64
             "definition_file_list": [
                 "common/staging/organization-config.json",
                 "common/staging/organization.json",
                 "common/staging/resource-config.json"
             ]
+        },
+        {
+            "$ref": "${local_config_dir}/ingest_resources.json#/ingest-resources/0"
+        },
+        {
+            "$ref": "${local_config_dir}/ingest_resources.json#/ingest-resources/1"
+        },
+        {
+            "$ref": "${local_config_dir}/ingest_resources.json#/ingest-resources/2"
+        },
+        {
+            "$ref": "${local_config_dir}/ingest_resources.json#/ingest-resources/3"
+        },
+        {
+            "$ref": "${local_config_dir}/ingest_resources.json#/ingest-resources/4"
+        },
+        {
+            "$ref": "${local_config_dir}/ingest_resources.json#/ingest-resources/5"
+        },
+        {
+            "$ref": "${local_config_dir}/ingest_resources.json#/ingest-resources/6"
+        },
+        {
+            "$ref": "${local_config_dir}/ingest_resources.json#/ingest-resources/7"
         }
     ],
     "storage-migration-11-0-0_11-5-0": [
@@ -75,18 +94,6 @@
             "sql_file_list": [
                 "migration/update_storage_resource_organization.sql"
             ]
-        },
-        {
-            "$ref": "${local_config_dir}/organizations.json#/ingest-organizations/0"
-        },
-        {
-            "$ref": "${local_config_dir}/organizations.json#/ingest-organizations/1"
-        },
-        {
-            "$ref": "${local_config_dir}/organizations.json#/ingest-organizations/2"
-        },
-        {
-            "$ref": "${local_config_dir}/organizations.json#/ingest-organizations/3"
         }
     ]
 }