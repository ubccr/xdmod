{
    "module": "xdmod",
    "defaults": {
        "migration-9_0_0-9_5_0": {
            "namespace": "ETL\\Maintenance",
            "class": "ExecuteSql",
            "options_class": "MaintenanceOptions"
        },
        "cloud-migration-9_0_0-9_5_0": {
            "namespace": "ETL\\Ingestor",
            "options_class": "IngestorOptions",
            "endpoints": {
              "source": {
                  "type": "mysql",
                  "name": "Cloud DB",
                  "config": "datawarehouse",
                  "schema": "modw_cloud"
              },
              "destination": {
                  "type": "mysql",
                  "name": "Cloud DB",
                  "config": "datawarehouse",
                  "schema": "modw_cloud"
              }
            }
         }
    },
    "migration-9_0_0-9_5_0": [
        {
            "name": "moddb-report-and-chart-staging-tables",
            "description": "Drop tables",
            "namespace": "ETL\\Maintenance",
            "class": "ExecuteSql",
            "options_class": "MaintenanceOptions",
            "sql_file_list": [
                {
                    "delimiter": ";",
                    "sql_file": "migrations/9.0.0-9.5.0/moddb/drop-report-and-chart-staging-tables.sql"
                }
            ],
            "endpoints": {
                "destination": {
                    "type": "mysql",
                    "name": "XDMoD Database",
                    "config": "database",
                    "schema": "moddb"
                }
            }
        },
        {
            "name": "update-moddb-tables",
            "description": "Update moddb tables",
            "class": "ManageTables",
            "definition_file_list": [
                "xdb/report-templates.json",
                "xdb/reports.json"
            ],
            "endpoints": {
                "destination": {
                    "type": "mysql",
                    "name": "XDMoD Database",
                    "config": "database",
                    "schema": "moddb"
                }
            }
        },
        {
            "name": "update-modw-tables",
            "description": "Update modw tables",
            "class": "ManageTables",
            "definition_file_list": [
                "jobs/xdw/job-records.json",
                "jobs/xdw/queue.json"
            ],
            "endpoints": {
                "destination": {
                    "type": "mysql",
                    "name": "Data Warehouse Database",
                    "config": "datawarehouse",
                    "schema": "modw"
                }
            }
        },
        {
            "name": "update-mod_shredder-shredded_job_slurm-table",
            "description": "Update mod_shredder.shredded_job_slurm table",
            "namespace": "ETL\\Maintenance",
            "class": "ExecuteSql",
            "options_class": "MaintenanceOptions",
            "sql_file_list": [
                {
                    "sql_file": "migrations/9.0.0-9.5.0/mod_shredder/alter-shredded-job-slurm-table.sql",
                    "delimiter": ";"
                }
            ],
            "endpoints": {
                "destination": {
                    "type": "mysql",
                    "name": "XDMoD Data Warehouse",
                    "config": "database",
                    "schema": "mod_shredder"
                }
            }
        }
    ],
    "cloud-migration-9_0_0-9_5_0": [
<<<<<<< HEAD
        {
          "name": "UpdateEventTypes",
          "description": "Update event type on event table",
          "namespace": "ETL\\Maintenance",
          "class": "ExecuteSql",
          "options_class": "MaintenanceOptions",
          "sql_file_list": [
              {
                  "delimiter": ";",
                  "sql_file": "migrations/9.0.0-9.5.0/modw_cloud/update_event_types.sql"
              }
          ]
        },
        {
            "name": "cloud-state-action",
            "class": "CloudStateReconstructorTransformIngestor",
            "definition_file": "cloud_common/cloud_state.json",
            "truncate_destination": true,
            "description": "Reconstructs discrete runs from cloud events"
        },
        {
            "name": "cloud-session-records",
            "class": "DatabaseIngestor",
            "definition_file": "cloud_common/session_records.json",
            "truncate_destination": true,
            "description": "Builds intermediate cloud event table"
        },
        {
            "#": "Asset data must be aggregated post ingestion",
            "name": "CloudEventAggregatorByDay",
            "namespace": "ETL\\Aggregator",
            "options_class": "AggregatorOptions",
            "class": "SimpleAggregator",
            "description": "Aggregate cloud records.",
            "definition_file": "cloud_common/cloud_metrics_aggregation_by_day.json",
            "table_prefix": "cloudfact_by_",
            "aggregation_units": ["day"]
        },
        {
            "#": "Asset data must be aggregated post ingestion",
            "name": "CloudEventAggregator",
            "namespace": "ETL\\Aggregator",
            "options_class": "AggregatorOptions",
            "class": "SimpleAggregator",
            "description": "Aggregate cloud records.",
            "definition_file": "cloud_common/cloud_metrics_aggregation.json",
            "table_prefix": "cloudfact_by_",
            "aggregation_units": [
                "month", "quarter", "year"
            ]
        },
        {
            "name": "CloudAggregatorSessionlist",
            "namespace": "ETL\\Ingestor",
            "class": "ExplodeTransformIngestor",
            "options_class": "IngestorOptions",
            "definition_file": "cloud_common/cloudfact_by_day_sessionlist.json",
            "description": "Populate the session list table, which contains the back references from the cloud aggregates table to the session records table",
            "explode_column": {
                "session_id_list": "session_id"
            }
        },
        {
            "#": "Asset data must be aggregated post ingestion",
            "name": "CloudResourceSpecsAggregator",
            "class": "SimpleAggregator",
            "namespace": "ETL\\Aggregator",
            "options_class": "AggregatorOptions",
            "description": "Aggregate cloud records.",
            "definition_file": "cloud_common/cloud_resource_specs_aggregation.json",
            "table_prefix": "resourcespecsfact_by_",
            "aggregation_units": [
                "day", "month", "quarter", "year"
            ],
            "endpoints": {
              "destination": {
                  "type": "mysql",
                  "name": "Aggregate DB",
                  "config": "datawarehouse",
                  "schema": "modw_aggregates",
                  "create_schema_if_not_exists": true,
                  "truncate_destination": true
              }
            }
        }
    ]
=======
          {
              "name": "CloudResourceSpecsReconstructor",
              "class": "CloudResourceSpecsStateTransformIngestor",
              "definition_file": "cloud_common/resource_specifications_transformer.json",
              "description": "Sets a start and end time for memory and vcpu paring for a compute node on a cloud resource",
              "endpoints": {
                "destination": {
                    "type": "mysql",
                    "name": "Cloud DB",
                    "config": "datawarehouse",
                    "schema": "modw_cloud",
                    "truncate_destination": true
                }
              }
          },
          {
              "#": "Asset data must be aggregated post ingestion",
              "name": "CloudResourceSpecsAggregator",
              "class": "SimpleAggregator",
              "namespace": "ETL\\Aggregator",
              "options_class": "AggregatorOptions",
              "description": "Aggregate cloud records.",
              "definition_file": "cloud_common/cloud_resource_specs_aggregation.json",
              "table_prefix": "resourcespecsfact_by_",
              "aggregation_units": [
                  "day", "month", "quarter", "year"
              ],
              "endpoints": {
                "destination": {
                    "type": "mysql",
                    "name": "Aggregate DB",
                    "config": "datawarehouse",
                    "schema": "modw_aggregates",
                    "create_schema_if_not_exists": true,
                    "truncate_destination": true
                }
             }
          }
      ]
>>>>>>> 338c7fb4
}<|MERGE_RESOLUTION|>--- conflicted
+++ resolved
@@ -104,7 +104,6 @@
         }
     ],
     "cloud-migration-9_0_0-9_5_0": [
-<<<<<<< HEAD
         {
           "name": "UpdateEventTypes",
           "description": "Update event type on event table",
@@ -168,6 +167,21 @@
             }
         },
         {
+            "name": "CloudResourceSpecsReconstructor",
+            "class": "CloudResourceSpecsStateTransformIngestor",
+            "definition_file": "cloud_common/resource_specifications_transformer.json",
+            "description": "Sets a start and end time for memory and vcpu paring for a compute node on a cloud resource",
+            "endpoints": {
+              "destination": {
+                  "type": "mysql",
+                  "name": "Cloud DB",
+                  "config": "datawarehouse",
+                  "schema": "modw_cloud",
+                  "truncate_destination": true
+              }
+            }
+        },
+        {
             "#": "Asset data must be aggregated post ingestion",
             "name": "CloudResourceSpecsAggregator",
             "class": "SimpleAggregator",
@@ -191,45 +205,4 @@
             }
         }
     ]
-=======
-          {
-              "name": "CloudResourceSpecsReconstructor",
-              "class": "CloudResourceSpecsStateTransformIngestor",
-              "definition_file": "cloud_common/resource_specifications_transformer.json",
-              "description": "Sets a start and end time for memory and vcpu paring for a compute node on a cloud resource",
-              "endpoints": {
-                "destination": {
-                    "type": "mysql",
-                    "name": "Cloud DB",
-                    "config": "datawarehouse",
-                    "schema": "modw_cloud",
-                    "truncate_destination": true
-                }
-              }
-          },
-          {
-              "#": "Asset data must be aggregated post ingestion",
-              "name": "CloudResourceSpecsAggregator",
-              "class": "SimpleAggregator",
-              "namespace": "ETL\\Aggregator",
-              "options_class": "AggregatorOptions",
-              "description": "Aggregate cloud records.",
-              "definition_file": "cloud_common/cloud_resource_specs_aggregation.json",
-              "table_prefix": "resourcespecsfact_by_",
-              "aggregation_units": [
-                  "day", "month", "quarter", "year"
-              ],
-              "endpoints": {
-                "destination": {
-                    "type": "mysql",
-                    "name": "Aggregate DB",
-                    "config": "datawarehouse",
-                    "schema": "modw_aggregates",
-                    "create_schema_if_not_exists": true,
-                    "truncate_destination": true
-                }
-             }
-          }
-      ]
->>>>>>> 338c7fb4
 }