--- conflicted
+++ resolved
@@ -5,26 +5,6 @@
             "namespace": "ETL\\Maintenance",
             "class": "ExecuteSql",
             "options_class": "MaintenanceOptions"
-<<<<<<< HEAD
-        },
-        "cloud-migration-9_0_0-9_5_0": {
-            "namespace": "ETL\\Ingestor",
-            "options_class": "IngestorOptions",
-            "endpoints": {
-              "source": {
-                  "type": "mysql",
-                  "name": "Cloud DB",
-                  "config": "datawarehouse",
-                  "schema": "modw_cloud"
-              },
-              "destination": {
-                  "type": "mysql",
-                  "name": "Cloud DB",
-                  "config": "datawarehouse",
-                  "schema": "modw_cloud"
-              }
-            }
-=======
           },
          "cloud-migration-9_0_0-9_5_0": {
             "namespace": "ETL\\Ingestor",
@@ -43,7 +23,6 @@
                     "schema": "modw_cloud"
                 }
              }
->>>>>>> 8708fab9
         }
     },
     "migration-9_0_0-9_5_0": [
@@ -126,7 +105,6 @@
     ],
     "cloud-migration-9_0_0-9_5_0": [
         {
-<<<<<<< HEAD
           "name": "UpdateEventTypes",
           "description": "Update event type on event table",
           "namespace": "ETL\\Maintenance",
@@ -187,7 +165,8 @@
             "explode_column": {
                 "session_id_list": "session_id"
             }
-=======
+        },
+        {
             "#": "Asset data must be aggregated post ingestion",
             "name": "CloudResourceSpecsAggregator",
             "class": "SimpleAggregator",
@@ -208,8 +187,7 @@
                   "create_schema_if_not_exists": true,
                   "truncate_destination": true
               }
-           }
->>>>>>> 8708fab9
+            }
         }
     ]
 }