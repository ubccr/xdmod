--- conflicted
+++ resolved
@@ -403,10 +403,6 @@
             "explode_column": {
                 "resourcespecs_id_list": "resourcespec_id"
             }
-<<<<<<< HEAD
-      }
-   ]
-=======
         },
         {
             "name": "cleanup-log_table",
@@ -433,5 +429,4 @@
             }
         }
     ]
->>>>>>> 07eb2859
 }