--- conflicted
+++ resolved
@@ -1,384 +1,407 @@
 {
-<<<<<<< HEAD
-   "module":"xdmod",
-   "defaults":{
-      "migration-10_5_0-11_0_0":{
-         "namespace":"ETL\\Ingestor",
-         "class":"DatabaseIngestor",
-         "options_class":"IngestorOptions"
-      }
-   },
-   "migration-10_5_0-11_0_0":[
-      {
-         "name":"resource-allocation-types",
-         "description":"Ingest resource allocation types file",
-         "definition_file":"common/staging/resource-allocation-type.json",
-         "class": "StructuredFileIngestor",
-         "stop_on_exception": true,
-         "endpoints":{
-            "source":{
-               "type":"jsonfile",
-               "name":"Resource types",
-               "path":"${base_dir}/../resource_allocation_types.json",
-               "record_schema_path":"common/resource-allocation-types.schema.json",
-               "filters":[
-                  {
-                     "#":"Reformat config file for ETLs purposes.",
-                     "type":"external",
-                     "name":"jq",
-                     "path":"jq",
-                     "arguments":"'[ .resource_allocation_types | to_entries[]| {abbrev: .value.abbrev, description: .value.description} ] '"
-                  }
-               ]
+    "module": "xdmod",
+    "defaults": {
+        "migration-10_5_0-11_0_0": {
+            "namespace": "ETL\\Ingestor",
+            "class": "DatabaseIngestor",
+            "options_class": "IngestorOptions"
+        }
+    },
+    "migration-10_5_0-11_0_0": [{
+            "name": "resource-allocation-types",
+            "description": "Ingest resource allocation types file",
+            "definition_file": "common/staging/resource-allocation-type.json",
+            "class": "StructuredFileIngestor",
+            "stop_on_exception": true,
+            "endpoints": {
+                "source": {
+                    "type": "jsonfile",
+                    "name": "Resource allocation types",
+                    "path": "${base_dir}/../resource_allocation_types.json",
+                    "record_schema_path": "common/resource-allocation-types.schema.json",
+                    "filters": [{
+                        "#": "Reformat config file for ETLs purposes.",
+                        "type": "external",
+                        "name": "jq",
+                        "path": "jq",
+                        "arguments": "'[ .resource_allocation_types | to_entries[]| {abbrev: .key, description: .value.description} ] '"
+                    }]
+                },
+                "destination": {
+                    "type": "mysql",
+                    "name": "Shredder/Staging Database",
+                    "config": "database",
+                    "schema": "mod_shredder"
+                }
+            }
+        },
+        {
+            "name": "staging-resource-config",
+            "description": "Ingest resource configuration file",
+            "definition_file": "common/staging/resource-config.json",
+            "class": "StructuredFileIngestor",
+            "stop_on_exception": true,
+            "endpoints": {
+                "source": {
+                    "type": "jsonfile",
+                    "name": "Resources configuration",
+                    "path": "${base_dir}/../resources.json",
+                    "record_schema_path": "common/resources.schema.json",
+                    "field_names": [
+                        "resource",
+                        "name",
+                        "description",
+                        "pi_column",
+                        "shared_jobs",
+                        "timezone",
+                        "resource_type",
+                        "resource_allocation_type"
+                    ]
+                },
+                "destination": {
+                    "type": "mysql",
+                    "name": "Shredder/Staging Database",
+                    "config": "database",
+                    "schema": "mod_shredder"
+                }
+            }
+        },
+        {
+            "class": "DatabaseIngestor",
+            "name": "staging-resources",
+            "description": "Ingest resource names from resource config",
+            "definition_file": "common/staging/resource.json",
+            "endpoints": {
+                "source": {
+                    "type": "mysql",
+                    "name": "Shredder/Staging Database",
+                    "config": "database",
+                    "schema": "mod_shredder"
+                },
+                "destination": {
+                    "type": "mysql",
+                    "name": "Database",
+                    "config": "database",
+                    "schema": "mod_shredder"
+                }
+            }
+        },
+        {
+            "name": "staging-resource-specs",
+            "description": "Ingest resource specifications file",
+            "definition_file": "common/staging/resource-spec.json",
+            "class": "StructuredFileIngestor",
+            "truncate_destination": true,
+            "stop_on_exception": true,
+            "endpoints": {
+                "source": {
+                    "type": "jsonfile",
+                    "name": "Resource specifications",
+                    "path": "${base_dir}/../resource_specs.json",
+                    "record_schema_path": "common/resource-specs.schema.json",
+                    "field_names": [
+                        "resource",
+                        "cpu_node_count",
+                        "cpu_processor_count",
+                        "cpu_ppn",
+                        "gpu_node_count",
+                        "gpu_processor_count",
+                        "gpu_ppn",
+                        "start_date",
+                        "end_date",
+                        "percent_allocated",
+                        "comments"
+                    ]
+                },
+                "destination": {
+                    "type": "mysql",
+                    "name": "Shredder/Staging Database",
+                    "config": "database",
+                    "schema": "mod_shredder"
+                }
+            }
+        },
+        {
+            "name": "hpcdb-resources",
+            "description": "Ingest resources",
+            "definition_file": "common/hpcdb/resources.json",
+            "endpoints": {
+                "source": {
+                    "type": "mysql",
+                    "name": "Shredder/Staging Database",
+                    "config": "database",
+                    "schema": "mod_shredder"
+                },
+                "destination": {
+                    "type": "mysql",
+                    "name": "Database",
+                    "config": "database",
+                    "schema": "mod_hpcdb"
+                }
+            }
+        },
+        {
+            "name": "delete-hpcdb-resource-specs",
+            "namespace": "ETL\\Maintenance",
+            "options_class": "MaintenanceOptions",
+            "description": "Delete resource specs for resources in mod_shredder.staging_resource_spec",
+            "class": "ExecuteSql",
+            "sql_file_list": [
+                "migration/delete_hpcdb_resource_specs.sql"
+            ],
+            "endpoints": {
+                "source": {
+                    "type": "mysql",
+                    "name": "Shredder/Staging Database",
+                    "config": "database",
+                    "schema": "mod_shredder"
+                },
+                "destination": {
+                    "type": "mysql",
+                    "name": "Database",
+                    "config": "database",
+                    "schema": "mod_hpcdb"
+                }
+            }
+        },
+        {
+            "name": "hpcdb-resource-specs",
+            "description": "Ingest resource specifications",
+            "definition_file": "common/hpcdb/resource-specs.json",
+            "endpoints": {
+                "source": {
+                    "type": "mysql",
+                    "name": "Shredder/Staging Database",
+                    "config": "database",
+                    "schema": "mod_shredder"
+                },
+                "destination": {
+                    "type": "mysql",
+                    "name": "Database",
+                    "config": "database",
+                    "schema": "mod_hpcdb"
+                }
+            }
+        },
+        {
+            "name": "hpcdb-resource-allocated",
+            "description": "Ingest resource allocated data",
+            "definition_file": "common/hpcdb/resource-allocated.json",
+            "truncate_destination": true,
+            "endpoints": {
+                "source": {
+                    "type": "mysql",
+                    "name": "Shredder/Staging Database",
+                    "config": "database",
+                    "schema": "mod_shredder"
+                },
+                "destination": {
+                    "type": "mysql",
+                    "name": "Database",
+                    "config": "database",
+                    "schema": "mod_hpcdb"
+                }
+            }
+        },
+        {
+            "name": "hpcdb-resource-allocation-type",
+            "description": "Ingest resource allocation type data",
+            "definition_file": "common/hpcdb/resource-allocation-types.json",
+            "endpoints": {
+                "source": {
+                    "type": "mysql",
+                    "name": "Shredder/Staging Database",
+                    "config": "database",
+                    "schema": "mod_shredder"
+                },
+                "destination": {
+                    "type": "mysql",
+                    "name": "Database",
+                    "config": "database",
+                    "schema": "mod_hpcdb"
+                }
+            }
+        },
+        {
+            "name": "delete-modw-resource-specs",
+            "namespace": "ETL\\Maintenance",
+            "options_class": "MaintenanceOptions",
+            "description": "Delete resource specs for resources in mod_hpcdb.hpcdb_resource_specs and resource allocations for resources in mod_hpcdb.hpcdb_resource_allocated",
+            "class": "ExecuteSql",
+            "sql_file_list": [
+                "migration/delete_modw_resource_specs.sql"
+            ],
+            "endpoints": {
+                "source": {
+                    "type": "mysql",
+                    "name": "Shredder/Staging Database",
+                    "config": "database",
+                    "schema": "mod_hpcdb"
+                },
+                "destination": {
+                    "type": "mysql",
+                    "name": "Database",
+                    "config": "database",
+                    "schema": "modw"
+                }
+            }
+        },
+        {
+            "name": "modw-resource",
+            "definition_file": "jobs/xdw/resource-fact.json",
+            "description": "resource records",
+            "endpoints": {
+                "source": {
+                    "type": "mysql",
+                    "name": "Shredder/Staging Database",
+                    "config": "database",
+                    "schema": "mod_hpcdb"
+                },
+                "destination": {
+                    "type": "mysql",
+                    "name": "Database",
+                    "config": "database",
+                    "schema": "modw"
+                }
+            }
+        },
+        {
+            "name": "modw-resource-spec",
+            "definition_file": "jobs/xdw/resource-spec.json",
+            "description": "resource spec records",
+            "endpoints": {
+                "source": {
+                    "type": "mysql",
+                    "name": "Shredder/Staging Database",
+                    "config": "database",
+                    "schema": "mod_hpcdb"
+                },
+                "destination": {
+                    "type": "mysql",
+                    "name": "Database",
+                    "config": "database",
+                    "schema": "modw"
+                }
+            }
+        },
+        {
+            "name": "modw-resource-allocation-type",
+            "definition_file": "jobs/xdw/resource-allocation-type.json",
+            "description": "resource allocation type records",
+            "endpoints": {
+                "source": {
+                    "type": "mysql",
+                    "name": "Shredder/Staging Database",
+                    "config": "database",
+                    "schema": "mod_hpcdb"
+                },
+                "destination": {
+                    "type": "mysql",
+                    "name": "Database",
+                    "config": "database",
+                    "schema": "modw"
+                }
+            }
+        },
+        {
+            "name": "modw-resource-allocated",
+            "definition_file": "jobs/xdw/resource-allocated.json",
+            "description": "resource allocated records",
+            "endpoints": {
+                "source": {
+                    "type": "mysql",
+                    "name": "Shredder/Staging Database",
+                    "config": "database",
+                    "schema": "mod_hpcdb"
+                },
+                "destination": {
+                    "type": "mysql",
+                    "name": "Database",
+                    "config": "database",
+                    "schema": "modw"
+                }
+            }
+        },
+        {
+            "name": "ResourceSpecsAggregatorByDay",
+            "class": "SimpleAggregator",
+            "namespace": "ETL\\Aggregator",
+            "options_class": "AggregatorOptions",
+            "description": "Aggregate resource specification records.",
+            "definition_file": "resource_specifications/resource_specs_aggregation_by_day.json",
+            "table_prefix": "resourcespecsfact_by_",
+            "aggregation_units": ["day"],
+            "endpoints": {
+                "source": {
+                    "type": "mysql",
+                    "name": "XDMoD Database",
+                    "config": "database",
+                    "schema": "modw",
+                    "create_schema_if_not_exists": true
+                },
+                "destination": {
+                    "type": "mysql",
+                    "name": "XDMoD Database",
+                    "config": "database",
+                    "schema": "modw_aggregates",
+                    "create_schema_if_not_exists": true,
+                    "truncate_destination": false
+                }
+            }
+        },
+        {
+            "name": "ResourceSpecsAggregator",
+            "class": "SimpleAggregator",
+            "namespace": "ETL\\Aggregator",
+            "options_class": "AggregatorOptions",
+            "description": "Aggregate resource specification records.",
+            "definition_file": "resource_specifications/resource_specs_aggregation_by_day.json",
+            "table_prefix": "resourcespecsfact_by_",
+            "aggregation_units": ["month", "quarter", "year"],
+            "endpoints": {
+                "source": {
+                    "type": "mysql",
+                    "name": "XDMoD Database",
+                    "config": "database",
+                    "schema": "modw",
+                    "create_schema_if_not_exists": true
+                },
+                "destination": {
+                    "type": "mysql",
+                    "name": "XDMoD Database",
+                    "config": "database",
+                    "schema": "modw_aggregates",
+                    "create_schema_if_not_exists": true,
+                    "truncate_destination": false
+                }
+            }
+        },
+        {
+            "name": "ResourcespecsAggregatorlist",
+            "namespace": "ETL\\Ingestor",
+            "class": "ExplodeTransformIngestor",
+            "options_class": "IngestorOptions",
+            "definition_file": "resource_specifications/resourcespecs_by_day_resourcespecslist.json",
+            "description": "Populate the resourcespecs list table, which contains the back references from the resource specs aggregates table to the resourcespecs table",
+            "endpoints": {
+                "source": {
+                    "type": "mysql",
+                    "name": "XDMoD Database",
+                    "config": "database",
+                    "schema": "modw_aggregates",
+                    "create_schema_if_not_exists": true
+                },
+                "destination": {
+                    "type": "mysql",
+                    "name": "XDMoD Database",
+                    "config": "database",
+                    "schema": "modw_aggregates",
+                    "create_schema_if_not_exists": true,
+                    "truncate_destination": false
+                }
             },
-            "destination": {
-                "type": "mysql",
-                "name": "Shredder/Staging Database",
-                "config": "database",
-                "schema": "mod_shredder"
-            }
-         }
-      },
-      {
-         "name":"staging-resource-config",
-         "description":"Ingest resource configuration file",
-         "definition_file":"common/staging/resource-config.json",
-         "class": "StructuredFileIngestor",
-         "stop_on_exception": true,
-         "endpoints":{
-            "source":{
-               "type":"jsonfile",
-               "name":"Resources configuration",
-               "path":"${base_dir}/../resources.json",
-               "record_schema_path":"common/resources.schema.json",
-               "field_names":[
-                  "resource",
-                  "name",
-                  "description",
-                  "pi_column",
-                  "shared_jobs",
-                  "timezone",
-                  "resource_type",
-                  "resource_allocation_type"
-               ]
-            },
-            "destination": {
-                "type": "mysql",
-                "name": "Shredder/Staging Database",
-                "config": "database",
-                "schema": "mod_shredder"
-            }
-         }
-      },
-      {
-         "class":"DatabaseIngestor",
-         "name":"staging-resources",
-         "description":"Ingest resource names from resource config",
-         "definition_file":"common/staging/resource.json",
-         "endpoints":{
-            "source":{
-               "type":"mysql",
-               "name":"Shredder/Staging Database",
-               "config":"database",
-               "schema":"mod_shredder"
-            },
-            "destination":{
-               "type":"mysql",
-               "name":"Database",
-               "config":"database",
-               "schema":"mod_shredder"
-            }
-         }
-      },
-      {
-         "name":"staging-resource-specs",
-         "description":"Ingest resource specifications file",
-         "definition_file":"common/staging/resource-spec.json",
-         "class": "StructuredFileIngestor",
-         "truncate_destination": true,
-         "stop_on_exception": true,
-         "endpoints":{
-            "source":{
-               "type":"jsonfile",
-               "name":"Resource specifications",
-               "path":"${base_dir}/../resource_specs.json",
-               "record_schema_path":"common/resource-specs.schema.json",
-               "field_names":[
-                  "resource",
-                  "cpu_node_count",
-                  "cpu_processor_count",
-                  "cpu_ppn",
-                  "gpu_node_count",
-                  "gpu_processor_count",
-                  "gpu_ppn",
-                  "start_date",
-                  "end_date",
-                  "percent_allocated",
-                  "comments"
-               ]
-            },
-            "destination": {
-                "type": "mysql",
-                "name": "Shredder/Staging Database",
-                "config": "database",
-                "schema": "mod_shredder"
-            }
-         }
-      },
-      {
-         "name":"hpcdb-resources",
-         "description":"Ingest resources",
-         "definition_file":"common/hpcdb/resources.json",
-         "endpoints":{
-            "source":{
-               "type":"mysql",
-               "name":"Shredder/Staging Database",
-               "config":"database",
-               "schema":"mod_shredder"
-            },
-            "destination":{
-               "type":"mysql",
-               "name":"Database",
-               "config":"database",
-               "schema":"mod_hpcdb"
-            }
-         }
-      },
-      {
-          "name": "delete-hpcdb-resource-specs",
-          "namespace": "ETL\\Maintenance",
-          "options_class": "MaintenanceOptions",
-          "description": "Delete resource specs for resources in mod_shredder.staging_resource_spec",
-          "class": "ExecuteSql",
-          "sql_file_list": [
-              "migration/delete_hpcdb_resource_specs.sql"
-          ],
-          "endpoints":{
-             "source":{
-                "type":"mysql",
-                "name":"Shredder/Staging Database",
-                "config":"database",
-                "schema":"mod_shredder"
-             },
-             "destination":{
-                "type":"mysql",
-                "name":"Database",
-                "config":"database",
-                "schema":"mod_hpcdb"
-             }
-          }
-      },
-      {
-         "name":"hpcdb-resource-specs",
-         "description":"Ingest resource specifications",
-         "definition_file":"common/hpcdb/resource-specs.json",
-         "endpoints":{
-            "source":{
-               "type":"mysql",
-               "name":"Shredder/Staging Database",
-               "config":"database",
-               "schema":"mod_shredder"
-            },
-            "destination":{
-               "type":"mysql",
-               "name":"Database",
-               "config":"database",
-               "schema":"mod_hpcdb"
-            }
-         }
-      },
-      {
-         "name":"hpcdb-resource-allocated",
-         "description":"Ingest resource allocated data",
-         "definition_file":"common/hpcdb/resource-allocated.json",
-         "truncate_destination": true,
-         "endpoints":{
-            "source":{
-               "type":"mysql",
-               "name":"Shredder/Staging Database",
-               "config":"database",
-               "schema":"mod_shredder"
-            },
-            "destination":{
-               "type":"mysql",
-               "name":"Database",
-               "config":"database",
-               "schema":"mod_hpcdb"
-            }
-         }
-      },
-      {
-          "name": "hpcdb-resource-allocation-type",
-          "description": "Ingest resource allocated data",
-          "definition_file": "common/hpcdb/resource-allocation-type.json",
-          "endpoints":{
-             "source":{
-                "type":"mysql",
-                "name":"Shredder/Staging Database",
-                "config":"database",
-                "schema":"mod_shredder"
-             },
-             "destination":{
-                "type":"mysql",
-                "name":"Database",
-                "config":"database",
-                "schema":"mod_hpcdb"
-             }
-          }
-      },
-      {
-          "name": "delete-modw-resource-specs",
-          "namespace": "ETL\\Maintenance",
-          "options_class": "MaintenanceOptions",
-          "description": "Delete resource specs for resources in mod_shredder.staging_resource_spec",
-          "class": "ExecuteSql",
-          "sql_file_list": [
-              "migration/delete_modw_resource_specs.sql"
-          ],
-          "endpoints":{
-             "source":{
-                "type":"mysql",
-                "name":"Shredder/Staging Database",
-                "config":"database",
-                "schema":"mod_hpcdb"
-             },
-             "destination":{
-                "type":"mysql",
-                "name":"Database",
-                "config":"database",
-                "schema":"modw"
-             }
-          }
-      },
-      {
-         "name":"modw-resource",
-         "definition_file":"jobs/xdw/resource-fact.json",
-         "description":"resource records",
-         "endpoints":{
-            "source":{
-               "type":"mysql",
-               "name":"Shredder/Staging Database",
-               "config":"database",
-               "schema":"mod_hpcdb"
-            },
-            "destination":{
-               "type":"mysql",
-               "name":"Database",
-               "config":"database",
-               "schema":"modw"
-            }
-         }
-      },
-      {
-         "name":"modw-resource-spec",
-         "definition_file":"jobs/xdw/resource-spec.json",
-         "description":"resource spec records",
-         "endpoints":{
-            "source":{
-               "type":"mysql",
-               "name":"Shredder/Staging Database",
-               "config":"database",
-               "schema":"mod_hpcdb"
-            },
-            "destination":{
-               "type":"mysql",
-               "name":"Database",
-               "config":"database",
-               "schema":"modw"
-            }
-         }
-      },
-      {
-          "name": "modw-resource-allocation-type",
-          "definition_file": "jobs/xdw/resource-allocation-type.json",
-          "description": "resource allocated records",
-          "endpoints":{
-             "source":{
-                "type":"mysql",
-                "name":"Shredder/Staging Database",
-                "config":"database",
-                "schema":"mod_hpcdb"
-             },
-             "destination":{
-                "type":"mysql",
-                "name":"Database",
-                "config":"database",
-                "schema":"modw"
-             }
-          }
-      },
-      {
-         "name":"modw-resource-allocated",
-         "definition_file":"jobs/xdw/resource-allocated.json",
-         "description":"resource allocated records",
-         "endpoints":{
-            "source":{
-               "type":"mysql",
-               "name":"Shredder/Staging Database",
-               "config":"database",
-               "schema":"mod_hpcdb"
-            },
-            "destination":{
-               "type":"mysql",
-               "name":"Database",
-               "config":"database",
-               "schema":"modw"
-            }
-         }
-      },
-      {
-         "#":"Asset data must be aggregated post ingestion",
-         "name": "ResourceSpecsAggregatorByDay",
-         "class": "SimpleAggregator",
-         "namespace": "ETL\\Aggregator",
-         "options_class": "AggregatorOptions",
-         "description": "Aggregate cloud records.",
-         "definition_file": "resource_specifications/resource_specs_aggregation_by_day.json",
-         "table_prefix": "resourcespecsfact_by_",
-         "aggregation_units": ["day"],
-         "endpoints":{
-            "source":{
-               "type":"mysql",
-               "name":"XDMoD Database",
-               "config":"database",
-               "schema":"modw",
-               "create_schema_if_not_exists":true
-            },
-            "destination":{
-               "type":"mysql",
-               "name":"XDMoD Database",
-               "config":"database",
-               "schema":"modw_aggregates",
-               "create_schema_if_not_exists":true,
-               "truncate_destination":false
-            }
-         }
-      },
-      {
-         "#":"Asset data must be aggregated post ingestion",
-         "name": "ResourceSpecsAggregator",
-         "class": "SimpleAggregator",
-         "namespace": "ETL\\Aggregator",
-         "options_class": "AggregatorOptions",
-         "description": "Aggregate cloud records.",
-         "definition_file": "resource_specifications/resource_specs_aggregation_by_day.json",
-         "table_prefix": "resourcespecsfact_by_",
-         "aggregation_units": ["month", "quarter", "year"],
-         "endpoints":{
-            "source":{
-               "type":"mysql",
-               "name":"XDMoD Database",
-               "config":"database",
-               "schema":"modw",
-               "create_schema_if_not_exists":true
-            },
-            "destination":{
-               "type":"mysql",
-               "name":"XDMoD Database",
-               "config":"database",
-               "schema":"modw_aggregates",
-               "create_schema_if_not_exists":true,
-               "truncate_destination":false
+            "explode_column": {
+                "resourcespecs_id_list": "resourcespec_id"
             }
          }
       },
@@ -411,412 +434,4 @@
           }
       }
    ]
-=======
-    "module": "xdmod",
-    "defaults": {
-        "migration-10_5_0-11_0_0": {
-            "namespace": "ETL\\Ingestor",
-            "class": "DatabaseIngestor",
-            "options_class": "IngestorOptions"
-        }
-    },
-    "migration-10_5_0-11_0_0": [{
-            "name": "resource-allocation-types",
-            "description": "Ingest resource allocation types file",
-            "definition_file": "common/staging/resource-allocation-type.json",
-            "class": "StructuredFileIngestor",
-            "stop_on_exception": true,
-            "endpoints": {
-                "source": {
-                    "type": "jsonfile",
-                    "name": "Resource allocation types",
-                    "path": "${base_dir}/../resource_allocation_types.json",
-                    "record_schema_path": "common/resource-allocation-types.schema.json",
-                    "filters": [{
-                        "#": "Reformat config file for ETLs purposes.",
-                        "type": "external",
-                        "name": "jq",
-                        "path": "jq",
-                        "arguments": "'[ .resource_allocation_types | to_entries[]| {abbrev: .key, description: .value.description} ] '"
-                    }]
-                },
-                "destination": {
-                    "type": "mysql",
-                    "name": "Shredder/Staging Database",
-                    "config": "database",
-                    "schema": "mod_shredder"
-                }
-            }
-        },
-        {
-            "name": "staging-resource-config",
-            "description": "Ingest resource configuration file",
-            "definition_file": "common/staging/resource-config.json",
-            "class": "StructuredFileIngestor",
-            "stop_on_exception": true,
-            "endpoints": {
-                "source": {
-                    "type": "jsonfile",
-                    "name": "Resources configuration",
-                    "path": "${base_dir}/../resources.json",
-                    "record_schema_path": "common/resources.schema.json",
-                    "field_names": [
-                        "resource",
-                        "name",
-                        "description",
-                        "pi_column",
-                        "shared_jobs",
-                        "timezone",
-                        "resource_type",
-                        "resource_allocation_type"
-                    ]
-                },
-                "destination": {
-                    "type": "mysql",
-                    "name": "Shredder/Staging Database",
-                    "config": "database",
-                    "schema": "mod_shredder"
-                }
-            }
-        },
-        {
-            "class": "DatabaseIngestor",
-            "name": "staging-resources",
-            "description": "Ingest resource names from resource config",
-            "definition_file": "common/staging/resource.json",
-            "endpoints": {
-                "source": {
-                    "type": "mysql",
-                    "name": "Shredder/Staging Database",
-                    "config": "database",
-                    "schema": "mod_shredder"
-                },
-                "destination": {
-                    "type": "mysql",
-                    "name": "Database",
-                    "config": "database",
-                    "schema": "mod_shredder"
-                }
-            }
-        },
-        {
-            "name": "staging-resource-specs",
-            "description": "Ingest resource specifications file",
-            "definition_file": "common/staging/resource-spec.json",
-            "class": "StructuredFileIngestor",
-            "truncate_destination": true,
-            "stop_on_exception": true,
-            "endpoints": {
-                "source": {
-                    "type": "jsonfile",
-                    "name": "Resource specifications",
-                    "path": "${base_dir}/../resource_specs.json",
-                    "record_schema_path": "common/resource-specs.schema.json",
-                    "field_names": [
-                        "resource",
-                        "cpu_node_count",
-                        "cpu_processor_count",
-                        "cpu_ppn",
-                        "gpu_node_count",
-                        "gpu_processor_count",
-                        "gpu_ppn",
-                        "start_date",
-                        "end_date",
-                        "percent_allocated",
-                        "comments"
-                    ]
-                },
-                "destination": {
-                    "type": "mysql",
-                    "name": "Shredder/Staging Database",
-                    "config": "database",
-                    "schema": "mod_shredder"
-                }
-            }
-        },
-        {
-            "name": "hpcdb-resources",
-            "description": "Ingest resources",
-            "definition_file": "common/hpcdb/resources.json",
-            "endpoints": {
-                "source": {
-                    "type": "mysql",
-                    "name": "Shredder/Staging Database",
-                    "config": "database",
-                    "schema": "mod_shredder"
-                },
-                "destination": {
-                    "type": "mysql",
-                    "name": "Database",
-                    "config": "database",
-                    "schema": "mod_hpcdb"
-                }
-            }
-        },
-        {
-            "name": "delete-hpcdb-resource-specs",
-            "namespace": "ETL\\Maintenance",
-            "options_class": "MaintenanceOptions",
-            "description": "Delete resource specs for resources in mod_shredder.staging_resource_spec",
-            "class": "ExecuteSql",
-            "sql_file_list": [
-                "migration/delete_hpcdb_resource_specs.sql"
-            ],
-            "endpoints": {
-                "source": {
-                    "type": "mysql",
-                    "name": "Shredder/Staging Database",
-                    "config": "database",
-                    "schema": "mod_shredder"
-                },
-                "destination": {
-                    "type": "mysql",
-                    "name": "Database",
-                    "config": "database",
-                    "schema": "mod_hpcdb"
-                }
-            }
-        },
-        {
-            "name": "hpcdb-resource-specs",
-            "description": "Ingest resource specifications",
-            "definition_file": "common/hpcdb/resource-specs.json",
-            "endpoints": {
-                "source": {
-                    "type": "mysql",
-                    "name": "Shredder/Staging Database",
-                    "config": "database",
-                    "schema": "mod_shredder"
-                },
-                "destination": {
-                    "type": "mysql",
-                    "name": "Database",
-                    "config": "database",
-                    "schema": "mod_hpcdb"
-                }
-            }
-        },
-        {
-            "name": "hpcdb-resource-allocated",
-            "description": "Ingest resource allocated data",
-            "definition_file": "common/hpcdb/resource-allocated.json",
-            "truncate_destination": true,
-            "endpoints": {
-                "source": {
-                    "type": "mysql",
-                    "name": "Shredder/Staging Database",
-                    "config": "database",
-                    "schema": "mod_shredder"
-                },
-                "destination": {
-                    "type": "mysql",
-                    "name": "Database",
-                    "config": "database",
-                    "schema": "mod_hpcdb"
-                }
-            }
-        },
-        {
-            "name": "hpcdb-resource-allocation-type",
-            "description": "Ingest resource allocation type data",
-            "definition_file": "common/hpcdb/resource-allocation-types.json",
-            "endpoints": {
-                "source": {
-                    "type": "mysql",
-                    "name": "Shredder/Staging Database",
-                    "config": "database",
-                    "schema": "mod_shredder"
-                },
-                "destination": {
-                    "type": "mysql",
-                    "name": "Database",
-                    "config": "database",
-                    "schema": "mod_hpcdb"
-                }
-            }
-        },
-        {
-            "name": "delete-modw-resource-specs",
-            "namespace": "ETL\\Maintenance",
-            "options_class": "MaintenanceOptions",
-            "description": "Delete resource specs for resources in mod_hpcdb.hpcdb_resource_specs and resource allocations for resources in mod_hpcdb.hpcdb_resource_allocated",
-            "class": "ExecuteSql",
-            "sql_file_list": [
-                "migration/delete_modw_resource_specs.sql"
-            ],
-            "endpoints": {
-                "source": {
-                    "type": "mysql",
-                    "name": "Shredder/Staging Database",
-                    "config": "database",
-                    "schema": "mod_hpcdb"
-                },
-                "destination": {
-                    "type": "mysql",
-                    "name": "Database",
-                    "config": "database",
-                    "schema": "modw"
-                }
-            }
-        },
-        {
-            "name": "modw-resource",
-            "definition_file": "jobs/xdw/resource-fact.json",
-            "description": "resource records",
-            "endpoints": {
-                "source": {
-                    "type": "mysql",
-                    "name": "Shredder/Staging Database",
-                    "config": "database",
-                    "schema": "mod_hpcdb"
-                },
-                "destination": {
-                    "type": "mysql",
-                    "name": "Database",
-                    "config": "database",
-                    "schema": "modw"
-                }
-            }
-        },
-        {
-            "name": "modw-resource-spec",
-            "definition_file": "jobs/xdw/resource-spec.json",
-            "description": "resource spec records",
-            "endpoints": {
-                "source": {
-                    "type": "mysql",
-                    "name": "Shredder/Staging Database",
-                    "config": "database",
-                    "schema": "mod_hpcdb"
-                },
-                "destination": {
-                    "type": "mysql",
-                    "name": "Database",
-                    "config": "database",
-                    "schema": "modw"
-                }
-            }
-        },
-        {
-            "name": "modw-resource-allocation-type",
-            "definition_file": "jobs/xdw/resource-allocation-type.json",
-            "description": "resource allocation type records",
-            "endpoints": {
-                "source": {
-                    "type": "mysql",
-                    "name": "Shredder/Staging Database",
-                    "config": "database",
-                    "schema": "mod_hpcdb"
-                },
-                "destination": {
-                    "type": "mysql",
-                    "name": "Database",
-                    "config": "database",
-                    "schema": "modw"
-                }
-            }
-        },
-        {
-            "name": "modw-resource-allocated",
-            "definition_file": "jobs/xdw/resource-allocated.json",
-            "description": "resource allocated records",
-            "endpoints": {
-                "source": {
-                    "type": "mysql",
-                    "name": "Shredder/Staging Database",
-                    "config": "database",
-                    "schema": "mod_hpcdb"
-                },
-                "destination": {
-                    "type": "mysql",
-                    "name": "Database",
-                    "config": "database",
-                    "schema": "modw"
-                }
-            }
-        },
-        {
-            "name": "ResourceSpecsAggregatorByDay",
-            "class": "SimpleAggregator",
-            "namespace": "ETL\\Aggregator",
-            "options_class": "AggregatorOptions",
-            "description": "Aggregate resource specification records.",
-            "definition_file": "resource_specifications/resource_specs_aggregation_by_day.json",
-            "table_prefix": "resourcespecsfact_by_",
-            "aggregation_units": ["day"],
-            "endpoints": {
-                "source": {
-                    "type": "mysql",
-                    "name": "XDMoD Database",
-                    "config": "database",
-                    "schema": "modw",
-                    "create_schema_if_not_exists": true
-                },
-                "destination": {
-                    "type": "mysql",
-                    "name": "XDMoD Database",
-                    "config": "database",
-                    "schema": "modw_aggregates",
-                    "create_schema_if_not_exists": true,
-                    "truncate_destination": false
-                }
-            }
-        },
-        {
-            "name": "ResourceSpecsAggregator",
-            "class": "SimpleAggregator",
-            "namespace": "ETL\\Aggregator",
-            "options_class": "AggregatorOptions",
-            "description": "Aggregate resource specification records.",
-            "definition_file": "resource_specifications/resource_specs_aggregation_by_day.json",
-            "table_prefix": "resourcespecsfact_by_",
-            "aggregation_units": ["month", "quarter", "year"],
-            "endpoints": {
-                "source": {
-                    "type": "mysql",
-                    "name": "XDMoD Database",
-                    "config": "database",
-                    "schema": "modw",
-                    "create_schema_if_not_exists": true
-                },
-                "destination": {
-                    "type": "mysql",
-                    "name": "XDMoD Database",
-                    "config": "database",
-                    "schema": "modw_aggregates",
-                    "create_schema_if_not_exists": true,
-                    "truncate_destination": false
-                }
-            }
-        },
-        {
-            "name": "ResourcespecsAggregatorlist",
-            "namespace": "ETL\\Ingestor",
-            "class": "ExplodeTransformIngestor",
-            "options_class": "IngestorOptions",
-            "definition_file": "resource_specifications/resourcespecs_by_day_resourcespecslist.json",
-            "description": "Populate the resourcespecs list table, which contains the back references from the resource specs aggregates table to the resourcespecs table",
-            "endpoints": {
-                "source": {
-                    "type": "mysql",
-                    "name": "XDMoD Database",
-                    "config": "database",
-                    "schema": "modw_aggregates",
-                    "create_schema_if_not_exists": true
-                },
-                "destination": {
-                    "type": "mysql",
-                    "name": "XDMoD Database",
-                    "config": "database",
-                    "schema": "modw_aggregates",
-                    "create_schema_if_not_exists": true,
-                    "truncate_destination": false
-                }
-            },
-            "explode_column": {
-                "resourcespecs_id_list": "resourcespec_id"
-            }
-        }
-    ]
->>>>>>> 411f7169
 }