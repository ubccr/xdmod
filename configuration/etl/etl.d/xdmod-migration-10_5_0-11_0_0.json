{
    "module": "xdmod",
    "defaults": {
        "migration-10_5_0-11_0_0": {
            "namespace": "ETL\\Ingestor",
            "class": "DatabaseIngestor",
            "options_class": "IngestorOptions"
        },
        "cloud-migration-10-5-0_11-0-0": {
            "namespace": "ETL\\Maintenance",
            "options_class": "MaintenanceOptions",
            "class": "ManageTables",
            "endpoints": {
                "destination": {
                    "type": "mysql",
                    "name": "Cloud Database",
                    "config": "database",
                    "schema": "modw_cloud"
                },
                "source": {
                    "type": "mysql",
                    "name": "Cloud Databaes",
                    "config": "database",
                    "schema": "modw_cloud"
                }
            }
        }
    },
<<<<<<< HEAD
    "migration-10_5_0-11_0_0": [
        {
            "name": "report-templates-charts",
            "definition_file": "xdb/report-template-charts.json",
            "description": "report-template-charts + data",
            "class": "StructuredFileIngestor",
            "endpoints": {
                "source": {
                    "type": "jsonfile",
                    "name": "report-template-charts",
                    "path": "xdb/report-template-charts.json"
                },
                "destination": {
                    "type": "mysql",
                    "name": "XDMoD Database",
                    "config": "database",
                    "schema": "moddb"
                }
            }
        },
        {
=======
    "cloud-migration-10-5-0_11-0-0": [
        {
            "name": "UpdateInstanceTypeUnion",
            "description": "Update instance type union table.",
            "definition_file_list": [
                "cloud_common/instance_type_union.json"
            ]
        }
    ],
    "migration-10_5_0-11_0_0": [{
>>>>>>> 297a65d9
            "name": "resource-allocation-types",
            "description": "Ingest resource allocation types file",
            "definition_file": "common/staging/resource-allocation-type.json",
            "class": "StructuredFileIngestor",
            "stop_on_exception": true,
            "endpoints": {
                "source": {
                    "type": "jsonfile",
                    "name": "Resource allocation types",
                    "path": "${base_dir}/../resource_allocation_types.json",
                    "record_schema_path": "common/resource-allocation-types.schema.json",
                    "filters": [{
                        "#": "Reformat config file for ETLs purposes.",
                        "type": "external",
                        "name": "jq",
                        "path": "jq",
                        "arguments": "'[ .resource_allocation_types | to_entries[]| {abbrev: .key, description: .value.description} ] '"
                    }]
                },
                "destination": {
                    "type": "mysql",
                    "name": "Shredder/Staging Database",
                    "config": "database",
                    "schema": "mod_shredder"
                }
            }
        },
        {
            "name": "staging-resource-config",
            "description": "Ingest resource configuration file",
            "definition_file": "common/staging/resource-config.json",
            "class": "StructuredFileIngestor",
            "stop_on_exception": true,
            "endpoints": {
                "source": {
                    "type": "jsonfile",
                    "name": "Resources configuration",
                    "path": "${base_dir}/../resources.json",
                    "record_schema_path": "common/resources.schema.json",
                    "field_names": [
                        "resource",
                        "name",
                        "description",
                        "pi_column",
                        "shared_jobs",
                        "timezone",
                        "resource_type",
                        "resource_allocation_type"
                    ]
                },
                "destination": {
                    "type": "mysql",
                    "name": "Shredder/Staging Database",
                    "config": "database",
                    "schema": "mod_shredder"
                }
            }
        },
        {
            "class": "DatabaseIngestor",
            "name": "staging-resources",
            "description": "Ingest resource names from resource config",
            "definition_file": "common/staging/resource.json",
            "endpoints": {
                "source": {
                    "type": "mysql",
                    "name": "Shredder/Staging Database",
                    "config": "database",
                    "schema": "mod_shredder"
                },
                "destination": {
                    "type": "mysql",
                    "name": "Shredder/Staging Database",
                    "config": "database",
                    "schema": "mod_shredder"
                }
            }
        },
        {
            "name": "staging-resource-specs",
            "description": "Ingest resource specifications file",
            "definition_file": "common/staging/resource-spec.json",
            "class": "StructuredFileIngestor",
            "truncate_destination": true,
            "stop_on_exception": true,
            "endpoints": {
                "source": {
                    "type": "jsonfile",
                    "name": "Resource specifications",
                    "path": "${base_dir}/../resource_specs.json",
                    "record_schema_path": "common/resource-specs.schema.json",
                    "field_names": [
                        "resource",
                        "cpu_node_count",
                        "cpu_processor_count",
                        "cpu_ppn",
                        "gpu_node_count",
                        "gpu_processor_count",
                        "gpu_ppn",
                        "start_date",
                        "end_date",
                        "percent_allocated",
                        "comments"
                    ]
                },
                "destination": {
                    "type": "mysql",
                    "name": "Shredder/Staging Database",
                    "config": "database",
                    "schema": "mod_shredder"
                }
            }
        },
        {
            "name": "hpcdb-resources",
            "description": "Ingest resources",
            "definition_file": "common/hpcdb/resources.json",
            "endpoints": {
                "source": {
                    "type": "mysql",
                    "name": "Shredder/Staging Database",
                    "config": "database",
                    "schema": "mod_shredder"
                },
                "destination": {
                    "type": "mysql",
                    "name": "HPCDB",
                    "config": "database",
                    "schema": "mod_hpcdb"
                }
            }
        },
        {
            "name": "delete-hpcdb-resource-specs",
            "namespace": "ETL\\Maintenance",
            "options_class": "MaintenanceOptions",
            "description": "Delete resource specs for resources in mod_shredder.staging_resource_spec",
            "class": "ExecuteSql",
            "sql_file_list": [
                "migration/delete_hpcdb_resource_specs.sql"
            ],
            "endpoints": {
                "source": {
                    "type": "mysql",
                    "name": "Shredder/Staging Database",
                    "config": "database",
                    "schema": "mod_shredder"
                },
                "destination": {
                    "type": "mysql",
                    "name": "HPCDB",
                    "config": "database",
                    "schema": "mod_hpcdb"
                }
            }
        },
        {
            "name": "hpcdb-resource-specs",
            "description": "Ingest resource specifications",
            "definition_file": "common/hpcdb/resource-specs.json",
            "endpoints": {
                "source": {
                    "type": "mysql",
                    "name": "Shredder/Staging Database",
                    "config": "database",
                    "schema": "mod_shredder"
                },
                "destination": {
                    "type": "mysql",
                    "name": "HPCDB",
                    "config": "database",
                    "schema": "mod_hpcdb"
                }
            }
        },
        {
            "name": "hpcdb-resource-allocated",
            "description": "Ingest resource allocated data",
            "definition_file": "common/hpcdb/resource-allocated.json",
            "truncate_destination": true,
            "endpoints": {
                "source": {
                    "type": "mysql",
                    "name": "Shredder/Staging Database",
                    "config": "database",
                    "schema": "mod_shredder"
                },
                "destination": {
                    "type": "mysql",
                    "name": "HPCDB",
                    "config": "database",
                    "schema": "mod_hpcdb"
                }
            }
        },
        {
            "name": "hpcdb-resource-allocation-type",
            "description": "Ingest resource allocation type data",
            "definition_file": "common/hpcdb/resource-allocation-types.json",
            "endpoints": {
                "source": {
                    "type": "mysql",
                    "name": "Shredder/Staging Database",
                    "config": "database",
                    "schema": "mod_shredder"
                },
                "destination": {
                    "type": "mysql",
                    "name": "HPCDB",
                    "config": "database",
                    "schema": "mod_hpcdb"
                }
            }
        },
        {
            "name": "delete-modw-resource-specs",
            "namespace": "ETL\\Maintenance",
            "options_class": "MaintenanceOptions",
            "description": "Delete resource specs for resources in mod_hpcdb.hpcdb_resource_specs and resource allocations for resources in mod_hpcdb.hpcdb_resource_allocated",
            "class": "ExecuteSql",
            "sql_file_list": [
                "migration/delete_modw_resource_specs.sql"
            ],
            "endpoints": {
                "source": {
                    "type": "mysql",
                    "name": "HPCDB",
                    "config": "database",
                    "schema": "mod_hpcdb"
                },
                "destination": {
                    "type": "mysql",
                    "name": "Datawarehouse",
                    "config": "datawarehouse",
                    "schema": "modw"
                }
            }
        },
        {
            "name": "modw-resource",
            "definition_file": "jobs/xdw/resource-fact.json",
            "description": "resource records",
            "endpoints": {
                "source": {
                    "type": "mysql",
                    "name": "HPCDB",
                    "config": "database",
                    "schema": "mod_hpcdb"
                },
                "destination": {
                    "type": "mysql",
                    "name": "Datawarehouse",
                    "config": "datawarehouse",
                    "schema": "modw"
                }
            }
        },
        {
            "name": "modw-resource-spec",
            "definition_file": "jobs/xdw/resource-spec.json",
            "description": "resource spec records",
            "endpoints": {
                "source": {
                    "type": "mysql",
                    "name": "HPCDB",
                    "config": "database",
                    "schema": "mod_hpcdb"
                },
                "destination": {
                    "type": "mysql",
                    "name": "Datawarehouse",
                    "config": "datawarehouse",
                    "schema": "modw"
                }
            }
        },
        {
            "name": "modw-resource-allocation-type",
            "definition_file": "jobs/xdw/resource-allocation-type.json",
            "description": "resource allocation type records",
            "endpoints": {
                "source": {
                    "type": "mysql",
                    "name": "HPCDB",
                    "config": "database",
                    "schema": "mod_hpcdb"
                },
                "destination": {
                    "type": "mysql",
                    "name": "Datawarehouse",
                    "config": "datawarehouse",
                    "schema": "modw"
                }
            }
        },
        {
            "name": "modw-resource-allocated",
            "definition_file": "jobs/xdw/resource-allocated.json",
            "description": "resource allocated records",
            "endpoints": {
                "source": {
                    "type": "mysql",
                    "name": "HPCDB",
                    "config": "database",
                    "schema": "mod_hpcdb"
                },
                "destination": {
                    "type": "mysql",
                    "name": "Datawarehouse",
                    "config": "datawarehouse",
                    "schema": "modw"
                }
            }
        },
        {
            "name": "ResourceSpecsAggregatorByDay",
            "class": "SimpleAggregator",
            "namespace": "ETL\\Aggregator",
            "options_class": "AggregatorOptions",
            "truncate_destination": true,
            "description": "Aggregate resource specification records.",
            "definition_file": "resource_specifications/resource_specs_aggregation_by_day.json",
            "table_prefix": "resourcespecsfact_by_",
            "aggregation_units": ["day"],
            "endpoints": {
                "source": {
                    "type": "mysql",
                    "name": "Datawarehouse",
                    "config": "datawarehouse",
                    "schema": "modw",
                    "create_schema_if_not_exists": true
                },
                "destination": {
                    "type": "mysql",
                    "name": "Aggregates Database",
                    "config": "datawarehouse",
                    "schema": "modw_aggregates",
                    "create_schema_if_not_exists": true
                }
            }
        },
        {
            "name": "ResourceSpecsAggregator",
            "class": "SimpleAggregator",
            "namespace": "ETL\\Aggregator",
            "options_class": "AggregatorOptions",
            "truncate_destination": true,
            "description": "Aggregate resource specification records.",
            "definition_file": "resource_specifications/resource_specs_aggregation.json",
            "table_prefix": "resourcespecsfact_by_",
            "aggregation_units": ["month", "quarter", "year"],
            "endpoints": {
                "source": {
                    "type": "mysql",
                    "name": "Datawarehouse",
                    "config": "datawarehouse",
                    "schema": "modw",
                    "create_schema_if_not_exists": true
                },
                "destination": {
                    "type": "mysql",
                    "name": "Aggregates Database",
                    "config": "datawarehouse",
                    "schema": "modw_aggregates",
                    "create_schema_if_not_exists": true
                }
            }
        },
        {
            "name": "ResourcespecsAggregatorlist",
            "namespace": "ETL\\Ingestor",
            "class": "ExplodeTransformIngestor",
            "options_class": "IngestorOptions",
            "truncate_destination": true,
            "definition_file": "resource_specifications/resourcespecsfact_by_day_resourcespecslist.json",
            "description": "Populate the resourcespecs list table, which contains the back references from the resource specs aggregates table to the resourcespecs table",
            "endpoints": {
                "source": {
                    "type": "mysql",
                    "name": "Aggregates Database",
                    "config": "datawarehouse",
                    "schema": "modw_aggregates",
                    "create_schema_if_not_exists": true
                },
                "destination": {
                    "type": "mysql",
                    "name": "Aggregates Database",
                    "config": "datawarehouse",
                    "schema": "modw_aggregates",
                    "create_schema_if_not_exists": true
                }
            },
            "explode_column": {
                "resourcespecs_id_list": "resourcespec_id"
            }
        },
        {
            "name": "cleanup-log_table",
            "namespace": "ETL\\Maintenance",
            "options_class": "MaintenanceOptions",
            "description": "Add username values where able and remove escaped characters to make it more readable",
            "class": "ExecuteSql",
            "sql_file_list": [
                "migration/cleanup_log_table.sql"
            ],
            "endpoints": {
                "source": {
                    "type": "mysql",
                    "name": "Shredder/Staging Database",
                    "config": "database",
                    "schema": "mod_logger"
                },
                "destination": {
                    "type": "mysql",
                    "name": "Database",
                    "config": "database",
                    "schema": "mod_logger"
                }
            }
        }
    ]
}<|MERGE_RESOLUTION|>--- conflicted
+++ resolved
@@ -26,29 +26,6 @@
             }
         }
     },
-<<<<<<< HEAD
-    "migration-10_5_0-11_0_0": [
-        {
-            "name": "report-templates-charts",
-            "definition_file": "xdb/report-template-charts.json",
-            "description": "report-template-charts + data",
-            "class": "StructuredFileIngestor",
-            "endpoints": {
-                "source": {
-                    "type": "jsonfile",
-                    "name": "report-template-charts",
-                    "path": "xdb/report-template-charts.json"
-                },
-                "destination": {
-                    "type": "mysql",
-                    "name": "XDMoD Database",
-                    "config": "database",
-                    "schema": "moddb"
-                }
-            }
-        },
-        {
-=======
     "cloud-migration-10-5-0_11-0-0": [
         {
             "name": "UpdateInstanceTypeUnion",
@@ -58,8 +35,27 @@
             ]
         }
     ],
-    "migration-10_5_0-11_0_0": [{
->>>>>>> 297a65d9
+    "migration-10_5_0-11_0_0": [
+        {
+            "name": "report-templates-charts",
+            "definition_file": "xdb/report-template-charts.json",
+            "description": "report-template-charts + data",
+            "class": "StructuredFileIngestor",
+            "endpoints": {
+                "source": {
+                    "type": "jsonfile",
+                    "name": "report-template-charts",
+                    "path": "xdb/report-template-charts.json"
+                },
+                "destination": {
+                    "type": "mysql",
+                    "name": "XDMoD Database",
+                    "config": "database",
+                    "schema": "moddb"
+                }
+            }
+        },
+        {
             "name": "resource-allocation-types",
             "description": "Ingest resource allocation types file",
             "definition_file": "common/staging/resource-allocation-type.json",
