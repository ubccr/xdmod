--- conflicted
+++ resolved
@@ -304,7 +304,6 @@
             "class": "DatabaseIngestor",
             "truncate_destination": "true",
             "definition_file": "cloud_generic/staging_event.json",
-<<<<<<< HEAD
             "endpoints": {
               "utility": {
                 "type": "mysql",
@@ -312,14 +311,12 @@
                 "config": "datawarehouse",
                 "schema": "mod_shredder"
               }
-            }
-=======
+            },
             "#": "Because the generic format allows for a Z at the end of the timestamp",
             "#": "the Z gets truncated off and throws this warning",
             "hide_sql_warning_codes": [
                 1292
             ]
->>>>>>> a864aa2a
         },
         {
             "#": "Instance data must be ingested after staging events",
