--- conflicted
+++ resolved
@@ -301,16 +301,12 @@
                 "config": "datawarehouse",
                 "schema": "mod_shredder"
               }
-<<<<<<< HEAD
-            }
-=======
             },
             "#": "Because the generic format allows for a Z at the end of the timestamp",
             "#": "the Z gets truncated off and throws this warning",
             "hide_sql_warning_codes": [
                 1292
             ]
->>>>>>> a9470851
         },
         {
             "#": "Instance data must be ingested after staging events",
