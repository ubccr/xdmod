--- conflicted
+++ resolved
@@ -6,25 +6,6 @@
             "options_class": "MaintenanceOptions"
          },
          "cloud-migration-10-0-0_10-5-0": {
-<<<<<<< HEAD
-            "namespace": "ETL\\Maintenance",
-            "options_class": "MaintenanceOptions",
-            "endpoints": {
-              "source": {
-                  "type": "mysql",
-                  "name": "Cloud DB",
-                  "config": "datawarehouse",
-                  "schema": "modw_cloud"
-              },
-              "destination": {
-                  "type": "mysql",
-                  "name": "Cloud DB",
-                  "config": "datawarehouse",
-                  "schema": "modw_cloud"
-              }
-           }
-        }
-=======
              "namespace": "ETL\\Ingestor",
              "options_class": "IngestorOptions",
              "endpoints": {
@@ -44,7 +25,6 @@
                  }
              }
           }
->>>>>>> 979b5d64
     },
     "migration-10_0_0-10_5_0": [
       {
@@ -82,7 +62,6 @@
         }
     ],
     "cloud-migration-10-0-0_10-5-0": [
-<<<<<<< HEAD
       {
           "name": "add-instance-state-table",
           "description": "Update mod_shredder tables",
@@ -102,8 +81,6 @@
       {
           "name": "populate-instance-state-table",
           "description": "Initialize cloud event types including unknown",
-          "namespace": "ETL\\Ingestor",
-          "options_class": "IngestorOptions",
           "class": "StructuredFileIngestor",
           "definition_file": "cloud_common/instance_states.json",
           "endpoints": {
@@ -128,26 +105,24 @@
                   "path": "cloud_common/event_type.json"
               }
           }
+      },
+      {
+          "name": "OpenStackCloudInstanceTypeExistingStagingIngestor",
+          "description": "Open Stack cloud instance type data for existing instance types",
+          "class": "DatabaseIngestor",
+          "definition_file": "cloud_openstack/staging_existing_instance_type.json"
+      },
+      {
+          "name": "OpenStackCloudInstanceTypeStagingIngestor",
+          "description": "Sets end times for instance type configurations",
+          "class": "CloudInstanceTypeStateIngestor",
+          "definition_file": "cloud_openstack/instance_type_staging.json"
+      },
+      {
+          "name": "OpenStackCloudInstanceTypeEndTimeIngestor",
+          "description": "Open Stack cloud instance type data",
+          "class": "DatabaseIngestor",
+          "definition_file": "cloud_openstack/instance_type.json"
       }
-=======
-        {
-            "name": "OpenStackCloudInstanceTypeExistingStagingIngestor",
-            "description": "Open Stack cloud instance type data for existing instance types",
-            "class": "DatabaseIngestor",
-            "definition_file": "cloud_openstack/staging_existing_instance_type.json"
-        },
-        {
-            "name": "OpenStackCloudInstanceTypeStagingIngestor",
-            "description": "Sets end times for instance type configurations",
-            "class": "CloudInstanceTypeStateIngestor",
-            "definition_file": "cloud_openstack/instance_type_staging.json"
-        },
-        {
-            "name": "OpenStackCloudInstanceTypeEndTimeIngestor",
-            "description": "Open Stack cloud instance type data",
-            "class": "DatabaseIngestor",
-            "definition_file": "cloud_openstack/instance_type.json"
-        }
->>>>>>> 979b5d64
     ]
 }