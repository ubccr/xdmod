{
    "defaults": {

        "global": {
            "endpoints": {
                "source": {
                    "type": "mysql",
                    "name": "Cloud DB",
                    "config": "datawarehouse",
                    "schema": "modw_cloud",
                    "create_schema_if_not_exists": true
                },
                "destination": {
                    "type": "mysql",
                    "name": "Cloud DB",
                    "config": "datawarehouse",
                    "schema": "modw_cloud",
                    "create_schema_if_not_exists": true
                }
            }
        },

        "jobs-cloud-eucalyptus": {
            "namespace": "ETL\\Ingestor",
            "options_class": "IngestorOptions",
            "truncate_destination": false,
            "enabled": true
        }
    },

    "#": "Current Cloud job ingestion",

    "jobs-cloud-eucalyptus": [
        {
            "name": "EucalyptusRawCloudEventLogIngestor",
            "description": "Raw Eucalyptus cloud instance data from log files",
            "class": "StructuredFileIngestor",
            "definition_file": "cloud_eucalyptus/raw_cloud_job_logs.json",
            "truncate_destination": true,
            "endpoints": {
                "source": {
                    "type": "directoryscanner",
                    "name": "Eucalyptus event logs",
                    "#": "Relative paths are searched in $BASEDIR/etl_data.d",
                    "path": "cloud_eucalyptus/ccr-cbls-2/",
                    "directory_pattern": "/[0-9]{4}-[0-9]{2}-[0-9]{2}/",
                    "file_pattern": "/acct\\.json/",
                    "#": "Recursion depth is relative to the path",
                    "recursion_depth": 1,
                    "handler": {
                        "type": "jsonfile",
                        "record_separator": "\n",
                        "record_schema_path": "cloud/event.schema.json",
                        "#": "Explicitly specify field names as some are optional",
                        "field_names": [
                            "instance_id",
                            "event_type",
                            "event_data",
                            "event_time",
                            "record_type",
                            "account",
                            "node_controller",
                            "image_type",
                            "instance_type",
                            "root_type",
                            "block_devices",
                            "public_ip",
                            "private_ip"
                        ]
                    }
                }
            },
            "stop_on_exception" : false
        },
        {
            "#": "An event can specify an array of block devices associated with it.  Re-process",
            "#": "the log files and for each event containing block devices, transform these each of",
            "#": "these device array elements into individual devive records with select event",
            "#": "metadata.",

            "name": "EucalyptusRawCloudVolumeIngestor",
            "description": "Raw Eucalyptus block devices associated with an event",
            "class": "StructuredFileIngestor",
            "definition_file": "cloud_eucalyptus/raw_volume.json",
            "truncate_destination": true,
            "endpoints": {
                "source": {
                    "type": "directoryscanner",
                    "name": "Eucalyptus volume logs",
                    "path": "cloud_eucalyptus/ccr-cbls-2",
                    "directory_pattern": "/[0-9]{4}-[0-9]{2}-[0-9]{2}/",
                    "file_pattern": "/acct\\.json/",
                    "#": "Recursion depth is relative to the path",
                    "recursion_depth": 1,
                    "# last_modified_start": "now - 30 days",
                    "handler": {
                        "type": "jsonfile",
                        "record_separator": "\n",
                        "record_schema_path": "cloud/event.schema.json",
                        "#": "Return one record for each element in the block_devices array.",
                        "#": ".block_devices[] returns a result for each block_device array element",
                        "#": "so use this to create one object per element and then move the keys",
                        "#": "from nested the block_devices object into the main object",
                        "filters": [{
                            "type": "external",
                            "name": "jq",
                            "path": "jq",
                            "arguments" :"-c 'select(.block_devices) | {instance_id: .instance_id, account_number: .account, event_time: .event_time, bd: .block_devices[]} | foreach .bd as $i (.; . + $i) | del(.bd)'"
                        }]
                    }
                }
            }
        },
        {
            "name": "EucalyptusCloudAccountIngestor",
            "description": "Eucalyptus cloud account data",
            "class": "DatabaseIngestor",
            "definition_file": "cloud_eucalyptus/account.json"
        },
        {
            "name": "EucalyptusCloudHostIngestor",
            "description": "Eucalyptus cloud host data",
            "class": "DatabaseIngestor",
            "definition_file": "cloud_eucalyptus/host.json"
        },
        {
            "name": "EucalyptusCloudImageIngestor",
            "description": "Eucalyptus cloud image data",
            "class": "DatabaseIngestor",
            "definition_file": "cloud_eucalyptus/image.json"
        },
        {
            "name": "EucalyptusCloudInstanceTypeIngestor",
            "description": "Eucalyptus cloud instance type data",
            "class": "DatabaseIngestor",
            "definition_file": "cloud_eucalyptus/instance_type.json"
        },
        {
            "name": "EucalyptusCloudInstanceIngestor",
            "description": "Eucalyptus cloud instance data",
            "class": "DatabaseIngestor",
            "definition_file": "cloud_eucalyptus/instance.json"
        },
        {
            "name": "EucalyptusCloudVolumeAssetIngestor",
            "description": "Eucalyptus cloud attachable volume (block device) data from raw logs",
            "class": "DatabaseIngestor",
            "definition_file": "cloud_eucalyptus/volume.json"
        },
        {
            "name": "EucalyptusCloudPostIngestUpdates",
            "description": "Post-ingest updates for massaging Eucalyptus data",
            "namespace": "ETL\\Maintenance",
            "options_class": "MaintenanceOptions",
            "class": "ExecuteSql",
            "sql_file_list": [
                "cloud_eucalyptus/post_ingest_updates.sql"
            ]
        },
        {
            "#": "Events must be ingested after all other dimensions",
            "name": "EucalyptusCloudStagingEventIngestor",
            "description": "Eucalyptus staging data for cloud events",
            "class": "DatabaseIngestor",
            "definition_file": "cloud_eucalyptus/staging_event.json"
        },
        {
            "#": "Instance data must be ingested after staging events",
            "name": "EucalyptusCloudRootVolumeAssetIngestor",
            "description": "Infer Eucalyptus instance root volume data from instance types",
            "class": "DatabaseIngestor",
            "definition_file": "cloud_eucalyptus/root_volume.json"
        },
        {
            "#": "Instance data must be ingested after staging events",
            "name": "EucalyptusCloudIpAddressAssetIngestor",
            "description": "Eucalyptus cloud attachable IP address data from staging events",
            "class": "DatabaseIngestor",
            "definition_file": "cloud_eucalyptus/ip_address.json"
        },
        {
            "#": "Instance data must be ingested after staging events",
            "name": "EucalyptusCloudEventIngestor",
            "description": "Eucalyptus cloud event and instance data",
            "class": "DatabaseIngestor",
            "definition_file": "cloud_eucalyptus/event.json"
        },
        {
            "#": "Asset data must be ingested after events",
            "name": "EucalyptusCloudEventAssetRootVolumeIngestor",
            "description": "Eucalyptus cloud instance root volume assets associated with START events",
            "class": "DatabaseIngestor",
            "definition_file": "cloud_eucalyptus/event_asset_root_volume.json"
        },
        {
            "#": "Asset data must be ingested after events",
            "name": "EucalyptusCloudEventAssetIngestor",
            "description": "Eucalyptus cloud assets associated with events",
            "class": "DatabaseIngestor",
<<<<<<< HEAD
            "definition_file": "cloud_eucalyptus/event_asset.def.json"
        },
        {
            "#": "Asset data must be aggregated post ingestion",
            "name": "EucalyptusCloudEventAggregator",
            "namespace": "ETL\\Aggregator",
            "options_class": "AggregatorOptions",
            "class": "SimpleAggregator",
            "description": "Aggregate Eucalyptus cloud records.",
            "definition_file": "cloud_eucalyptus/cloud_metrics_euca_aggregation.json",
            "truncate_destination": true,
            "table_prefix": "cm_euca_fact_by_",
            "aggregation_units": [
                "day", "month", "quarter", "year"
            ]
=======
            "definition_file": "cloud_eucalyptus/event_asset.json"
>>>>>>> a1755f77
        }
    ]
}<|MERGE_RESOLUTION|>--- conflicted
+++ resolved
@@ -197,8 +197,7 @@
             "name": "EucalyptusCloudEventAssetIngestor",
             "description": "Eucalyptus cloud assets associated with events",
             "class": "DatabaseIngestor",
-<<<<<<< HEAD
-            "definition_file": "cloud_eucalyptus/event_asset.def.json"
+            "definition_file": "cloud_eucalyptus/event_asset.json"
         },
         {
             "#": "Asset data must be aggregated post ingestion",
@@ -213,9 +212,6 @@
             "aggregation_units": [
                 "day", "month", "quarter", "year"
             ]
-=======
-            "definition_file": "cloud_eucalyptus/event_asset.json"
->>>>>>> a1755f77
         }
     ]
 }