--- conflicted
+++ resolved
@@ -113,11 +113,7 @@
                             "type": "external",
                             "name": "jq",
                             "path": "jq",
-<<<<<<< HEAD
-                            "arguments": "'[ .resource_allocation_types | to_entries[]| {abbrev: .value.abbrev, description: .value.description} ] '"
-=======
                             "arguments": "'[ .resource_allocation_types | to_entries[]| {abbrev: .key, description: .value.description} ] '"
->>>>>>> 411f7169
                         }
                     ]
                 }
