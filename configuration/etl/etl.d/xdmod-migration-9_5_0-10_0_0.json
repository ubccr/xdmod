{
    "module": "xdmod",
    "defaults": {
        "migration-9_5_0-10_0_0": {
            "namespace": "ETL\\Maintenance",
            "options_class": "MaintenanceOptions"
        },
        "cloud-migration-9-5-0_10-0-0": {
            "namespace": "ETL\\Maintenance",
            "options_class": "MaintenanceOptions",
            "endpoints": {
              "source": {
                  "type": "mysql",
                  "name": "Cloud DB",
                  "config": "datawarehouse",
                  "schema": "modw_cloud"
              },
              "destination": {
                  "type": "mysql",
                  "name": "Cloud DB",
                  "config": "datawarehouse",
                  "schema": "modw_cloud"
              }
           }
        },
        "cloud-migration-innodb-9-5-0_10-0-0": {
            "namespace": "ETL\\Maintenance",
            "options_class": "MaintenanceOptions",
            "endpoints": {
              "source": {
                  "type": "mysql",
                  "name": "Cloud DB",
                  "config": "datawarehouse",
                  "schema": "modw_cloud"
              },
              "destination": {
                  "type": "mysql",
                  "name": "Cloud DB",
                  "config": "datawarehouse",
                  "schema": "modw_cloud"
              }
           }
        },
        "cloud-resource-specs-migration-9-5-0_10-0-0": {
          "namespace": "ETL\\Maintenance",
             "options_class": "MaintenanceOptions",
             "endpoints": {
                 "source": {
                    "type": "mysql",
                    "name": "Cloud DB",
                    "config": "datawarehouse",
                    "schema": "modw_cloud"
                 },
                 "destination": {
                     "type": "mysql",
                     "name": "Cloud DB",
                     "config": "datawarehouse",
                     "schema": "modw_cloud"
                 }
             }
         }
    },
    "migration-9_5_0-10_0_0": [
        {
            "name": "update-modw-quarters",
            "description": "Update modw.quarters table definition",
            "class": "ManageTables",
            "definition_file_list": [
                "jobs/xdw/quarters.json"
            ],
            "endpoints": {
                "destination": {
                    "type": "mysql",
                    "name": "XDMoD Data Warehouse",
                    "config": "datawarehouse",
                    "schema": "modw"
                }
            }
        },
        {
<<<<<<< HEAD
            "name": "update-mod-aggregate-tables",
            "description": "Update modw_aggregates tables to use InnoDB table engine",
            "class": "ManageAggregateTables",
            "aggregation_units": ["month", "quarter", "year"],
            "definition_file_list": [
                "cloud_common/resourcespecsfact_by_.json",
                "jobs/xdw/jobfact_by_.json",
                "storage/xdw/storagefact.aggregation.json"
=======
            "name": "update-modw-tables-to-innodb",
            "description": "Update modw_cloud tables to InnoDB",
            "class": "ManageTables",
            "definition_file_list": [
                "jobs/xdw/account.json",
                "jobs/xdw/allocation-breakdown.json",
                "jobs/xdw/allocation-on-resource.json",
                "jobs/xdw/allocation.json",
                "jobs/xdw/days.json",
                "jobs/xdw/error-descriptions.json",
                "jobs/xdw/field-of-science-hierarchy.json",
                "jobs/xdw/field-of-science.json",
                "jobs/xdw/gpu-buckets.json",
                "jobs/xdw/hosts.json",
                "jobs/xdw/job-records.json",
                "jobs/xdw/job-tasks.json",
                "jobs/xdw/job-times.json",
                "jobs/xdw/job-wait-times.json",
                "jobs/xdw/jobhosts.json",
                "jobs/xdw/months.json",
                "jobs/xdw/organization.json",
                "jobs/xdw/people-under-pi.json",
                "jobs/xdw/person.json",
                "jobs/xdw/piperson.json",
                "jobs/xdw/principal-investigator.json",
                "jobs/xdw/processor-buckets.json",
                "jobs/xdw/quarters.json",
                "jobs/xdw/queue.json",
                "jobs/xdw/request.json",
                "jobs/xdw/resource-fact.json",
                "jobs/xdw/schema-version-history.json",
                "jobs/xdw/service-provider.json",
                "jobs/xdw/staging-jobhosts.json",
                "jobs/xdw/system-account.json",
                "jobs/xdw/years.json",
                "jobs/countable_type.json",
                "jobs/job_record_type.json",
                "jobs/job_task_countable.json",
                "jobs/job_task_type.json",
                "jobs/meta_job_record.json",
                "jobs/meta_job.json",
                "jobs/submission_venue.json",
                "jobs/unit.json",
                "storage/xdw/storagefact.json",
                "storage/xdw/mountpoint.json"
>>>>>>> 591d9caa
              ],
              "endpoints": {
                  "destination": {
                      "type": "mysql",
                      "name": "XDMoD Data Warehouse",
                      "config": "datawarehouse",
<<<<<<< HEAD
                      "schema": "modw_aggregates"
                  }
              }
         },
         {
             "name": "update-mod-aggregate-tables-by-day",
             "description": "Update modw_aggregates _by_day tables to use InnoDB table engine",
             "class": "ManageAggregateTables",
             "aggregation_units": ["day"],
             "definition_file_list": [
                "cloud_common/resourcespecsfact_by_.json",
                "jobs/xdw/jobfact_by_day.json",
                "storage/xdw/storagefact.aggregation.json"],
             "endpoints": {
                 "destination": {
                     "type": "mysql",
                     "name": "XDMoD Data Warehouse",
                     "config": "datawarehouse",
                     "schema": "modw_aggregates"
                 }
             }
          },
          {
=======
                      "schema": "modw"
                  }
              }
         },
         {
>>>>>>> 591d9caa
            "name": "update-schema-version-history-tables-to-innodb",
            "description": "Update modw_cloud tables to InnoDB",
            "class": "ManageTables",
            "definition_file_list": [
                "common/hpcdb/schema-version-history.json"
            ],
            "endpoints": {
                "destination": {
                    "type": "mysql",
                    "name": "XDMoD Data Warehouse",
                    "config": "datawarehouse",
                    "schema": "mod_hpcdb"
                }
            }
        },
        {
            "name": "update-shredder-tables-to-innodb",
            "description": "Update modw_cloud tables to InnoDB",
            "class": "ManageTables",
            "definition_file_list": [
                "common/shredder/schema-version-history.json"
            ],
            "endpoints": {
                "destination": {
                    "type": "mysql",
                    "name": "XDMoD Data Warehouse",
                    "config": "datawarehouse",
                    "schema": "mod_shredder"
                }
            }
        },
        {
            "name": "convert-mod-logger-tables-to-innodb",
            "description": "Convert mod_logger tables to InnoDB",
            "class": "ExecuteSql",
            "sql_file_list": [
                {
                    "delimiter": ";",
                    "sql_file": "migrations/9.5.0-10.0.0/mod_logger/convert_to_innodb.sql"
                }
            ],
            "endpoints": {
                "destination": {
                    "type": "mysql",
                    "name": "XDMoD Data Warehouse",
                    "config": "datawarehouse",
                    "schema": "mod_logger"
                }
            }
        }
    ],
    "cloud-migration-9-5-0_10-0-0": [
        {
            "name": "UpdateIndexes",
            "description": "Update event type on event table",
            "class": "ExecuteSql",
            "sql_file_list": [
                {
                    "delimiter": ";",
                    "sql_file": "migrations/9.5.0-10.0.0/modw_cloud/update_asset_index.sql"
                },
                {
                    "delimiter": ";",
                    "sql_file": "migrations/9.5.0-10.0.0/modw_cloud/update_image_index.sql"
                },
                {
                    "delimiter": ";",
                    "sql_file": "migrations/9.5.0-10.0.0/modw_cloud/update_event_index.sql"
                }
            ]
        }
    ],
    "cloud-resource-specs-migration-9-5-0_10-0-0": [
        {
            "name": "InsertCloudResourceSpecsHostname",
            "description": "Update event type on event table",
            "class": "ExecuteSql",
            "sql_file_list": [
                {
                    "delimiter": ";",
                    "sql_file": "migrations/9.5.0-10.0.0/modw_cloud/update_cloud_resource_specs_host.sql"
                }
            ]
        }
    ],
    "cloud-migration-innodb-9-5-0_10-0-0": [
        {
            "name": "update-modw-cloud-tables",
            "description": "Update modw_cloud tables to InnoDB",
            "class": "ManageTables",
            "definition_file_list": [
                "cloud_common/account.json",
                "cloud_common/asset_type.json",
                "cloud_common/asset.json",
                "cloud_common/cloud_resource_specs.json",
                "cloud_common/domains.json",
                "cloud_common/event_asset.json",
                "cloud_common/event_reconstructed.json",
                "cloud_common/event_type.json",
                "cloud_common/event.json",
                "cloud_common/host.json",
                "cloud_common/image.json",
                "cloud_common/instance_data.json",
                "cloud_common/instance_type.json",
                "cloud_common/instance.json",
                "cloud_common/memory_buckets.json",
                "cloud_common/processor_buckets.json",
                "cloud_common/raw_resource_specs.json",
                "cloud_common/record_type.json",
                "cloud_common/session_records.json",
                "cloud_common/staging_cloud_project_to_pi.json",
                "cloud_common/staging_resource_specifications.json",
                "cloud_generic/raw_event.json",
                "cloud_generic/raw_instance_type.json",
                "cloud_generic/raw_volume.json",
                "cloud_generic/staging_event.json",
                "cloud_openstack/domain_submission_venue_staging.json",
                "cloud_openstack/domain_submission_venue.json",
                "cloud_openstack/openstack_event_map.json",
                "cloud_openstack/raw_event.json",
                "cloud_openstack/raw_instance_type.json",
                "cloud_openstack/raw_volume.json",
                "cloud_openstack/staging_event.json"
              ]
         },
         {
             "name": "ConvertToInnodbCloudAggregateTables",
             "description": "Convert cloud realm aggregate tables to InnoDB",
             "class": "ExecuteSql",
             "sql_file_list": [
                 {
                     "delimiter": ";",
                     "sql_file": "migrations/9.5.0-10.0.0/modw_cloud/convert_innodb_aggregate_tables.sql"
                 }
             ]
         }
    ]
}<|MERGE_RESOLUTION|>--- conflicted
+++ resolved
@@ -78,16 +78,6 @@
             }
         },
         {
-<<<<<<< HEAD
-            "name": "update-mod-aggregate-tables",
-            "description": "Update modw_aggregates tables to use InnoDB table engine",
-            "class": "ManageAggregateTables",
-            "aggregation_units": ["month", "quarter", "year"],
-            "definition_file_list": [
-                "cloud_common/resourcespecsfact_by_.json",
-                "jobs/xdw/jobfact_by_.json",
-                "storage/xdw/storagefact.aggregation.json"
-=======
             "name": "update-modw-tables-to-innodb",
             "description": "Update modw_cloud tables to InnoDB",
             "class": "ManageTables",
@@ -133,17 +123,34 @@
                 "jobs/unit.json",
                 "storage/xdw/storagefact.json",
                 "storage/xdw/mountpoint.json"
->>>>>>> 591d9caa
               ],
               "endpoints": {
                   "destination": {
                       "type": "mysql",
                       "name": "XDMoD Data Warehouse",
                       "config": "datawarehouse",
-<<<<<<< HEAD
-                      "schema": "modw_aggregates"
+                      "schema": "modw"
                   }
               }
+         },
+         {
+           "name": "update-mod-aggregate-tables",
+           "description": "Update modw_aggregates tables to use InnoDB table engine",
+           "class": "ManageAggregateTables",
+           "aggregation_units": ["month", "quarter", "year"],
+           "definition_file_list": [
+               "cloud_common/resourcespecsfact_by_.json",
+               "jobs/xdw/jobfact_by_.json",
+               "storage/xdw/storagefact.aggregation.json"
+             ],
+             "endpoints": {
+                 "destination": {
+                     "type": "mysql",
+                     "name": "XDMoD Data Warehouse",
+                     "config": "datawarehouse",
+                     "schema": "modw_aggregates"
+                 }
+             }
          },
          {
              "name": "update-mod-aggregate-tables-by-day",
@@ -164,13 +171,6 @@
              }
           },
           {
-=======
-                      "schema": "modw"
-                  }
-              }
-         },
-         {
->>>>>>> 591d9caa
             "name": "update-schema-version-history-tables-to-innodb",
             "description": "Update modw_cloud tables to InnoDB",
             "class": "ManageTables",
