--- conflicted
+++ resolved
@@ -5,25 +5,6 @@
             "namespace": "ETL\\Maintenance",
             "options_class": "MaintenanceOptions"
         },
-<<<<<<< HEAD
-        "cloud-resource-specs-migration-9-5-0_10-0-0": {
-            "namespace": "ETL\\Maintenance",
-            "options_class": "MaintenanceOptions",
-            "endpoints": {
-                "source": {
-                    "type": "mysql",
-                    "name": "Cloud DB",
-                    "config": "datawarehouse",
-                    "schema": "modw_cloud"
-                },
-                "destination": {
-                    "type": "mysql",
-                    "name": "Cloud DB",
-                    "config": "datawarehouse",
-                    "schema": "modw_cloud"
-                }
-             }
-=======
         "cloud-migration-9-5-0_10-0-0": {
             "namespace": "ETL\\Maintenance",
             "options_class": "MaintenanceOptions",
@@ -40,35 +21,54 @@
                   "config": "datawarehouse",
                   "schema": "modw_cloud"
               }
-            }
->>>>>>> 700f9ecb
+            },
+            "cloud-resource-specs-migration-9-5-0_10-0-0": {
+                "namespace": "ETL\\Maintenance",
+                "options_class": "MaintenanceOptions",
+                "endpoints": {
+                    "source": {
+                        "type": "mysql",
+                        "name": "Cloud DB",
+                        "config": "datawarehouse",
+                        "schema": "modw_cloud"
+                    },
+                    "destination": {
+                        "type": "mysql",
+                        "name": "Cloud DB",
+                        "config": "datawarehouse",
+                        "schema": "modw_cloud"
+                    }
+                 }
          }
     },
     "migration-9_5_0-10_0_0": [
     ],
-<<<<<<< HEAD
-    "cloud-resource-specs-migration-9-5-0_10-0-0": [
-        {
-            "name": "InsertCloudResourceSpecsHostname",
-=======
     "cloud-migration-9-5-0_10-0-0": [
         {
             "name": "UpdateIndexes",
->>>>>>> 700f9ecb
             "description": "Update event type on event table",
             "class": "ExecuteSql",
             "sql_file_list": [
                 {
                     "delimiter": ";",
-<<<<<<< HEAD
-                    "sql_file": "migrations/9.5.0-10.0.0/modw_cloud/update_cloud_resource_specs_host.sql"
-=======
                     "sql_file": "migrations/9.5.0-10.0.0/modw_cloud/update_asset_index.sql"
                 },
                 {
                     "delimiter": ";",
                     "sql_file": "migrations/9.5.0-10.0.0/modw_cloud/update_image_index.sql"
->>>>>>> 700f9ecb
+                }
+            ]
+        }
+    ],
+    "cloud-resource-specs-migration-9-5-0_10-0-0": [
+        {
+            "name": "InsertCloudResourceSpecsHostname",
+            "description": "Update event type on event table",
+            "class": "ExecuteSql",
+            "sql_file_list": [
+                {
+                    "delimiter": ";",
+                    "sql_file": "migrations/9.5.0-10.0.0/modw_cloud/update_cloud_resource_specs_host.sql"
                 }
             ]
         }
