{
    "module": "xdmod",
    "defaults": {
        "migration-9_5_0-10_0_0": {
            "namespace": "ETL\\Maintenance",
            "options_class": "MaintenanceOptions"
        },
        "cloud-migration-9-5-0_10-0-0": {
            "namespace": "ETL\\Maintenance",
            "options_class": "MaintenanceOptions",
            "endpoints": {
              "source": {
                  "type": "mysql",
                  "name": "Cloud DB",
                  "config": "datawarehouse",
                  "schema": "modw_cloud"
              },
              "destination": {
                  "type": "mysql",
                  "name": "Cloud DB",
                  "config": "datawarehouse",
                  "schema": "modw_cloud"
              }
           }
        },
        "cloud-migration-innodb-9-5-0_10-0-0": {
            "namespace": "ETL\\Maintenance",
            "options_class": "MaintenanceOptions",
            "endpoints": {
              "source": {
                  "type": "mysql",
                  "name": "Cloud DB",
                  "config": "datawarehouse",
                  "schema": "modw_cloud"
              },
              "destination": {
                  "type": "mysql",
                  "name": "Cloud DB",
                  "config": "datawarehouse",
                  "schema": "modw_cloud"
              }
           }
        },
        "cloud-resource-specs-migration-9-5-0_10-0-0": {
          "namespace": "ETL\\Maintenance",
             "options_class": "MaintenanceOptions",
             "endpoints": {
                 "source": {
                    "type": "mysql",
                    "name": "Cloud DB",
                    "config": "datawarehouse",
                    "schema": "modw_cloud"
                 },
                 "destination": {
                     "type": "mysql",
                     "name": "Cloud DB",
                     "config": "datawarehouse",
                     "schema": "modw_cloud"
                 }
             }
         }
    },
    "migration-9_5_0-10_0_0": [
        {
            "name": "update-modw-quarters",
            "description": "Update modw.quarters table definition",
            "class": "ManageTables",
            "definition_file_list": [
                "jobs/xdw/quarters.json"
            ],
            "endpoints": {
                "destination": {
                    "type": "mysql",
                    "name": "XDMoD Data Warehouse",
                    "config": "datawarehouse",
                    "schema": "modw"
                }
            }
        },
        {
<<<<<<< HEAD
            "name": "update-modw-tables-to-innodb",
            "description": "Update modw_cloud tables to InnoDB",
            "class": "ManageTables",
            "definition_file_list": [
                "jobs/xdw/account.json",
                "jobs/xdw/allocation-breakdown.json",
                "jobs/xdw/allocation-on-resource.json",
                "jobs/xdw/allocation.json",
                "jobs/xdw/days.json",
                "jobs/xdw/error-descriptions.json",
                "jobs/xdw/field-of-science-hierarchy.json",
                "jobs/xdw/field-of-science.json",
                "jobs/xdw/gpu-buckets.json",
                "jobs/xdw/hosts.json",
                "jobs/xdw/job-records.json",
                "jobs/xdw/job-tasks.json",
                "jobs/xdw/job-times.json",
                "jobs/xdw/job-wait-times.json",
                "jobs/xdw/jobhosts.json",
                "jobs/xdw/months.json",
                "jobs/xdw/organization.json",
                "jobs/xdw/people-under-pi.json",
                "jobs/xdw/person.json",
                "jobs/xdw/piperson.json",
                "jobs/xdw/principal-investigator.json",
                "jobs/xdw/processor-buckets.json",
                "jobs/xdw/quarters.json",
                "jobs/xdw/queue.json",
                "jobs/xdw/request.json",
                "jobs/xdw/resource-fact.json",
                "jobs/xdw/schema-version-history.json",
                "jobs/xdw/service-provider.json",
                "jobs/xdw/staging-jobhosts.json",
                "jobs/xdw/system-account.json",
                "jobs/xdw/years.json",
                "jobs/countable_type.json",
                "jobs/job_record_type.json",
                "jobs/job_task_countable.json",
                "jobs/job_task_type.json",
                "jobs/meta_job_record.json",
                "jobs/meta_job.json",
                "jobs/submission_venue.json",
                "jobs/unit.json",
                "storage/xdw/storagefact.json",
                "storage/xdw/mountpoint.json"
              ],
              "endpoints": {
                  "destination": {
                      "type": "mysql",
                      "name": "XDMoD Data Warehouse",
                      "config": "datawarehouse",
                      "schema": "modw"
                  }
              }
         }
=======
            "name": "update-schema-version-history-tables-to-innodb",
            "description": "Update modw_cloud tables to InnoDB",
            "class": "ManageTables",
            "definition_file_list": [
                "common/hpcdb/schema-version-history.json"
            ],
            "endpoints": {
                "destination": {
                    "type": "mysql",
                    "name": "XDMoD Data Warehouse",
                    "config": "datawarehouse",
                    "schema": "mod_hpcdb"
                }
            }
        },
        {
            "name": "update-shredder-tables-to-innodb",
            "description": "Update modw_cloud tables to InnoDB",
            "class": "ManageTables",
            "definition_file_list": [
                "common/shredder/schema-version-history.json"
            ],
            "endpoints": {
                "destination": {
                    "type": "mysql",
                    "name": "XDMoD Data Warehouse",
                    "config": "datawarehouse",
                    "schema": "mod_shredder"
                }
            }
        },
        {
            "name": "convert-mod-logger-tables-to-innodb",
            "description": "Convert mod_logger tables to InnoDB",
            "class": "ExecuteSql",
            "sql_file_list": [
                {
                    "delimiter": ";",
                    "sql_file": "migrations/9.5.0-10.0.0/mod_logger/convert_to_innodb.sql"
                }
            ],
            "endpoints": {
                "destination": {
                    "type": "mysql",
                    "name": "XDMoD Data Warehouse",
                    "config": "datawarehouse",
                    "schema": "mod_logger"
                }
            }
        }
>>>>>>> ee402558
    ],
    "cloud-migration-9-5-0_10-0-0": [
        {
            "name": "UpdateIndexes",
            "description": "Update event type on event table",
            "class": "ExecuteSql",
            "sql_file_list": [
                {
                    "delimiter": ";",
                    "sql_file": "migrations/9.5.0-10.0.0/modw_cloud/update_asset_index.sql"
                },
                {
                    "delimiter": ";",
                    "sql_file": "migrations/9.5.0-10.0.0/modw_cloud/update_image_index.sql"
                },
                {
                    "delimiter": ";",
                    "sql_file": "migrations/9.5.0-10.0.0/modw_cloud/update_event_index.sql"
                }
            ]
        }
    ],
    "cloud-resource-specs-migration-9-5-0_10-0-0": [
        {
            "name": "InsertCloudResourceSpecsHostname",
            "description": "Update event type on event table",
            "class": "ExecuteSql",
            "sql_file_list": [
                {
                    "delimiter": ";",
                    "sql_file": "migrations/9.5.0-10.0.0/modw_cloud/update_cloud_resource_specs_host.sql"
                }
            ]
        }
    ],
    "cloud-migration-innodb-9-5-0_10-0-0": [
        {
            "name": "update-modw-cloud-tables",
            "description": "Update modw_cloud tables to InnoDB",
            "class": "ManageTables",
            "definition_file_list": [
                "cloud_common/account.json",
                "cloud_common/asset_type.json",
                "cloud_common/asset.json",
                "cloud_common/cloud_resource_specs.json",
                "cloud_common/domains.json",
                "cloud_common/event_asset.json",
                "cloud_common/event_reconstructed.json",
                "cloud_common/event_type.json",
                "cloud_common/event.json",
                "cloud_common/host.json",
                "cloud_common/image.json",
                "cloud_common/instance_data.json",
                "cloud_common/instance_type.json",
                "cloud_common/instance.json",
                "cloud_common/memory_buckets.json",
                "cloud_common/processor_buckets.json",
                "cloud_common/raw_resource_specs.json",
                "cloud_common/record_type.json",
                "cloud_common/session_records.json",
                "cloud_common/staging_cloud_project_to_pi.json",
                "cloud_common/staging_resource_specifications.json",
                "cloud_generic/raw_event.json",
                "cloud_generic/raw_instance_type.json",
                "cloud_generic/raw_volume.json",
                "cloud_generic/staging_event.json",
                "cloud_openstack/domain_submission_venue_staging.json",
                "cloud_openstack/domain_submission_venue.json",
                "cloud_openstack/openstack_event_map.json",
                "cloud_openstack/raw_event.json",
                "cloud_openstack/raw_instance_type.json",
                "cloud_openstack/raw_volume.json",
                "cloud_openstack/staging_event.json"
              ]
         },
         {
             "name": "ConvertToInnodbCloudAggregateTables",
             "description": "Convert cloud realm aggregate tables to InnoDB",
             "class": "ExecuteSql",
             "sql_file_list": [
                 {
                     "delimiter": ";",
                     "sql_file": "migrations/9.5.0-10.0.0/modw_cloud/convert_innodb_aggregate_tables.sql"
                 }
             ]
         }
    ]
}<|MERGE_RESOLUTION|>--- conflicted
+++ resolved
@@ -78,7 +78,6 @@
             }
         },
         {
-<<<<<<< HEAD
             "name": "update-modw-tables-to-innodb",
             "description": "Update modw_cloud tables to InnoDB",
             "class": "ManageTables",
@@ -133,8 +132,8 @@
                       "schema": "modw"
                   }
               }
-         }
-=======
+         },
+         {
             "name": "update-schema-version-history-tables-to-innodb",
             "description": "Update modw_cloud tables to InnoDB",
             "class": "ManageTables",
@@ -185,7 +184,6 @@
                 }
             }
         }
->>>>>>> ee402558
     ],
     "cloud-migration-9-5-0_10-0-0": [
         {
