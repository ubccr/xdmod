{
    "module": "xdmod",
    "defaults": {
        "migration-9_5_0-10_0_0": {
            "namespace": "ETL\\Maintenance",
            "options_class": "MaintenanceOptions"
        },
        "cloud-migration-9-5-0_10-0-0": {
            "namespace": "ETL\\Maintenance",
            "options_class": "MaintenanceOptions",
            "endpoints": {
              "source": {
                  "type": "mysql",
                  "name": "Cloud DB",
                  "config": "datawarehouse",
                  "schema": "modw_cloud"
              },
              "destination": {
                  "type": "mysql",
                  "name": "Cloud DB",
                  "config": "datawarehouse",
                  "schema": "modw_cloud"
              }
           }
        },
        "cloud-resource-specs-migration-9-5-0_10-0-0": {
          "namespace": "ETL\\Maintenance",
             "options_class": "MaintenanceOptions",
             "endpoints": {
                 "source": {
                    "type": "mysql",
                    "name": "Cloud DB",
                    "config": "datawarehouse",
                    "schema": "modw_cloud"
                 },
                 "destination": {
                     "type": "mysql",
                     "name": "Cloud DB",
                     "config": "datawarehouse",
                     "schema": "modw_cloud"
                 }
             }
         }
    },
    "migration-9_5_0-10_0_0": [
<<<<<<< HEAD
        {
            "name": "update-modw-quarters",
            "description": "Update modw.quarters table definition",
            "class": "ManageTables",
            "definition_file_list": [
                "jobs/xdw/quarters.json"
            ],
            "endpoints": {
                "destination": {
                    "type": "mysql",
                    "name": "XDMoD Data Warehouse",
                    "config": "datawarehouse",
                    "schema": "modw"
                }
            }
=======
    ],
    "cloud-migration-9-5-0_10-0-0": [
        {
            "name": "UpdateIndexes",
            "description": "Update event type on event table",
            "class": "ExecuteSql",
            "sql_file_list": [
                {
                    "delimiter": ";",
                    "sql_file": "migrations/9.5.0-10.0.0/modw_cloud/update_asset_index.sql"
                },
                {
                    "delimiter": ";",
                    "sql_file": "migrations/9.5.0-10.0.0/modw_cloud/update_image_index.sql"
                }
            ]
        }
    ],
    "cloud-resource-specs-migration-9-5-0_10-0-0": [
        {
            "name": "InsertCloudResourceSpecsHostname",
            "description": "Update event type on event table",
            "class": "ExecuteSql",
            "sql_file_list": [
                {
                    "delimiter": ";",
                    "sql_file": "migrations/9.5.0-10.0.0/modw_cloud/update_cloud_resource_specs_host.sql"
                }
            ]
>>>>>>> a129190a
        }
    ]
}<|MERGE_RESOLUTION|>--- conflicted
+++ resolved
@@ -43,7 +43,6 @@
          }
     },
     "migration-9_5_0-10_0_0": [
-<<<<<<< HEAD
         {
             "name": "update-modw-quarters",
             "description": "Update modw.quarters table definition",
@@ -59,7 +58,6 @@
                     "schema": "modw"
                 }
             }
-=======
     ],
     "cloud-migration-9-5-0_10-0-0": [
         {
@@ -89,7 +87,6 @@
                     "sql_file": "migrations/9.5.0-10.0.0/modw_cloud/update_cloud_resource_specs_host.sql"
                 }
             ]
->>>>>>> a129190a
         }
     ]
 }