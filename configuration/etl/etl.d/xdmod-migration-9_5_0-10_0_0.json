{
    "module": "xdmod",
    "defaults": {
        "migration-9_5_0-10_0_0": {
            "namespace": "ETL\\Maintenance",
            "options_class": "MaintenanceOptions"
        },
<<<<<<< HEAD
        "cloud-migration-innodb-9-5-0_10-0-0": {
=======
        "cloud-migration-9-5-0_10-0-0": {
>>>>>>> be507db9
            "namespace": "ETL\\Maintenance",
            "options_class": "MaintenanceOptions",
            "endpoints": {
              "source": {
                  "type": "mysql",
                  "name": "Cloud DB",
                  "config": "datawarehouse",
                  "schema": "modw_cloud"
              },
              "destination": {
                  "type": "mysql",
                  "name": "Cloud DB",
                  "config": "datawarehouse",
                  "schema": "modw_cloud"
              }
<<<<<<< HEAD
            }
         }
    },
    "migration-9_5_0-10_0_0": [
    ],
    "cloud-migration-innodb-9-5-0_10-0-0": [
        {
            "name": "update-modw-cloud-tables",
            "description": "Update modw_cloud tables to InnoDB",
            "class": "ManageTables",
            "definition_file_list": [
                "cloud_common/account.json",
                "cloud_common/asset_type.json",
                "cloud_common/asset.json",
                "cloud_common/cloud_resource_specs.json",
                "cloud_common/cloudfact_by_.json",
                "cloud_common/cloudfact_by_day.json",
                "cloud_common/domains.json",
                "cloud_common/event_asset.json",
                "cloud_common/event_reconstructed.json",
                "cloud_common/event_type.json",
                "cloud_common/event.json",
                "cloud_common/host.json",
                "cloud_common/image.json",
                "cloud_common/instance_data.json",
                "cloud_common/instance_type.json",
                "cloud_common/instance.json",
                "cloud_common/memory_buckets.json",
                "cloud_common/processor_buckets.json",
                "cloud_common/raw_resource_specs.json",
                "cloud_common/record_type.json",
                "cloud_common/resourcespecsfact_by_.json",
                "cloud_common/session_records.json",
                "cloud_common/staging_cloud_project_to_pi.json",
                "cloud_common/staging_resource_specifications.json",
                "cloud_generic/raw_event.json",
                "cloud_generic/raw_instance_type.json",
                "cloud_generic/raw_volume.json",
                "cloud_generic/staging_event.json",
                "cloud_openstack/domain_submission_venue_staging.json",
                "cloud_openstack/domain_submission_venue.json",
                "cloud_openstack/openstack_event_map.json",
                "cloud_openstack/raw_event.json",
                "cloud_openstack/raw_instance_type.json",
                "cloud_openstack/raw_volume.json",
                "cloud_openstack/staging_event.json"
=======
           }
        },
        "cloud-resource-specs-migration-9-5-0_10-0-0": {
          "namespace": "ETL\\Maintenance",
             "options_class": "MaintenanceOptions",
             "endpoints": {
                 "source": {
                    "type": "mysql",
                    "name": "Cloud DB",
                    "config": "datawarehouse",
                    "schema": "modw_cloud"
                 },
                 "destination": {
                     "type": "mysql",
                     "name": "Cloud DB",
                     "config": "datawarehouse",
                     "schema": "modw_cloud"
                 }
             }
         }
    },
    "migration-9_5_0-10_0_0": [
        {
            "name": "update-modw-quarters",
            "description": "Update modw.quarters table definition",
            "class": "ManageTables",
            "definition_file_list": [
                "jobs/xdw/quarters.json"
            ],
            "endpoints": {
                "destination": {
                    "type": "mysql",
                    "name": "XDMoD Data Warehouse",
                    "config": "datawarehouse",
                    "schema": "modw"
                }
            }
        }
    ],
    "cloud-migration-9-5-0_10-0-0": [
        {
            "name": "UpdateIndexes",
            "description": "Update event type on event table",
            "class": "ExecuteSql",
            "sql_file_list": [
                {
                    "delimiter": ";",
                    "sql_file": "migrations/9.5.0-10.0.0/modw_cloud/update_asset_index.sql"
                },
                {
                    "delimiter": ";",
                    "sql_file": "migrations/9.5.0-10.0.0/modw_cloud/update_image_index.sql"
                }
            ]
        }
    ],
    "cloud-resource-specs-migration-9-5-0_10-0-0": [
        {
            "name": "InsertCloudResourceSpecsHostname",
            "description": "Update event type on event table",
            "class": "ExecuteSql",
            "sql_file_list": [
                {
                    "delimiter": ";",
                    "sql_file": "migrations/9.5.0-10.0.0/modw_cloud/update_cloud_resource_specs_host.sql"
                }
>>>>>>> be507db9
            ]
        }
    ]
}<|MERGE_RESOLUTION|>--- conflicted
+++ resolved
@@ -5,11 +5,7 @@
             "namespace": "ETL\\Maintenance",
             "options_class": "MaintenanceOptions"
         },
-<<<<<<< HEAD
-        "cloud-migration-innodb-9-5-0_10-0-0": {
-=======
         "cloud-migration-9-5-0_10-0-0": {
->>>>>>> be507db9
             "namespace": "ETL\\Maintenance",
             "options_class": "MaintenanceOptions",
             "endpoints": {
@@ -25,55 +21,25 @@
                   "config": "datawarehouse",
                   "schema": "modw_cloud"
               }
-<<<<<<< HEAD
-            }
-         }
-    },
-    "migration-9_5_0-10_0_0": [
-    ],
-    "cloud-migration-innodb-9-5-0_10-0-0": [
-        {
-            "name": "update-modw-cloud-tables",
-            "description": "Update modw_cloud tables to InnoDB",
-            "class": "ManageTables",
-            "definition_file_list": [
-                "cloud_common/account.json",
-                "cloud_common/asset_type.json",
-                "cloud_common/asset.json",
-                "cloud_common/cloud_resource_specs.json",
-                "cloud_common/cloudfact_by_.json",
-                "cloud_common/cloudfact_by_day.json",
-                "cloud_common/domains.json",
-                "cloud_common/event_asset.json",
-                "cloud_common/event_reconstructed.json",
-                "cloud_common/event_type.json",
-                "cloud_common/event.json",
-                "cloud_common/host.json",
-                "cloud_common/image.json",
-                "cloud_common/instance_data.json",
-                "cloud_common/instance_type.json",
-                "cloud_common/instance.json",
-                "cloud_common/memory_buckets.json",
-                "cloud_common/processor_buckets.json",
-                "cloud_common/raw_resource_specs.json",
-                "cloud_common/record_type.json",
-                "cloud_common/resourcespecsfact_by_.json",
-                "cloud_common/session_records.json",
-                "cloud_common/staging_cloud_project_to_pi.json",
-                "cloud_common/staging_resource_specifications.json",
-                "cloud_generic/raw_event.json",
-                "cloud_generic/raw_instance_type.json",
-                "cloud_generic/raw_volume.json",
-                "cloud_generic/staging_event.json",
-                "cloud_openstack/domain_submission_venue_staging.json",
-                "cloud_openstack/domain_submission_venue.json",
-                "cloud_openstack/openstack_event_map.json",
-                "cloud_openstack/raw_event.json",
-                "cloud_openstack/raw_instance_type.json",
-                "cloud_openstack/raw_volume.json",
-                "cloud_openstack/staging_event.json"
-=======
            }
+        },
+        "cloud-migration-innodb-9-5-0_10-0-0": {
+            "namespace": "ETL\\Maintenance",
+            "options_class": "MaintenanceOptions",
+            "endpoints": {
+              "source": {
+                  "type": "mysql",
+                  "name": "Cloud DB",
+                  "config": "datawarehouse",
+                  "schema": "modw_cloud"
+              },
+              "destination": {
+                  "type": "mysql",
+                  "name": "Cloud DB",
+                  "config": "datawarehouse",
+                  "schema": "modw_cloud"
+              }
+	          }
         },
         "cloud-resource-specs-migration-9-5-0_10-0-0": {
           "namespace": "ETL\\Maintenance",
@@ -139,8 +105,51 @@
                     "delimiter": ";",
                     "sql_file": "migrations/9.5.0-10.0.0/modw_cloud/update_cloud_resource_specs_host.sql"
                 }
->>>>>>> be507db9
             ]
         }
+    ],
+    "cloud-migration-innodb-9-5-0_10-0-0": [
+        {
+            "name": "update-modw-cloud-tables",
+            "description": "Update modw_cloud tables to InnoDB",
+            "class": "ManageTables",
+            "definition_file_list": [
+                "cloud_common/account.json",
+                "cloud_common/asset_type.json",
+                "cloud_common/asset.json",
+                "cloud_common/cloud_resource_specs.json",
+                "cloud_common/cloudfact_by_.json",
+                "cloud_common/cloudfact_by_day.json",
+                "cloud_common/domains.json",
+                "cloud_common/event_asset.json",
+                "cloud_common/event_reconstructed.json",
+                "cloud_common/event_type.json",
+                "cloud_common/event.json",
+                "cloud_common/host.json",
+                "cloud_common/image.json",
+                "cloud_common/instance_data.json",
+                "cloud_common/instance_type.json",
+                "cloud_common/instance.json",
+                "cloud_common/memory_buckets.json",
+                "cloud_common/processor_buckets.json",
+                "cloud_common/raw_resource_specs.json",
+                "cloud_common/record_type.json",
+                "cloud_common/resourcespecsfact_by_.json",
+                "cloud_common/session_records.json",
+                "cloud_common/staging_cloud_project_to_pi.json",
+                "cloud_common/staging_resource_specifications.json",
+                "cloud_generic/raw_event.json",
+                "cloud_generic/raw_instance_type.json",
+                "cloud_generic/raw_volume.json",
+                "cloud_generic/staging_event.json",
+                "cloud_openstack/domain_submission_venue_staging.json",
+                "cloud_openstack/domain_submission_venue.json",
+                "cloud_openstack/openstack_event_map.json",
+                "cloud_openstack/raw_event.json",
+                "cloud_openstack/raw_instance_type.json",
+                "cloud_openstack/raw_volume.json",
+                "cloud_openstack/staging_event.json"
+              ]
+         }
     ]
 }