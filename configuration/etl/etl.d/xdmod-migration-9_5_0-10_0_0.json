{
    "module": "xdmod",
    "defaults": {
        "migration-9_5_0-10_0_0": {
            "namespace": "ETL\\Maintenance",
            "options_class": "MaintenanceOptions"
        },
        "cloud-migration-9-5-0_10-0-0": {
            "namespace": "ETL\\Maintenance",
            "options_class": "MaintenanceOptions",
            "endpoints": {
              "source": {
                  "type": "mysql",
                  "name": "Cloud DB",
                  "config": "datawarehouse",
                  "schema": "modw_cloud"
              },
              "destination": {
                  "type": "mysql",
                  "name": "Cloud DB",
                  "config": "datawarehouse",
                  "schema": "modw_cloud"
              }
           }
        },
        "cloud-migration-innodb-9-5-0_10-0-0": {
            "namespace": "ETL\\Maintenance",
            "options_class": "MaintenanceOptions",
            "endpoints": {
              "source": {
                  "type": "mysql",
                  "name": "Cloud DB",
                  "config": "datawarehouse",
                  "schema": "modw_cloud"
              },
              "destination": {
                  "type": "mysql",
                  "name": "Cloud DB",
                  "config": "datawarehouse",
                  "schema": "modw_cloud"
              }
           }
        },
        "cloud-resource-specs-migration-9-5-0_10-0-0": {
          "namespace": "ETL\\Maintenance",
             "options_class": "MaintenanceOptions",
             "endpoints": {
                 "source": {
                    "type": "mysql",
                    "name": "Cloud DB",
                    "config": "datawarehouse",
                    "schema": "modw_cloud"
                 },
                 "destination": {
                     "type": "mysql",
                     "name": "Cloud DB",
                     "config": "datawarehouse",
                     "schema": "modw_cloud"
                 }
             }
         }
    },
    "migration-9_5_0-10_0_0": [
        {
            "name": "update-modw-quarters",
            "description": "Update modw.quarters table definition",
            "class": "ManageTables",
            "definition_file_list": [
                "jobs/xdw/quarters.json"
            ],
            "endpoints": {
                "destination": {
                    "type": "mysql",
                    "name": "XDMoD Data Warehouse",
                    "config": "datawarehouse",
                    "schema": "modw"
                }
            }
        },
        {
<<<<<<< HEAD
            "name": "add-last-updated-timestamp-column",
            "description": "Update modw.quarters table definition",
            "class": "ManageTables",
            "definition_file_list": [
                "storage/xdw/storagefact.json",
                "jobs/xdw/job-tasks.json"
=======
            "name": "update-modw-tables-to-innodb",
            "description": "Update modw_cloud tables to InnoDB",
            "class": "ManageTables",
            "definition_file_list": [
                "jobs/xdw/account.json",
                "jobs/xdw/allocation-breakdown.json",
                "jobs/xdw/allocation-on-resource.json",
                "jobs/xdw/allocation.json",
                "jobs/xdw/days.json",
                "jobs/xdw/error-descriptions.json",
                "jobs/xdw/field-of-science-hierarchy.json",
                "jobs/xdw/field-of-science.json",
                "jobs/xdw/gpu-buckets.json",
                "jobs/xdw/hosts.json",
                "jobs/xdw/job-records.json",
                "jobs/xdw/job-tasks.json",
                "jobs/xdw/job-times.json",
                "jobs/xdw/job-wait-times.json",
                "jobs/xdw/jobhosts.json",
                "jobs/xdw/months.json",
                "jobs/xdw/organization.json",
                "jobs/xdw/people-under-pi.json",
                "jobs/xdw/person.json",
                "jobs/xdw/piperson.json",
                "jobs/xdw/principal-investigator.json",
                "jobs/xdw/processor-buckets.json",
                "jobs/xdw/quarters.json",
                "jobs/xdw/queue.json",
                "jobs/xdw/request.json",
                "jobs/xdw/resource-fact.json",
                "jobs/xdw/schema-version-history.json",
                "jobs/xdw/service-provider.json",
                "jobs/xdw/staging-jobhosts.json",
                "jobs/xdw/system-account.json",
                "jobs/xdw/years.json",
                "jobs/countable_type.json",
                "jobs/job_record_type.json",
                "jobs/job_task_countable.json",
                "jobs/job_task_type.json",
                "jobs/meta_job_record.json",
                "jobs/meta_job.json",
                "jobs/submission_venue.json",
                "jobs/unit.json",
                "storage/xdw/storagefact.json",
                "storage/xdw/mountpoint.json"
              ],
              "endpoints": {
                  "destination": {
                      "type": "mysql",
                      "name": "XDMoD Data Warehouse",
                      "config": "datawarehouse",
                      "schema": "modw"
                  }
              }
         },
         {
            "name": "update-schema-version-history-tables-to-innodb",
            "description": "Update modw_cloud tables to InnoDB",
            "class": "ManageTables",
            "definition_file_list": [
                "common/hpcdb/schema-version-history.json"
>>>>>>> 591d9caa
            ],
            "endpoints": {
                "destination": {
                    "type": "mysql",
                    "name": "XDMoD Data Warehouse",
                    "config": "datawarehouse",
<<<<<<< HEAD
                    "schema": "modw"
                }
            }
        },
        {
            "name": "add-last-updated-timestamp-column-modw_cloud",
            "description": "Update modw.quarters table definition",
            "class": "ManageTables",
            "definition_file_list": [
                "cloud_common/cloud_resource_specs.json",
                "cloud_common/event.json",
                "cloud_common/session_records.json"
=======
                    "schema": "mod_hpcdb"
                }
            }
        },
        {
            "name": "update-shredder-tables-to-innodb",
            "description": "Update modw_cloud tables to InnoDB",
            "class": "ManageTables",
            "definition_file_list": [
                "common/shredder/schema-version-history.json"
>>>>>>> 591d9caa
            ],
            "endpoints": {
                "destination": {
                    "type": "mysql",
                    "name": "XDMoD Data Warehouse",
                    "config": "datawarehouse",
<<<<<<< HEAD
                    "schema": "modw_cloud"
                }
            }
        },
        {
            "name": "update-last-updated-timestamp-columns",
            "description": "Update modw.quarters table definition",
=======
                    "schema": "mod_shredder"
                }
            }
        },
        {
            "name": "convert-mod-logger-tables-to-innodb",
            "description": "Convert mod_logger tables to InnoDB",
>>>>>>> 591d9caa
            "class": "ExecuteSql",
            "sql_file_list": [
                {
                    "delimiter": ";",
<<<<<<< HEAD
                    "sql_file": "migrations/9.5.0-10.0.0/modw_cloud/update_last_modified_timestamp_columns.sql"
=======
                    "sql_file": "migrations/9.5.0-10.0.0/mod_logger/convert_to_innodb.sql"
>>>>>>> 591d9caa
                }
            ],
            "endpoints": {
                "destination": {
                    "type": "mysql",
                    "name": "XDMoD Data Warehouse",
                    "config": "datawarehouse",
<<<<<<< HEAD
                    "schema": "modw"
=======
                    "schema": "mod_logger"
>>>>>>> 591d9caa
                }
            }
        }
    ],
    "cloud-migration-9-5-0_10-0-0": [
        {
            "name": "UpdateIndexes",
            "description": "Update event type on event table",
            "class": "ExecuteSql",
            "sql_file_list": [
                {
                    "delimiter": ";",
                    "sql_file": "migrations/9.5.0-10.0.0/modw_cloud/update_asset_index.sql"
                },
                {
                    "delimiter": ";",
                    "sql_file": "migrations/9.5.0-10.0.0/modw_cloud/update_image_index.sql"
                },
                {
                    "delimiter": ";",
                    "sql_file": "migrations/9.5.0-10.0.0/modw_cloud/update_event_index.sql"
                }
            ]
        }
    ],
    "cloud-resource-specs-migration-9-5-0_10-0-0": [
        {
            "name": "InsertCloudResourceSpecsHostname",
            "description": "Update event type on event table",
            "class": "ExecuteSql",
            "sql_file_list": [
                {
                    "delimiter": ";",
                    "sql_file": "migrations/9.5.0-10.0.0/modw_cloud/update_cloud_resource_specs_host.sql"
                }
            ]
        }
    ],
    "cloud-migration-innodb-9-5-0_10-0-0": [
        {
            "name": "update-modw-cloud-tables",
            "description": "Update modw_cloud tables to InnoDB",
            "class": "ManageTables",
            "definition_file_list": [
                "cloud_common/account.json",
                "cloud_common/asset_type.json",
                "cloud_common/asset.json",
                "cloud_common/cloud_resource_specs.json",
                "cloud_common/domains.json",
                "cloud_common/event_asset.json",
                "cloud_common/event_reconstructed.json",
                "cloud_common/event_type.json",
                "cloud_common/event.json",
                "cloud_common/host.json",
                "cloud_common/image.json",
                "cloud_common/instance_data.json",
                "cloud_common/instance_type.json",
                "cloud_common/instance.json",
                "cloud_common/memory_buckets.json",
                "cloud_common/processor_buckets.json",
                "cloud_common/raw_resource_specs.json",
                "cloud_common/record_type.json",
                "cloud_common/session_records.json",
                "cloud_common/staging_cloud_project_to_pi.json",
                "cloud_common/staging_resource_specifications.json",
                "cloud_generic/raw_event.json",
                "cloud_generic/raw_instance_type.json",
                "cloud_generic/raw_volume.json",
                "cloud_generic/staging_event.json",
                "cloud_openstack/domain_submission_venue_staging.json",
                "cloud_openstack/domain_submission_venue.json",
                "cloud_openstack/openstack_event_map.json",
                "cloud_openstack/raw_event.json",
                "cloud_openstack/raw_instance_type.json",
                "cloud_openstack/raw_volume.json",
                "cloud_openstack/staging_event.json"
              ]
         },
         {
             "name": "ConvertToInnodbCloudAggregateTables",
             "description": "Convert cloud realm aggregate tables to InnoDB",
             "class": "ExecuteSql",
             "sql_file_list": [
                 {
                     "delimiter": ";",
                     "sql_file": "migrations/9.5.0-10.0.0/modw_cloud/convert_innodb_aggregate_tables.sql"
                 }
             ]
         }
    ]
}<|MERGE_RESOLUTION|>--- conflicted
+++ resolved
@@ -78,14 +78,23 @@
             }
         },
         {
-<<<<<<< HEAD
             "name": "add-last-updated-timestamp-column",
             "description": "Update modw.quarters table definition",
             "class": "ManageTables",
             "definition_file_list": [
                 "storage/xdw/storagefact.json",
                 "jobs/xdw/job-tasks.json"
-=======
+            ],
+            "endpoints": {
+                "destination": {
+                    "type": "mysql",
+                    "name": "XDMoD Data Warehouse",
+                    "config": "datawarehouse",
+                    "schema": "modw"
+                }
+            }
+        },
+        {
             "name": "update-modw-tables-to-innodb",
             "description": "Update modw_cloud tables to InnoDB",
             "class": "ManageTables",
@@ -147,27 +156,12 @@
             "class": "ManageTables",
             "definition_file_list": [
                 "common/hpcdb/schema-version-history.json"
->>>>>>> 591d9caa
-            ],
-            "endpoints": {
-                "destination": {
-                    "type": "mysql",
-                    "name": "XDMoD Data Warehouse",
-                    "config": "datawarehouse",
-<<<<<<< HEAD
-                    "schema": "modw"
-                }
-            }
-        },
-        {
-            "name": "add-last-updated-timestamp-column-modw_cloud",
-            "description": "Update modw.quarters table definition",
-            "class": "ManageTables",
-            "definition_file_list": [
-                "cloud_common/cloud_resource_specs.json",
-                "cloud_common/event.json",
-                "cloud_common/session_records.json"
-=======
+            ],
+            "endpoints": {
+                "destination": {
+                    "type": "mysql",
+                    "name": "XDMoD Data Warehouse",
+                    "config": "datawarehouse",
                     "schema": "mod_hpcdb"
                 }
             }
@@ -178,22 +172,12 @@
             "class": "ManageTables",
             "definition_file_list": [
                 "common/shredder/schema-version-history.json"
->>>>>>> 591d9caa
-            ],
-            "endpoints": {
-                "destination": {
-                    "type": "mysql",
-                    "name": "XDMoD Data Warehouse",
-                    "config": "datawarehouse",
-<<<<<<< HEAD
-                    "schema": "modw_cloud"
-                }
-            }
-        },
-        {
-            "name": "update-last-updated-timestamp-columns",
-            "description": "Update modw.quarters table definition",
-=======
+            ],
+            "endpoints": {
+                "destination": {
+                    "type": "mysql",
+                    "name": "XDMoD Data Warehouse",
+                    "config": "datawarehouse",
                     "schema": "mod_shredder"
                 }
             }
@@ -201,28 +185,19 @@
         {
             "name": "convert-mod-logger-tables-to-innodb",
             "description": "Convert mod_logger tables to InnoDB",
->>>>>>> 591d9caa
-            "class": "ExecuteSql",
-            "sql_file_list": [
-                {
-                    "delimiter": ";",
-<<<<<<< HEAD
-                    "sql_file": "migrations/9.5.0-10.0.0/modw_cloud/update_last_modified_timestamp_columns.sql"
-=======
+            "class": "ExecuteSql",
+            "sql_file_list": [
+                {
+                    "delimiter": ";",
                     "sql_file": "migrations/9.5.0-10.0.0/mod_logger/convert_to_innodb.sql"
->>>>>>> 591d9caa
-                }
-            ],
-            "endpoints": {
-                "destination": {
-                    "type": "mysql",
-                    "name": "XDMoD Data Warehouse",
-                    "config": "datawarehouse",
-<<<<<<< HEAD
-                    "schema": "modw"
-=======
+                }
+            ],
+            "endpoints": {
+                "destination": {
+                    "type": "mysql",
+                    "name": "XDMoD Data Warehouse",
+                    "config": "datawarehouse",
                     "schema": "mod_logger"
->>>>>>> 591d9caa
                 }
             }
         }
@@ -244,6 +219,26 @@
                 {
                     "delimiter": ";",
                     "sql_file": "migrations/9.5.0-10.0.0/modw_cloud/update_event_index.sql"
+                }
+            ]
+        },
+        {
+            "name": "add-last-updated-timestamp-column-modw_cloud",
+            "description": "Update modw.quarters table definition",
+            "class": "ManageTables",
+            "definition_file_list": [
+                "cloud_common/event.json",
+                "cloud_common/session_records.json"
+              ]
+        },
+        {
+            "name": "update-last-updated-timestamp-columns",
+            "description": "Update modw.quarters table definition",
+            "class": "ExecuteSql",
+            "sql_file_list": [
+                {
+                    "delimiter": ";",
+                    "sql_file": "migrations/9.5.0-10.0.0/modw_cloud/update_last_modified_timestamp_columns.sql"
                 }
             ]
         }
@@ -257,6 +252,25 @@
                 {
                     "delimiter": ";",
                     "sql_file": "migrations/9.5.0-10.0.0/modw_cloud/update_cloud_resource_specs_host.sql"
+                }
+            ]
+        },
+        {
+            "name": "add-last-updated-timestamp-column-modw_cloud",
+            "description": "Update modw.quarters table definition",
+            "class": "ManageTables",
+            "definition_file_list": [
+                "cloud_common/cloud_resource_specs.json"
+              ]
+        },
+        {
+            "name": "update-last-updated-timestamp-columns",
+            "description": "Update modw.quarters table definition",
+            "class": "ExecuteSql",
+            "sql_file_list": [
+                {
+                    "delimiter": ";",
+                    "sql_file": "migrations/9.5.0-10.0.0/modw_cloud/cloud_resource_specs_update_last_modified_timestamp_columns.sql"
                 }
             ]
         }
