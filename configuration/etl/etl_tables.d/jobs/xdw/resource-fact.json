{
    "table_definition": {
        "name": "resourcefact",
        "comment": "Information about resources.",
        "engine": "InnoDB",
        "columns": [
            {
                "name": "id",
                "type": "int(11)",
                "nullable": false,
                "extra": "auto_increment",
                "comment": "The id of the resource record"
            },
            {
                "name": "resourcetype_id",
                "type": "int(11)",
                "default": 0,
                "comment": "The resource type id.",
                "nullable": true
            },
            {
                "name": "organization_id",
                "type": "int(11)",
                "nullable": false,
                "default": 1,
                "comment": "The organization of the resource."
            },
            {
                "name": "name",
                "type": "varchar(200)",
                "comment": "The name of the resource.",
                "nullable": false,
                "default": ""
            },
            {
                "name": "code",
                "type": "varchar(64)",
                "nullable": false,
                "comment": "The short name of the resource."
            },
            {
                "name": "description",
                "type": "varchar(1000)",
                "comment": "The description of the resource.",
                "nullable": true
            },
            {
                "name": "start_date",
                "type": "datetime",
                "comment": "The date the resource was put into commission.",
                "nullable": false,
                "default": "0000-00-00 00:00:00"
            },
            {
                "name": "start_date_ts",
                "type": "int(14)",
                "nullable": false,
                "default": 0
            },
            {
                "name": "end_date",
                "type": "datetime",
                "comment": "The end date of the resource.",
                "nullable": true
            },
            {
                "name": "end_date_ts",
                "type": "int(14)",
                "nullable": true
            },
            {
                "name": "shared_jobs",
                "type": "int(1)",
                "nullable": false,
                "default": 0
            },
            {
                "name": "timezone",
                "type": "varchar(30)",
                "nullable": false,
                "default": "UTC"
            },
            {
                "name": "resource_allocation_type_id",
                "type": "int(10)",
                "nullable": false,
                "default": -1,
<<<<<<< HEAD
                "comment": "What unit of allocation a resource is such as CPU, GPU or Node"
=======
                "comment": "What unit of allocation a resource uses such as CPU, GPU or Node"
>>>>>>> 411f7169
            },
            {
                "name": "resource_origin_id",
                "type": "int(11)",
                "nullable": false,
                "default": 0
            }
        ],
        "indexes": [
            {
                "name": "PRIMARY",
                "columns": [
                    "id"
                ],
                "type": "BTREE",
                "is_unique": true
            },
            {
                "name": "aggregation_index",
                "columns": [
                    "resourcetype_id",
                    "id"
                ],
                "type": "BTREE",
                "is_unique": false
            },
            {
                "name": "fk_Resource_Organization1_idx",
                "columns": [
                    "organization_id"
                ],
                "type": "BTREE",
                "is_unique": false
            },
            {
                "name": "fk_resource_resourcetype1_idx",
                "columns": [
                    "resourcetype_id"
                ],
                "type": "BTREE",
                "is_unique": false
            },
            {
                "name": "UNIQ",
                "columns": [
                    "organization_id",
                    "name",
                    "start_date"
                ],
                "type": "BTREE",
                "is_unique": true
            }
        ],
        "triggers": []
    }
}<|MERGE_RESOLUTION|>--- conflicted
+++ resolved
@@ -85,11 +85,7 @@
                 "type": "int(10)",
                 "nullable": false,
                 "default": -1,
-<<<<<<< HEAD
-                "comment": "What unit of allocation a resource is such as CPU, GPU or Node"
-=======
                 "comment": "What unit of allocation a resource uses such as CPU, GPU or Node"
->>>>>>> 411f7169
             },
             {
                 "name": "resource_origin_id",
