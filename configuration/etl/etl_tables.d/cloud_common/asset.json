{
    "#": "Assets are specific to a resource and include volumes, ip addresses, etc.",

    "table_definition": {
        "name": "asset",
        "engine": "InnoDB",
        "comment": "Generic assets",
        "columns": [
            {
                "name": "resource_id",
                "type": "int(11)",
                "nullable": false
            },
            {
                "name": "asset_id",
                "type": "bigint(20) unsigned",
                "nullable": false,
                "extra": "auto_increment",
                "comment": "Auto-increment relative to resource_id. We do not have unknown assets."
            },
            {
                "name": "asset_type_id",
                "type": "int(11)",
                "nullable": false,
                "default": -1,
                "comment": "Unknown = -1 for global dimensions"
            },
            {
                "name": "provider_identifier",
                "type": "varchar(64)",
                "nullable": false,
                "default": "",
                "comment": "Asset identifier from the provider"
            },
            {
                "name": "account_id",
                "type": "int(11)",
                "nullable": false,
                "default": 1,
                "comment": "Optional account the asset is associated with. Unknown = 1."
            },
            {
                "name": "create_time_ts",
                "type": "decimal(16,6)",
                "nullable": false,
                "default": 0,
                "comment": "The time that the asset was created as a unix timestamp to the microsecond."
            },
            {
                "name": "destroy_time_ts",
                "type": "decimal(16,6)",
                "nullable": true,
                "default": null,
                "comment": "The time that the asset was destroyed as a unix timestamp to the microsecond."
            },
            {
                "name": "size",
                "type": "int(11)",
                "nullable": false,
                "default": -1,
                "comment": "Optional asset size"
            }
        ],

        "#": "Note that the primary key is (resource, type, identifier, create_time) rather than",
        "#": "asset_id so we can take advantage of ON DUPLICATE KEY UPDATE to update existing entries",
        "#": "and still use auto_increment for new entries.",

        "indexes": [
            {
                "name": "PRIMARY",
                "columns": [
                    "resource_id",
                    "asset_type_id",
                    "provider_identifier",
                    "account_id",
                    "create_time_ts",
                    "size"
                ],
                "is_unique": true
            },
            {
                "name": "fk_asset_type",
                "columns": [
                    "asset_type_id"
                ],
                "is_unique": false
            },
            {
                "name": "autoincrement_key",
                "columns": [
<<<<<<< HEAD
                    "asset_id",
                    "resource_id"
=======
                    "asset_id"
>>>>>>> be507db9
                ],
                "is_unique": true
            },
            {
                "name": "idx_provider_identifier",
                "columns": [
                    "resource_id",
                    "provider_identifier"
                ],
                "is_unique": false
            }
        ]
    }
}<|MERGE_RESOLUTION|>--- conflicted
+++ resolved
@@ -89,12 +89,7 @@
             {
                 "name": "autoincrement_key",
                 "columns": [
-<<<<<<< HEAD
-                    "asset_id",
-                    "resource_id"
-=======
                     "asset_id"
->>>>>>> be507db9
                 ],
                 "is_unique": true
             },
