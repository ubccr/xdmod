<<<<<<< HEAD
INSERT INTO ${DESTINATION_SCHEMA}.`staging_resource_type` (resource_type_id, resource_type_description, resource_type_abbrev)
SELECT inc.*
FROM (
    SELECT
        -1 as resource_type_id,
        'Unknown Resource Type' as resource_type_description,
        'UNK' as resource_type_abbrev
         ) inc
LEFT JOIN ${DESTINATION_SCHEMA}.`staging_resource_type` cur
          ON cur.resource_type_id = inc.resource_type_id
              AND cur.resource_type_description = inc.resource_type_description
              AND cur.resource_type_abbrev = inc.resource_type_abbrev
WHERE cur.resource_type_id IS NULL;
=======
SET SESSION sql_mode='NO_AUTO_VALUE_ON_ZERO';
INSERT IGNORE INTO ${DESTINATION_SCHEMA}.`staging_resource_type` (resource_type_id, resource_type_description, resource_type_abbrev)
VALUES ('0', 'Unknown Resource Type', 'UNK');
>>>>>>> 6c5335f8
<|MERGE_RESOLUTION|>--- conflicted
+++ resolved
@@ -1,19 +1,3 @@
-<<<<<<< HEAD
-INSERT INTO ${DESTINATION_SCHEMA}.`staging_resource_type` (resource_type_id, resource_type_description, resource_type_abbrev)
-SELECT inc.*
-FROM (
-    SELECT
-        -1 as resource_type_id,
-        'Unknown Resource Type' as resource_type_description,
-        'UNK' as resource_type_abbrev
-         ) inc
-LEFT JOIN ${DESTINATION_SCHEMA}.`staging_resource_type` cur
-          ON cur.resource_type_id = inc.resource_type_id
-              AND cur.resource_type_description = inc.resource_type_description
-              AND cur.resource_type_abbrev = inc.resource_type_abbrev
-WHERE cur.resource_type_id IS NULL;
-=======
 SET SESSION sql_mode='NO_AUTO_VALUE_ON_ZERO';
 INSERT IGNORE INTO ${DESTINATION_SCHEMA}.`staging_resource_type` (resource_type_id, resource_type_description, resource_type_abbrev)
-VALUES ('0', 'Unknown Resource Type', 'UNK');
->>>>>>> 6c5335f8
+VALUES ('0', 'Unknown Resource Type', 'UNK');