language: none
env:
    global:
        - COMPOSER_ALLOW_SUPERUSER=1
        - XDMOD_REALMS='jobs,storage,cloud,gateways'
    matrix:
        - XDMOD_TEST_MODE=fresh_install
        - XDMOD_TEST_MODE=upgrade
build:
    cache: true
    cache_dir_list:
        - /root/.composer
        - /root/.npm
    pre_ci:
        - docker build -t pseudo_repo/openxdmod:latest .
    pre_ci_boot:
        image_name: pseudo_repo/openxdmod
        image_tag: latest
        pull: false
        options: "--user root -e HOME=/root --shm-size 2g"
    ci:
        - composer install --no-progress
        - ~/bin/buildrpm xdmod
        - ./tests/ci/bootstrap.sh
        - ./tests/ci/validate.sh
        - composer install --no-progress
        - ./tests/regression/runtests.sh --junit-output-dir `pwd`/shippable/testresults
        - mv ./configuration/organization.json ./configuration/organization.json.old
        - mv ./configuration/portal_settings.ini ./configuration/portal_settings.ini.old
        - cp /etc/xdmod/portal_settings.ini ./configuration/portal_settings.ini
        - cp /etc/xdmod/organization.json ./configuration/organization.json
        - ./tests/integration/runtests.sh --junit-output-dir `pwd`/shippable/testresults
        - ./tests/regression/post_ingest_test.sh --junit-output-dir `pwd`/shippable/testresults
        - ./tests/component/runtests.sh --junit-output-dir `pwd`/shippable/testresults
        - ./tests/ui/runtests.sh --headless --log-junit `pwd`/shippable/testresults
        - ./tests/ci/samlSetup.sh
        - ./tests/ui/runtests.sh --headless --log-junit `pwd`/shippable/testresults --sso
        - ./vendor/phpunit/phpunit/phpunit -c ./tests/integration/phpunit.xml.dist --testsuite sso --log-junit `pwd`/shippable/testresults/xdmod-sso-integration.xml
        - mv ./configuration/portal_settings.ini.old ./configuration/portal_settings.ini
        - test ! -s /var/log/xdmod/apache-error.log
    on_failure:
        - cat /var/log/xdmod/apache-error.log
        - cat /var/log/xdmod/exceptions.log
        - cat /var/log/xdmod/query.log
        - cat /var/log/xdmod/apache-access.log
<<<<<<< HEAD
=======
integrations:
  notifications:
    - integrationName: slack-notification-xdmod
      type: slack
      recipients: "#xms-shippable"
      on_success: change
      on_failure: always
      on_cancel: never
      on_start: never
      on_pull_request: never
resources:
  - name: xdmod-time-trigger
    type: time
    versionTemplate:
      interval: "0 2 * * *" # UTC
  - name: slack_notif
    type: notification
    integration: slack-notification-xdmod
    versionTemplate:
      recipients:
        - "#xms-shippable"
>>>>>>> 27a3b40a
jobs:
    - name: xdmod_runCI
      type: runCI
      steps:
        - IN: xdmod-time-trigger
      on_change:
        - NOTIFY: slack_notif
      on_failure:
        - NOTIFY: slack_notif<|MERGE_RESOLUTION|>--- conflicted
+++ resolved
@@ -43,8 +43,6 @@
         - cat /var/log/xdmod/exceptions.log
         - cat /var/log/xdmod/query.log
         - cat /var/log/xdmod/apache-access.log
-<<<<<<< HEAD
-=======
 integrations:
   notifications:
     - integrationName: slack-notification-xdmod
@@ -66,7 +64,6 @@
     versionTemplate:
       recipients:
         - "#xms-shippable"
->>>>>>> 27a3b40a
 jobs:
     - name: xdmod_runCI
       type: runCI
