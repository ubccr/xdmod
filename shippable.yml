--- conflicted
+++ resolved
@@ -2,14 +2,10 @@
 env:
     global:
         - COMPOSER_ALLOW_SUPERUSER=1
-<<<<<<< HEAD
         - XDMOD_REALMS='jobs,storage,cloud,gateways'
-=======
-        - XDMOD_REALMS='jobs,storage,cloud'
         - XDMOD_IS_CORE=true
         - XDMOD_SOURCE_DIR=$SHIPPABLE_BUILD_DIR
         - XDMOD_INSTALL_DIR=/xdmod
->>>>>>> 631dde98
     matrix:
         - XDMOD_TEST_MODE=fresh_install
         - XDMOD_TEST_MODE=upgrade
