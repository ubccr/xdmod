<?php
namespace DataWarehouse\Visualization;

use DataWarehouse;
use DataWarehouse\Data\TimeseriesDataset;

/*
*
* @author Amin Ghadersohi
* @author Jeanette Sperhac
* @date 2012-05-03
* @date 2015-07-30
*
* It is traditional for the author to magnanimously accept the blame for whatever
* deficiencies remain. I don’t. Any errors, deficiencies, or problems in this code are
* somebody else’s fault, but I would appreciate knowing about them so as to determine
* who is to blame.
*
* TODO: It would be great to factor ComplexDataset-handling code out of configure()
* and instead extend ComplexDataset class for timeseries.
* Or static-ize some of the general functions that are part of ComplexDataset and
* use them here in configure()
*
*/
class TimeseriesChart extends AggregateChart
{
    // ---------------------------------------------------------
    // __construct()
    //
    // Constructor for TimeseriesChart class.
    //
    // note that showContextMenu has default false in HC2T class.
    // ---------------------------------------------------------
    public function __construct(
        $aggregation_unit,
        $start_date,
        $end_date,
        $scale,
        $width,
        $height,
        $user,
        $swap_xy = false,
        $showContextMenu = false,
        $share_y_axis = false,
        $hide_tooltip = false,
        $min_aggregation_unit = null,
        $showWarnings = true
    ) {

        parent::__construct(
            $aggregation_unit,
            $start_date,
            $end_date,
            $scale,
            $width,
            $height,
            $user,
            $swap_xy,
            $showContextMenu,
            $share_y_axis,
            $hide_tooltip,
            $min_aggregation_unit,
            $showWarnings
        );

        $this->_queryType = 'timeseries';
    }

    // ---------------------------------------------------------
    // configure()
    //
    // Given chart data series and parameters, build
    // SimpleTimeseriesDataset, set all needed chart parameters.
    //
    // ---------------------------------------------------------
    public function configure(
        &$data_series,
        &$x_axis,
        &$y_axis,
        &$legend,
        &$show_filters,
        &$global_filters,
        $font_size,
        $limit = null,
        $offset = null,
        $summarizeDataseries = false
    ) {   // JMS: clearly we do not have enough parameters.
                                        // support min/max/average 'truncation' of dataset


        $this->show_filters = $show_filters;

        // Instantiate the color generator:
        $colorGenerator = new \DataWarehouse\Visualization\ColorGenerator();
        $dataSeriesCount  = count($data_series);
        $dataSources = array();

        // ---- set up yAxisArray ----

        // prepare yAxisArray for each yAxis we will plot:
        $yAxisArray = array();

        // Keep track of the unique data unit names
        $yUnitNames = array();

        $multiCategory = false;
        foreach($data_series as $data_description_index => $data_description)
        {
            // set multiCategory true or false
            $category = DataWarehouse::getCategoryForRealm($data_description->realm);
            if(isset($this->_prevCategory) && $category != $this->_prevCategory)
            {
                $multiCategory = true;
            } else {
                $this->_prevCategory = $category;
            }

            try
            {
                $realm = \Realm\Realm::factory($data_description->realm);
                $stat = $realm->getStatisticObject($data_description->metric);
            }
            catch(\Exception $ex)
            {
                continue;
            }
            $this->_chart['metrics'][$stat->getName(false)] = $stat->getHtmlDescription();
            $yUnitNames[$stat->getName()] = 1;

            // determine axisId
            if($this->_shareYAxis)
            {
                $axisId = 'sharedAxis';
            } else {
                if($this->_hasLegend && $dataSeriesCount > 1) {
                    $axisId = $stat->getUnit().'_'.$data_description->log_scale.'_'.($data_description->combine_type == 'percent');
                } else {
                    $axisId = $data_description->realm.'_'.$data_description->metric.'_'.
                                $data_description->log_scale.'_'.($data_description->combine_type == 'percent');
                }
            }

            if(!isset($yAxisArray[$axisId]))
            {
                $yAxisArray[$axisId] = array();
            }

            $yAxisArray[$axisId][] = $data_description;
        }

        $yAxisCount = count($yAxisArray);

        $globalFilterDescriptions = array();

        // ==== Big long effing loop ====
        // --- Walk through y axes and do some setup ---
        foreach(array_values($yAxisArray) as $yAxisIndex => $yAxisDataDescriptions)
        {
            $yAxis = null;
            // === mind you, this is also a big long loop ===
            foreach($yAxisDataDescriptions as $data_description_index => $data_description)
            {
                $query = new \DataWarehouse\Query\TimeseriesQuery(
                    $data_description->realm,
                    $this->_aggregationUnit,
                    $this->_startDate,
                    $this->_endDate
                );

                // @refer ComplexDataset::determineRoleParameters()
                // why this is done twice is a complete mystery to me...
                $groupedRoleParameters = array();
                if(!$data_description->ignore_global)
                {
                    foreach($global_filters->data as $global_filter)
                    {
                        if(isset($global_filter->checked) && $global_filter->checked == 1)
                        {
                            if(!isset($groupedRoleParameters[$global_filter->dimension_id]))
                            {
                                $groupedRoleParameters[$global_filter->dimension_id] = array();
                            }
                            $groupedRoleParameters[$global_filter->dimension_id][] = $global_filter->value_id;
                        }
                    }
                }
                $query->setRoleParameters($groupedRoleParameters);

                $data_description->roleRestrictionsParameters = $query->setMultipleRoleParameters($data_description->authorizedRoles, $this->user);
                $data_description->restrictedByRoles = $query->isLimitedByRoleRestrictions();

                $globalFilterDescriptions = array_merge(
                    $globalFilterDescriptions,
                    $query->roleParameterDescriptions
                );

                $query->setFilters($data_description->filters);

                $dataSources[$query->getDataSource()] = 1;
                $group_by = $query->addGroupBy($data_description->group_by);
                $this->_chart['dimensions'][$group_by->getName()] = $group_by->getHtmlDescription();
                $query->addStat($data_description->metric);
                if (
                    $data_description->std_err == 1
                    || (
                        property_exists($data_description, 'std_err_labels')
                        && $data_description->std_err_labels
                    )) {
                    $semStatId = \Realm\Realm::getStandardErrorStatisticFromStatistic(
                        $data_description->metric
                    );
                    if ($query->getRealm()->statisticExists($semStatId)) {
                        $query->addStat($semStatId);
                    } else {
                        $data_description->std_err = 0;
                        $data_description->std_err_labels = false;
                    }
                }

                $query->addOrderByAndSetSortInfo($data_description);

                $statisticObject = $query->_stats[$data_description->metric];
                $decimals = $statisticObject->getPrecision();

                $defaultYAxisLabel = 'yAxis'.$yAxisIndex;
                $yAxisLabel = ($data_description->combine_type=='percent'? '% of ':'').(
                                ($this->_hasLegend && $dataSeriesCount > 1)
                                    ? $statisticObject->getUnit()
                                    : $statisticObject->getName()
                                );
                if($this->_shareYAxis)
                {
                    $yAxisLabel = $defaultYAxisLabel;
                }
                $originalYAxisLabel = $yAxisLabel;
                $yAxisMin = $data_description->log_scale?null:0;
                $yAxisMax = null;
                $yAxisType = null;
                $config = $this->getAxisOverrides($y_axis, $yAxisLabel, $yAxisIndex);
                if($config !== null)
                {
                    if(isset($config->title))
                    {
                        $yAxisLabel = $config->title;
                    }
                    if(isset($config->min))
                    {
                        $yAxisMin = $data_description->log_scale && $config->min <= 0?null:$config->min;
                    }
                    if(isset($config->max))
                    {
                        $yAxisMax = $config->max;
                    }
                    if(isset($config->chartType))
                    {
                        $yAxisType = $config->chartType;
                    }
                }
                if($yAxisLabel == $defaultYAxisLabel)
                {
                    $yAxisLabel = '';
                }

                if($yAxis == null)
                {
                    // set initial dataset's plot color:
                    $yAxisColorValue = ($data_description->color == 'auto' || $data_description->color == 'FFFFFF')
                                ? $colorGenerator->getColor()
                                : $colorGenerator->getConfigColor(hexdec($data_description->color) );
                    $yAxisColor = '#'.str_pad(dechex($yAxisColorValue), 6, '0', STR_PAD_LEFT);
                    $yAxisColorUsedBySeries = false;
                    $yIndex = $yAxisIndex + 1;
                    $swapXYDone = false;
                    $yAxisName = $yAxisIndex == 0 ? 'yaxis' : "yaxis{$yIndex}";
                    $xAxisName = substr_replace($yAxisName, 'xaxis', 0, 5);

                    $yAxis = array(
                        'automargin' => true,
                        'autorangeoptions' => array(
                            'minallowed' => $yAxisMin,
                            'maxallowed' => $yAxisMax
                        ),
                        'layer' => 'below traces',
                        'title' => array(
                            'text' => '<b>' . $yAxisLabel . '</b>',
                            'font' => array(
                                'color'=> $yAxisColor,
                                'size' => (12 + $font_size),
                                'family' => "'Lucida Grande', 'Lucida Sans Unicode', Arial, Helvetica, sans-serif",
                            ),
                        ),
                        'otitle' => $originalYAxisLabel,
                        'dtitle' => $defaultYAxisLabel,
                        'exponentformat' => 'SI',
                        'tickfont' => array(
                            'size' => (11 + $font_size),
                            'color' => '#606060',
                        ),
                        'ticksuffix' => ' ',
                        'tickprefix' => $yAxisIndex > 0 ? ' ' : null,
                        'tickmode' => 'auto',
                        'nticks' => 10,
                        'type' => ($data_description->log_scale || $yAxisType == 'log') ? 'log' : 'linear',
                        'rangemode' => 'tozero',
                        'range' => [$yAxisMin, $yAxisMax],
                        'index' => $yAxisIndex,
                        'separatethousands' => true,
                        'overlaying' => $yAxisIndex == 0 ? null : 'y',
                        'linewidth' => 2 + $font_size / 4,
                        'linecolor' => '#c0d0e0',
                        'side' => 'left',
                        'anchor' => 'x',
                        'autoshift' => true,
                        'gridwidth' => $yAxisCount > 1 ? 0 : 1 + ($font_size/8),
                        'gridcolor' => '#c0c0c0',
                        'zeroline' => false,
                    );

                    if ($yAxisIndex > 0) {
                        $side = 'left';
                        $anchor = 'free';
                        if ($yAxisIndex % 2 == 1) {
                            $side = 'right';
                        }
                        if ($yAxisIndex == 1) {
                            $anchor = 'x';
                        }
                        $yAxis = array_merge($yAxis, array(
                            'side' => $side,
                            'anchor' => $anchor,
                            'autoshift' => true,
                        ));
                    }

                    $this->_chart['layout']["{$yAxisName}"] = $yAxis;
                }

                $dataset = new TimeseriesDataset($query);

                $xAxisData = $dataset->getTimestamps();

                $start_ts_array = array();
                foreach($xAxisData->getStartTs() as $st)
                {
                    $start_ts_array[] = $st;
                }
                $pointInterval = $this->getPointInterval();

                // set x axis if needed
                if(!isset($xAxis))
                {
                    $defaultXAxisLabel = 'xAxis';
                    $xAxisLabel = $defaultXAxisLabel;
                    $originalXAxisLabel = $xAxisLabel;

                    if(isset($x_axis->{$xAxisLabel}))
                    {
                        $config = $x_axis->{$xAxisLabel};
                        if(isset($config->title))
                        {
                            $xAxisLabel = $config->title;
                        }
                    }
                    if($xAxisLabel == $defaultXAxisLabel)
                    {
                        $xAxisLabel = '';
                    }
                    $xAxis = array(
                        'automargin' => true,
                        'layer' => 'below traces',
                        'title' => array(
                            'text' => '<b>' . $xAxisLabel . '</b>',
                            'font' => array(
                                'color' => '#000000',
                                'size' => (12 + $font_size),
                                'family' => "'Lucida Grande', 'Lucida Sans Unicode', Arial, Helvetica, sans-serif",
                            ),
                        ),
                        'otitle' => $originalXAxisLabel,
                        'dtitle' => $defaultXAxisLabel,
                        'tickfont' => array(
                            'size' => $this->_swapXY ? (8 + $font_size) : (11 + $font_size),
                            'color' => '#606060',
                        ),
                        'ticksuffix' => ' ',
                        'tickformat' => $this->getDateFormat(),
                        'type' => 'date',
                        'rangemode' => 'tozero',
                        'hoverformat' => $this->getDateFormat(),
                        'tickmode' => 'linear',
                        'timeseries' => true,
                        'nticks' => 20,
                        'spikedash' => 'solid',
                        'spikethickness' => 1,
                        'spikecolor' => '#C0C0C0',
                        'linewidth' => 2 + $font_size / 4,
                        'linecolor' => '#c0d0e0',
                        'showgrid' => false,
                        'gridcolor' => '#c0c0c0',
                        'zeroline' => false,
                    );
                     $this->_chart['layout']['xaxis'] = $xAxis;
                }

                //  ----------- set up yAxis, assign to chart ... eventually -----------
                $semDecimals = null;
                if($data_description->std_err == 1)
                {
                    $semStatId = \Realm\Realm::getStandardErrorStatisticFromStatistic(
                        $data_description->metric
                    );
                    $semStatisticObject = $query->_stats[$semStatId];
                    $semDecimals = $semStatisticObject->getPrecision();
                }

                $this->_total = max($this->_total, $dataset->getUniqueCount());

                $yAxisDataObjectsArray = $dataset->getDatasets($limit, $offset, $summarizeDataseries);
                // operate on each yAxisDataObject, a SimpleTimeseriesData object
                foreach($yAxisDataObjectsArray as $traceIndex => $yAxisDataObject)
                {
                    if( $yAxisDataObject != null)
                    {
                        $yAxisDataObject->joinTo($xAxisData, null);

                        // If the first data set in the series, pick up the yAxisColorValue.
                        if(!$yAxisColorUsedBySeries)
                        {
                            $color_value = $yAxisColorValue;
                            $yAxisColorUsedBySeries = true;
                        } else {
                            $color_value = $colorGenerator->getColor();
                        }

                        $color = '#'.str_pad(dechex($color_value), 6, '0', STR_PAD_LEFT);
                        $lineColor = '#'.str_pad(dechex(\DataWarehouse\Visualization::alterBrightness($color_value, -70)), 6, '0', STR_PAD_LEFT);

                        //chart chokes on datasets that are all null so detect them and replace
                        // all with zero. this will give the user the right impression. (hopefully)
                        $all_null = true;
                        foreach($yAxisDataObject->getValues() as $value)
                        {
                            if($value != null)
                            {
                                $all_null = false;
                                break;
                            }
                        }
                        if($all_null)
                        {
                            continue;
                        }
                        $values = $yAxisDataObject->getValues();

                        // Decide whether to show data point markers:
                        $values_count = count($values);
                        // Count datapoints having actual, non-null y values:
                        $y_values_count = 0;
                        foreach ($values as $y_value) {
                            if ($y_value !== null) {
                                ++$y_values_count;
                            }
                            // we are only interested in the == 1 case.
                            if ($y_values_count > 1) {
                                break;
                            }
                        }
                        // Hide markers for 32 points or greater, except when there are multiple traces then hide markers starting at 21 points.
                        // Need check for chart types that this applies to otherwise bar, scatter, and pie charts will be hidden.
                        $hideMarker = in_array($data_description->display_type, array('line', 'spline', 'area', 'areaspline'))
                            && ($values_count >= 32 || (count($yAxisDataObjectsArray) > 1 && $values_count >= 21));

                        $isRemainder = $yAxisDataObject->getGroupId() === TimeseriesDataset::SUMMARY_GROUP_ID;

                        $filterParametersTitle = $data_description->long_legend == 1?$query->getFilterParametersTitle():'';
                        if($filterParametersTitle != '')
                        {
                            $filterParametersTitle = ' {'.$filterParametersTitle.'}' ;
                        }

                        // --- set up $dataLabelsConfig, $seriesValues, $tooltipConfig ---
                        $std_err_labels_enabled = property_exists($data_description, 'std_err_labels') && $data_description->std_err_labels;
                        $this->_chart['layout']['stdErr'] = $data_description->std_err;
                        $xValues = array();
                        $yValues = array();
                        $text = array();
                        $trace = array();
                        $seriesValues = array();
                        if($data_description->display_type == 'pie')
                        {
                            throw new \Exception(get_class($this)." ERROR: chart display_type 'pie' reached in timeseries plot.");
                        } else {
                            if($this->_swapXY)
                            {
                                $trace['textangle'] = 90;
                            } else {
                                $trace['textangle'] = -90;
                            }

                            // set up seriesValues
                            foreach($values as $i => $v)
                            {
                                $xValues[] = date('Y-m-d', $start_ts_array[$i]);
                                $yValues[] = $v;
                                $text[] = number_format($v, $decimals, '.', ',');
                                $seriesValue = array(
                                    'x' => $start_ts_array[$i]*1000,
                                    'y' => $v,
                                );

                                try {
                                    $seriesValue['percentage'] = $yAxisDataObject->getError($i);
                                } catch (\Exception $e) {

                                }

                                $seriesValues[] = $seriesValue;
                            }
                        }

                        $zIndex = isset($data_description->z_index) ? $data_description->z_index : $data_description_index;

                        $areMultipleDataSeries = $dataSeriesCount > 1;
                        $dataSeriesName = $areMultipleDataSeries ? $yAxisDataObject->getName() : $yAxisDataObject->getGroupName();
                        if ($data_description->restrictedByRoles && $this->_showWarnings)
                        {
                            $dataSeriesName .= $this->roleRestrictionsStringBuilder->registerRoleRestrictions($data_description->roleRestrictionsParameters);
                        }
                        if($multiCategory)
                        {
                            $dataSeriesName = (
                                $data_description->category
                                . ': '
                                . $dataSeriesName
                            );
                        }
                        $formattedDataSeriesName = $dataSeriesName;

                        // Append units to legend if there are mutiple datasets unless they all use the same units (i.e. a
                        // single y-axis is used without forcing it). If you force the single y-axis then the
                        // units will be appended.
                        if ($areMultipleDataSeries && (count($yUnitNames) > 1 || $this->_shareYAxis ))
                        {
                            $dataUnit = $yAxisDataObject->getUnit();
                            $formattedDataSeriesName .= " [<span style=\"color:$yAxisColor\">$dataUnit</span>]";
                        }
                        $formattedDataSeriesName.= $filterParametersTitle;

                        $lookupDataSeriesName = $formattedDataSeriesName;
                        if(isset($legend->{$formattedDataSeriesName}))
                        {
                            $config = $legend->{$formattedDataSeriesName};
                            if(isset($config->title))
                            {
                                $lookupDataSeriesName = $config->title;
                            }
                        }
                        $visible = true;
                        if(isset($data_description->visibility) && isset($data_description->visibility->{$formattedDataSeriesName}))
                        {
                            $visible = $data_description->visibility->{$formattedDataSeriesName};
                        }

                        $tooltip = $lookupDataSeriesName . ": <b>%{y:,.{$decimals}f}</b> <extra></extra>";
                        if ($this->_chart['layout']['hovermode'] != 'closest') {
                            $this->_chart['layout']['hoverlabel']['bordercolor'] = $yAxisColor;
                        }
                        $data_labels_enabled = $data_description->value_labels || $std_err_labels_enabled;
                        // note that this is governed by XId and XValue in the non-timeseries case!
                        $drilldown = array('id' => $yAxisDataObject->getGroupId(), 'label' => $yAxisDataObject->getGroupName());
                        if ($yAxisCount > 1) {
                            $this->_chart['layout']["{$yAxisName}"]['showgrid'] = false;
                        }

                        $trace = array(
                            'name' => $lookupDataSeriesName,
                            'customdata' => $lookupDataSeriesName,
                            'otitle' => $formattedDataSeriesName,
                            'datasetId' => $data_description->id,
                            'zIndex' => $zIndex,
                            'cliponaxis' => false,
                            'drilldown' => $drilldown,
                            'marker' => array(
                                'size' => ($font_size/4 + 5) * 2,
                                'color' => $color,
                                'line' => array(
                                    'width' => 1,
                                    'color' => $lineColor
                                ),
                                'symbol' => $this->_symbolStyles[$traceIndex % 5],
                                'opacity' => $hideMarker ? 0.0 : 1.0
                            ),
                            'type' => $data_description->display_type == 'h_bar' || $data_description->display_type == 'column' ? 'bar' : $data_description->display_type,
                            'line' => array(
                                'color' => $data_description->display_type == 'pie'? null: $color,
                                'dash' => $data_description->line_type,
                                'width' => $data_description->display_type !== 'scatter' ? $data_description->line_width + $font_size/4 : 0,
                                'shape' => ($data_description->display_type == 'spline' || $data_description->display_type == 'areaspline') ? 'spline' : 'linear'
                            ),
                            'mode' => $data_description->display_type == 'scatter' ? 'markers' : 'lines+markers',
                            'hoveron' => $data_description->display_type == 'area' || $data_description->display_type == 'areaspline' ? 'points+fills' : 'points',
                            'yaxis' => "y{$yIndex}",
                            'showlegend' => $data_description->display_type != 'pie',
                            'hovertext' => $text,
                            'hovertemplate' => $tooltip,
                            'hoverlabel' => array(
                                'align' => 'left',
                                'bgcolor' => 'rgba(255, 255, 255, 0.8)',
                                'bordercolor' => $yAxisColor,
                                'font' => array(
                                    'size' => 12.8,
                                    'color' => '#000000',
                                    'family' => 'Lucida Grande, Lucida Sans Unicode, Arial, Helvetica, sans-serif',
                                ),
                                'namelength' => -1,
                            ),
                            'text' => array(),
                            'textposition' => 'outside',
                            'textangle' => $data_description->display_type == 'h_bar' ? 0 : -90,
                            'textfont' => array(
                                'size' => 11 + $font_size,
                                'color' => $color,
                                'family' => "'Lucida Grande', 'Lucida Sans Unicode', Arial, Helvetica, sans-serif",
                            ),
                            'x' => $this->_swapXY ? $yValues : $xValues,
                            'y' => $this->_swapXY ? $xValues : $yValues,
                            'offsetgroup' => $yIndex > 1 ? "group{$yIndex}" : "group{$traceIndex}",
                            'legendgroup' => $traceIndex,
                            'legendrank' => $traceIndex,
                            'traceorder' => $traceIndex,
                            'seriesData' => $seriesValues,
                            'visible' => $visible,
                            'isRemainder' => $isRemainder,
                            'isRestrictedByRoles' => $data_description->restrictedByRoles,
                        ); // $data_series_desc

                        if ($data_description->display_type == 'areaspline') {
                            $trace['type'] = 'area';
                        }

                        // Set date tick interval
                        $this->_chart['layout']['xaxis']['dtick'] = $pointInterval;
                        $this->_chart['layout']['xaxis']['tick0'] = $xValues[0];
                        $isThumbnail = $this->_width <= \DataWarehouse\Visualization::$thumbnail_width;
                        $value_count = count($xValues);

                        if (($this->_aggregationUnit == 'Day' || $this->_aggregationUnit == 'day')) {
<<<<<<< HEAD
                            if ($value_count > 7) {
                                $this->_chart['layout']['xaxis']['tickmode'] = 'auto';

=======
                            $this->_chart['layout']['xaxis']['type'] = 'category';
                            $this->_chart['layout']['xaxis']['tickmode'] = 'auto';
                            if ($value_count > 12) {
                                $this->_chart['layout']['xaxis']['tickangle'] = -90;
>>>>>>> c3be375f
                            }
                        }

                        if ($this->_aggregationUnit == 'Month' || $this->_aggregationUnit == 'month') {
                            $month_dtick = max(round($value_count / 12), 1);
                            $this->_chart['layout']['xaxis']['dtick'] = "M{$month_dtick}";
                        }

                        if ($this->_aggregationUnit == 'Quarter' || $this->_aggregationUnit == 'quarter') {
                            $quarter_dtick = 3 * ceil(max(ceil($value_count / 4), 1) / 3.5);
                            $this->_chart['layout']['xaxis']['dtick'] = "M{$quarter_dtick}";
                        }

                        if ($this->_aggregationUnit == 'Year' || $this->_aggregationUnit == 'year') {
                            $year_dtick = ceil($value_count / 15) * 12;
                            $this->_chart['layout']['xaxis']['dtick'] = "M{$year_dtick}";
                        }

                        // Set swap axis
                        if ($this->_swapXY && $data_description->display_type!='pie') {
                            if ($trace['type'] == 'bar') {
                                $trace = array_merge($trace, array('orientation' => 'h'));
                                $trace['hovertemplate'] = '%{hovertext}' . '<br>'. "<span style=\"color:$color\";> ●</span> "
                                                         . $lookupDataSeriesName . ": <b>%{x:,.{$decimals}f}</b> <extra></extra>";
                                $trace['textangle'] = 0;
                            }

                            $this->_chart['layout']['hovermode'] = 'y unified';
                            $trace['xaxis'] = "x{$yIndex}";
                            unset($trace['yaxis']);
                            $trace['hovertemplate'] = $lookupDataSeriesName . ": <b>%{x:,.{$decimals}f}</b> <extra></extra>";

                            if (!$swapXYDone) {
                                $xAxis['autorange'] = 'reversed';
                                $yAxis['side'] = ($yAxisIndex % 2 != 0) ? 'top' : 'bottom';
                                if ($yAxis['side'] == 'top') {
                                    $yAxis['title']['standoff'] = 0;
                                }
                                $yAxis['anchor'] = 'free';
                                if (isset($yAxis['overlaying'])) {
                                    $yAxis['overlaying'] = 'x';
                                }
                                $xAxisStep = 0.115;
                                $xAxisBottomBoundStart = 0 + ($xAxisStep * ceil($yAxisCount/2));
                                $xAxisTopBoundStart = 1 - ($xAxisStep * floor($yAxisCount/2));
                                $topShift = floor($yAxisCount/2) - floor($yAxisIndex/2);
                                $bottomShift = ceil($yAxisCount/2) - ceil($yAxisIndex/2);

                                $yAxis['position'] = $yAxis['side'] == 'top' ? min(1 - ($xAxisStep * $topShift), 1) : max(0 + ($xAxisStep * $bottomShift), 0);
                                $yAxis['domain'] = array(0,1);
                                $yAxis['title']['standoff'] = 0;
                                $yAxis['showgrid'] = $yAxisCount > 1 ? false : true;
                                $xAxis['domain'] = array($xAxisBottomBoundStart, $xAxisTopBoundStart);

                                $xAxis['tickmode'] = $this->_chart['layout']['xaxis']['tickmode'];
                                $xAxis['tick0'] = $this->_chart['layout']['xaxis']['tick0'];
                                $xAxis['dtick'] = $this->_chart['layout']['xaxis']['dtick'];
                                $xAxis['type'] = $this->_chart['layout']['xaxis']['type'];

                                $this->_chart['layout'][$xAxisName] = $yAxis;
                                $this->_chart['layout']['yaxis'] = $xAxis;
                                $swapXYDone = true;
                            }
                            $this->_chart['layout']['xaxis']['type'] = $yAxis['type'];
                            if ($yAxisIndex > 0) {
                                unset($this->_chart['layout']["{$yAxisName}"]);
                            }
                        }

                        // Set stacking and area configurationg
                        if($data_description->display_type!=='line')
                        {
                            if ($trace['type']=='area' && $traceIndex == 0) {
                                $hidden_trace = array(
                                    'name' => 'area fix',
                                    'x' => $this->_swapXY ? array_fill(0, count($xValues), 0) : $xValues,
                                    'y' => $this->_swapXY ? $xValues : array_fill(0, count($xValues), 0),
                                    'zIndex' => 0,
                                    'showlegend' => false,
                                    'mode' => 'lines+markers',
                                    'marker' => array(
                                        'color' => '#FFFFFF',
                                        'size' => 0.1
                                    ),
                                    'line' => array(
                                        'color' => '#FFFFFF'
                                    ),
                                    'hoverinfo' => 'skip',
                                    'legendrank' => -1000,
                                    'traceorder' => -1000,
                                    'yaxis' => "y{$yIndex}",
                                    'type' => 'scatter',
                                );

                                if ($this->_swapXY) {
                                    $hidden_trace['xaxis'] = "x{$yIndex}";
                                    unset($hidden_trace['yaxis']);
                                }


                                $this->_chart['data'][] = $hidden_trace;
                            }

                            if ($trace['type'] == 'bar') {
                                $trace['line']['width'] = 0;
                                $trace['marker']['line']['width'] = 0;
                            }

                            if ($data_description->combine_type=='side' && $trace['type']=='area'){
                                if ($this->_swapXY) {
                                    $trace['fill'] = 'tozerox';
                                } else {
                                    $trace['fill'] = 'tozeroy';
                                }
                            }
                            elseif($data_description->combine_type=='stack')
                            {
                                $trace['stackgroup'] = 'one';
                                $this->_chart['layout']['barmode'] = 'stack';
                            }
                            elseif($data_description->combine_type=='percent' && !$data_description->log_scale )
                            {
                                $trace['stackgroup'] = 'one';
                                $trace['groupnorm'] = 'percent';
                                $trace['hovertemplate'] = $formattedDataSeriesName . ': <b>%{hovertext}</b> <extra></extra>';
                                $this->_chart['layout']['barmode'] = 'stack';
                                $this->_chart['layout']['barnorm'] = 'percent';
                            }
                        }

                        // Set null connector
                        if (in_array(null, $yValues) && $data_description->display_type == 'line') {
                            $null_trace = array(
                                'name' => 'gap connector',
                                'zIndex' => $zIndex,
                                'x' => $this->_swapXY ? $yValues : $xValues,
                                'y' => $this->_swapXY ? $xValues : $yValues,
                                'showlegend' => false,
                                'mode' => 'lines',
                                'line' => array(
                                    'color' => $color,
                                    'dash' => 'dash'
                                ),
                                'connectgaps' => true,
                                'hoverinfo' => 'skip',
                                'offsetgroup' => $yIndex > 1 ? "group{$yIndex}" : "group{$traceIndex}",
                                'legendgroup' => $traceIndex,
                                'legendrank' => -1000,
                                'traceorder' => -1000,
                                'type' => 'scatter',
                                'visible' => $visible,
                                'yaxis' => "y{$yIndex}",
                                'isRestrictedByRoles' => $data_description->restrictedByRoles,
                            );

                            if ($this->_swapXY) {
                                $null_trace['xaxis'] = "x{$yIndex}";
                                unset($null_trace['yaxis']);
                            }

                            $this->_chart['data'][] = $null_trace;
                        }

                        $this->_chart['data'][] = $trace;
                        $idx = count($this->_chart['data']) - 1;
                        $error_color_value = \DataWarehouse\Visualization::alterBrightness($color_value, -70);
                        $error_color = '#'.str_pad(dechex($error_color_value), 6, '0', STR_PAD_LEFT);
                        $error_info = $this->buildErrorDataSeries(
                            $trace,
                            $data_description,
                            $legend,
                            $error_color,
                            $yAxisDataObject,
                            $formattedDataSeriesName,
                            $yAxisIndex,
                            $semDecimals,
                            $decimals,
                            $zIndex
                        );
                        if ($data_labels_enabled) {
                            if ($this->_chart['data'][$idx]['type'] == 'bar' && count($yAxisDataObjectsArray) > 1) {
                                $this->_chart['data'][$idx]['constraintext'] = 'inside';
                                if ($std_err_labels_enabled && $data_description->value_labels) {
                                    $this->_chart['data'][$idx]['text'] = $error_info['data_labels'];
                                }
                                elseif ($std_err_labels_enabled && !$data_description->value_labels){
                                    $this->_chart['data'][$idx]['text'] = $error_info['error_labels'];
                                } else {
                                    $this->_chart['data'][$idx]['text'] = $text;
                                }
                            } else {
                                $this->configureDataLabels(
                                    $data_description,
                                    $error_info,
                                    $xValues,
                                    $yValues,
                                    $std_err_labels_enabled,
                                    $font_size,
                                    $color,
                                    $isThumbnail,
                                    $decimals
                                );
                            }
                        }

                        // ---- Add a trend line on the dataset ----
                        if(isset($data_description->trend_line) && $data_description->trend_line == 1 && $data_description->display_type != 'pie' )
                        {
                            $newValues = array_filter($values, function ($value) {
                                return $value !== null;
                            });

                            $new_values_count = count($newValues);

                            if($new_values_count > 1)
                            {
                                list($m, $b, $r, $r_squared) = \xd_regression\linear_regression(array_keys($newValues), array_values($newValues));
                                $trendX = array();
                                $trendY = array();
                                foreach($newValues as $ii => $value) //first first positive point on trend line since when logscale negative values make it barf
                                {
                                    $y = ($m*$ii)+$b;
                                    if(!$data_description->log_scale || $y > 0)
                                    {
                                        $trendX[] = date('Y-m-d', $start_ts_array[$ii]);
                                        $trendY[] = $y;
                                    }
                                }

                                $trend_formula = (number_format($m, 2)==0?number_format($m, 3):number_format($m, 2)).'x '.($b>0?'+':'').number_format($b, 2);

                                $dsn = 'Trend Line: '.$formattedDataSeriesName.' ('.$trend_formula.'), R-Squared='.number_format($r_squared, 2);

                                $lookupDataSeriesName = $dsn;
                                if(isset($legend->{$dsn}))
                                {
                                    $config = $legend->{$dsn};
                                    if(isset($config->title))
                                    {
                                        $lookupDataSeriesName = $config->title;
                                    }
                                }
                                $visible = true;
                                if(isset($data_description->visibility) && isset($data_description->visibility->{$dsn}))
                                {
                                    $visible = $data_description->visibility->{$dsn};
                                }
                                $trendline_trace = array(
                                    'name' => $lookupDataSeriesName,
                                    'otitle' => $dsn,
                                    'zIndex' => $zIndex,
                                    'datasetId' => $data_description->id,
                                    'drilldown' => $drilldown,
                                    'color' => $color,
                                    'type' => 'scatter',
                                    'yaxis' => "y{$yIndex}",
                                    'showlegend' => true,
                                    'hoverinfo' => 'skip',
                                    'text' => array(),
                                    'mode' => 'lines+markers',
                                    'marker' => array(
                                        'size' => 0.1,
                                    ),
                                    'line' => array(
                                        'shape' => 'linear',
                                        'dash' => 'dot',
                                        'color' => $color,
                                        'width' => $data_description->line_width + $font_size/4,
                                    ),
                                    'visible' => $visible,
                                    'm' => $m,
                                    'b' => $b,
                                    'r' => $r,
                                    'x' => $this->_swapXY ? $trendY : $trendX,
                                    'y' => $this->_swapXY ? $trendX : $trendY,
                                    'isRestrictedByRoles' => $data_description->restrictedByRoles,
                                );
                                $valid = $data_description->std_err == 1 && !$data_description->log_scale;
                                $trendline_trace['legendrank'] = $valid ? $trace['legendrank'] + 2 : $trace['legendrank'];
                                $trendline_trace['traceorder'] = $valid ? $traceIndex - 2 : $traceIndex;

                                if ($this->_swapXY) {
                                    unset($trendline_trace['yaxis']);
                                    $trendline_trace['xaxis'] = "x{$yIndex}";
                                }

                                $this->_chart['data'][] = $trendline_trace;
                            }
                        } // end closure for trendline trace
                    } // end closure for if $yAxisDataObject does not equal NULL
                }
            } // end closure for each $yAxisArray
        } // end closure for each $yAxisDataDescriptions

        if ($this->_showWarnings) {
            $this->addRestrictedDataWarning();
        }

        // Timeseries ticks need to be set to 'auto' if all legend elements are hidden
        // due to bug with Plotly JS manually set ticks.
        $axisName = $this->_swapXY ? 'yaxis' : 'xaxis';
        if (isset($this->_chart['layout']["{$axisName}"]) && $this->_chart['layout']["{$axisName}"]['tickmode'] !== 'auto') {
            $this->_chart['layout']["{$axisName}"]['tickmode'] = 'auto';
            $visibility = array_column($this->_chart['data'], 'visible');
            if (in_array(true, $visibility, true)) {
                $this->_chart['layout']["{$axisName}"]['tickmode'] = 'linear';
            }
        }

        if($this->show_filters)
        {
            $subtitle_separator = " -- ";
            $subtitle = implode($subtitle_separator, array_unique($globalFilterDescriptions));
            $this->setSubtitle($subtitle, $font_size);
        }

        $this->setDataSource(array_keys($dataSources));

        $this->setChartTitleSubtitle($font_size);
    } // end closure for configure() functions
}<|MERGE_RESOLUTION|>--- conflicted
+++ resolved
@@ -645,17 +645,8 @@
                         $value_count = count($xValues);
 
                         if (($this->_aggregationUnit == 'Day' || $this->_aggregationUnit == 'day')) {
-<<<<<<< HEAD
-                            if ($value_count > 7) {
-                                $this->_chart['layout']['xaxis']['tickmode'] = 'auto';
-
-=======
                             $this->_chart['layout']['xaxis']['type'] = 'category';
                             $this->_chart['layout']['xaxis']['tickmode'] = 'auto';
-                            if ($value_count > 12) {
-                                $this->_chart['layout']['xaxis']['tickangle'] = -90;
->>>>>>> c3be375f
-                            }
                         }
 
                         if ($this->_aggregationUnit == 'Month' || $this->_aggregationUnit == 'month') {
