--- conflicted
+++ resolved
@@ -1005,19 +1005,6 @@
         $filterParameters = array();
         $filterParameterDescriptions = array();
         foreach ($groupedFilters as $filter_parameter_dimension => $filterValues) {
-<<<<<<< HEAD
-            try {
-                $group_by_instance = $this->realm->getGroupByObject($filter_parameter_dimension);
-                $param = array($filter_parameter_dimension.'_filter' => implode(',', $filterValues));
-                $this->addParameters($group_by_instance->generateQueryFiltersFromRequest($param));
-                $filterParameters[$filter_parameter_dimension] = array(
-                    'groupBy' => $group_by_instance,
-                    'dimensionValues' => $filterValues,
-                );
-                $filterParameterDescriptions = array_merge($filterParameterDescriptions, $group_by_instance->generateQueryParameterLabelsFromRequest($param));
-            } catch (\Exception $ex) {
-            }
-=======
             $group_by_instance = static::getGroupBy($filter_parameter_dimension);
             $param = array($filter_parameter_dimension.'_filter' => implode(',', $filterValues));
             $this->addParameters($group_by_instance->pullQueryParameters($param));
@@ -1026,7 +1013,6 @@
                 'dimensionValues' => $filterValues,
             );
             $filterParameterDescriptions = array_merge($filterParameterDescriptions, $group_by_instance->pullQueryParameterDescriptions($param));
->>>>>>> a93ec49b
         }
 
         $this->filterParameters = $filterParameters;
@@ -1143,20 +1129,6 @@
         $groupedRoleParameters = array();
         $roleParameterDescriptions = array();
         foreach ($role_parameters as $role_parameter_dimension => $role_parameter_value) {
-<<<<<<< HEAD
-            try {
-                $group_by_instance = $this->realm->getGroupByObject($role_parameter_dimension);
-
-                if (is_array($role_parameter_value)) {
-                    $param = array($role_parameter_dimension.'_filter' => implode(',', $role_parameter_value));
-                    $role_parameter_values = $role_parameter_value;
-                } else {
-                    $param = array($role_parameter_dimension.'_filter' => $role_parameter_value);
-                    $role_parameter_values = array($role_parameter_value);
-                }
-
-                $this->addParameters($group_by_instance->generateQueryFiltersFromRequest($param));
-=======
             $group_by_instance = static::getGroupBy($role_parameter_dimension);
 
             if (is_array($role_parameter_value)) {
@@ -1166,7 +1138,6 @@
                 $param = array($role_parameter_dimension.'_filter' => $role_parameter_value);
                 $role_parameter_values = array($role_parameter_value);
             }
->>>>>>> a93ec49b
 
             $this->addParameters($group_by_instance->pullQueryParameters($param));
 
@@ -1177,10 +1148,6 @@
                         continue;
                     }
 
-<<<<<<< HEAD
-                $roleParameterDescriptions = array_merge($roleParameterDescriptions, $group_by_instance->generateQueryParameterLabelsFromRequest($param));
-            } catch (\Exception $ex) {
-=======
                     $role_parameters_value_list[] = $current_role_parameter_value;
                 }
             } else {
@@ -1188,7 +1155,6 @@
                     'groupBy' => $group_by_instance,
                     'dimensionValues' => $role_parameter_values,
                 );
->>>>>>> a93ec49b
             }
 
             $roleParameterDescriptions = array_merge($roleParameterDescriptions, $group_by_instance->pullQueryParameterDescriptions($param));
