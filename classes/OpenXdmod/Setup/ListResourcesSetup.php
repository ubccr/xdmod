<?php
/**
 * @author Jeffrey T. Palmer <jtpalmer@buffalo.edu>
 */

namespace OpenXdmod\Setup;

use Configuration\XdmodConfiguration;
use DateTime;

/**
 * Resources setup sub-step for listing resources.
 */
class ListResourcesSetup extends SetupItem
{

    /**
     * Main resources setup
     *
     * @var ResourcesSetup
     */
    protected $parent;

    /**
     * @inheritdoc
     */
    public function __construct(Console $console, ResourcesSetup $parent)
    {
        parent::__construct($console);
        $this->parent = $parent;
    }

    /**
     * @inheritdoc
     */
    public function handle()
    {
        $this->console->displaySectionHeader('Resources Added');

        $resources = $this->parent->getResources();

        if (count($resources) == 0) {
            $this->console->displayMessage('No resources have been added.');
            $this->console->displayBlankLine();
        }

        $availableTypes = XdmodConfiguration::assocArrayFactory('resource_types.json', CONFIG_DIR)['resource_types'];
        $availableResourceAllocationTypes = XdmodConfiguration::assocArrayFactory('resource_allocation_types.json', CONFIG_DIR)['resource_allocation_types'];

        foreach ($resources as $resource) {
            $specs = $this->getSpecsForResource($resource['resource']);

            // Look up the resource type in the list of available types

            $resourceType = 'UNK';
            foreach ( $availableTypes as $name => $type ) {
                if ( $name === $resource['resource_type'] ) {
                    // Note that Console::prompt() expects lowercase values for options
                    $resourceType = strtolower($name);
                    break;
                }
            }

            $resourceAllocationType = 'UNK';
            foreach ( $availableResourceAllocationTypes as $name => $type ) {
                if ( $name === $resource['resource_allocation_type'] ) {
                    // Note that Console::prompt() expects lowercase values for options
                    $resourceAllocationType = strtolower($name);
                    break;
                }
            }

<<<<<<< HEAD
=======
            $cpu_nodes_message = isset($specs['cpu_node_count']) ? $specs['cpu_node_count'] : "No value available for CPU Node Count. Please update the resource_specs.json file";
            $cpu_processors_message = isset($specs['cpu_processor_count']) ? $specs['cpu_processor_count'] : "No value available for CPU Processor Count. Please update the resource_specs.json file";
            $gpu_nodes_message = isset($specs['gpu_node_count']) ? $specs['gpu_node_count'] : "No value available for GPU Node Count. Please update the resource_specs.json file";
            $gpu_processors_message = isset($specs['gpu_processor_count']) ? $specs['gpu_processor_count'] : "No value available for GPU Processor Count. Please update the resource_specs.json file";
            $start_date_message = isset($specs['start_date']) ? $specs['start_date'] : "No value available for Start Date. Please update the resource_specs.json file";


>>>>>>> 411f7169
            $this->console->displayMessage('Resource: ' . $resource['resource']);
            $this->console->displayMessage('Name: ' . $resource['name']);
            $this->console->displayMessage('Type: ' . $resourceType);
            $this->console->displayMessage('Resource Allocation Type: ' . $resourceAllocationType);
<<<<<<< HEAD
            $this->console->displayMessage('CPU Node count: ' . $specs['cpu_node_count']);
            $this->console->displayMessage('CPU Processor count: ' . $specs['cpu_processor_count']);
            $this->console->displayMessage('GPU Node count: ' . $specs['gpu_node_count']);
            $this->console->displayMessage('GPU Processor count: ' . $specs['gpu_processor_count']);
            $this->console->displayMessage('Resource Start Date ' . $specs['start_date']);
=======
            $this->console->displayMessage('CPU Node count: ' . $cpu_nodes_message);
            $this->console->displayMessage('CPU Processor count: ' . $cpu_processors_message);
            $this->console->displayMessage('GPU Node count: ' . $gpu_nodes_message);
            $this->console->displayMessage('GPU Processor count: ' . $gpu_processors_message);
            $this->console->displayMessage('Resource Start Date: ' . $start_date_message);
>>>>>>> 411f7169
            $this->console->displayMessage(str_repeat('-', 72));
            $this->console->displayBlankLine();
        }

        $this->console->prompt('Press ENTER to continue.');
    }

    /**
     * Returns the current specs for the given resource.
     *
     * @param string $resource The resource identifier.
     *
     * @return array The current resource specs.
     */
    private function getSpecsForResource($resource)
    {

        // Default placeholder values to use if no specs are found. An
        // end date timestamp is added to the specs for ease of
        // comparing the end date with that of other specs.
        $currentSpecs = array(
            'end_date_ts' => 0,
        );

        foreach ($this->parent->getResourceSpecs() as $specs) {
            if ($specs['resource'] !== $resource) {
                continue;
            }

            // Any specs with no end date must be the most recent.
            if (!isset($specs['end_date'])) {
                return $specs;
            }

            $endDate = new DateTime($specs['end_date']);
            $endDateTs = $endDate->getTimestamp();

            // Replace the current specs if one with a more recent end
            // date is found.
            if ($endDateTs > $currentSpecs['end_date_ts']) {
                $currentSpecs = $specs;
                $currentSpecs['end_date_ts'] = $endDateTs;
            }
        }

        // Remove the timstamp since it technically isn't part of the
        // resource specs.
        unset($currentSpecs['end_date_ts']);

        return $currentSpecs;
    }
}<|MERGE_RESOLUTION|>--- conflicted
+++ resolved
@@ -70,8 +70,6 @@
                 }
             }
 
-<<<<<<< HEAD
-=======
             $cpu_nodes_message = isset($specs['cpu_node_count']) ? $specs['cpu_node_count'] : "No value available for CPU Node Count. Please update the resource_specs.json file";
             $cpu_processors_message = isset($specs['cpu_processor_count']) ? $specs['cpu_processor_count'] : "No value available for CPU Processor Count. Please update the resource_specs.json file";
             $gpu_nodes_message = isset($specs['gpu_node_count']) ? $specs['gpu_node_count'] : "No value available for GPU Node Count. Please update the resource_specs.json file";
@@ -79,24 +77,15 @@
             $start_date_message = isset($specs['start_date']) ? $specs['start_date'] : "No value available for Start Date. Please update the resource_specs.json file";
 
 
->>>>>>> 411f7169
             $this->console->displayMessage('Resource: ' . $resource['resource']);
             $this->console->displayMessage('Name: ' . $resource['name']);
             $this->console->displayMessage('Type: ' . $resourceType);
             $this->console->displayMessage('Resource Allocation Type: ' . $resourceAllocationType);
-<<<<<<< HEAD
-            $this->console->displayMessage('CPU Node count: ' . $specs['cpu_node_count']);
-            $this->console->displayMessage('CPU Processor count: ' . $specs['cpu_processor_count']);
-            $this->console->displayMessage('GPU Node count: ' . $specs['gpu_node_count']);
-            $this->console->displayMessage('GPU Processor count: ' . $specs['gpu_processor_count']);
-            $this->console->displayMessage('Resource Start Date ' . $specs['start_date']);
-=======
             $this->console->displayMessage('CPU Node count: ' . $cpu_nodes_message);
             $this->console->displayMessage('CPU Processor count: ' . $cpu_processors_message);
             $this->console->displayMessage('GPU Node count: ' . $gpu_nodes_message);
             $this->console->displayMessage('GPU Processor count: ' . $gpu_processors_message);
             $this->console->displayMessage('Resource Start Date: ' . $start_date_message);
->>>>>>> 411f7169
             $this->console->displayMessage(str_repeat('-', 72));
             $this->console->displayBlankLine();
         }
