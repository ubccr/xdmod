<?php
namespace OpenXdmod\Migration\Version851To900;

use Exception;
use OpenXdmod\Setup\Console;
use FilterListBuilder;
use CCR\DB;
use ETL\Utilities;
<<<<<<< HEAD
use Xdmod\SlurmGresParser;
=======
use Xdmod\SlurmResourceParser;
>>>>>>> 27a3b40a

/**
* Migrate databases from version 8.5.1 to 9.0.0.
*/
class DatabasesMigration extends \OpenXdmod\Migration\DatabasesMigration
{
    /**
     * Update batch export request realm names, rebuild storage filters lists.
     * Prompt user and re-ingest slurm GPU data if desired.
     */
    public function execute()
    {
        parent::execute();

        $dbh = DB::factory('datawarehouse');
        $dbh->execute("UPDATE moddb.batch_export_requests SET realm = 'Jobs' WHERE realm = 'jobs'");
        $dbh->execute("UPDATE moddb.batch_export_requests SET realm = 'SUPREMM' WHERE realm = 'supremm'");

        $this->logger->notice('Rebuilding filter lists');
        try {
            $builder = new FilterListBuilder();
            $builder->setLogger($this->logger);
            $builder->buildRealmLists('Storage');
            $this->logger->notice('Done building filter lists');
        } catch (Exception $e) {
            $this->logger->warning('Failed to build filter list: '  . $e->getMessage());
            $this->logger->warning('You may need to run xdmod-build-filter-lists manually');
        }

        $console = Console::factory();
        $console->displayMessage(<<<"EOT"
This version of Open XDMoD has support for GPU metrics in the jobs realm.  If
you have shredded Slurm job records in the past it is possible to extract the
GPU count from the ReqGRES data that was collected.  This will require
re-ingest and re-aggregating your job data.
EOT
        );
        $console->displayBlankLine();
        $reingestSlurmData = $console->prompt(
            'Re-ingest and re-aggregate Slurm job data?',
            'yes',
            ['yes', 'no']
        );

        if ($reingestSlurmData === 'yes') {
            Utilities::runEtlPipeline(['jobs-gpu-migration-8_5_1-9_0_0'], $this->logger);
            $this->updateSlurmGpuCount();
            // Use current time from the database in case clocks are not
            // synchronized.
            $lastModifiedStartDate = DB::factory('hpcdb')->query('SELECT NOW() AS now FROM dual')[0]['now'];
            Utilities::runEtlPipeline(
                ['jobs-gpu-re-ingest-8_5_1-9_0_0', 'jobs-xdw-aggregate'],
                $this->logger,
                [
                    'last-modified-start-date' => $lastModifiedStartDate,
                    'option-overrides' => [
                        'analyze_table' => false
                    ]
                ]
            );
            $builder = new FilterListBuilder();
            $builder->setLogger($this->logger);
            $builder->buildRealmLists('Jobs');
        }
<<<<<<< HEAD
        // Create and populate gateway realm's schema
        Utilities::runEtlPipeline(array(
            'gateways.bootstrap'
        ), $this->logger);
=======
        if (\CCR\DB\MySQLHelper::DatabaseExists($dbh->_db_host, $dbh->_db_port, $dbh->_db_username, $dbh->_db_password, 'modw_cloud')) {
            $sql = "SELECT
                      r.name,
                      sr.start_time,
                      sr.end_time,
                      i.provider_identifier,
                      COALESCE(sa.username, 'Unknown') as username
                    FROM
                      modw_cloud.session_records as sr
                    LEFT JOIN
                      modw_cloud.instance as i on sr.instance_id = i.instance_id
                    LEFT JOIN
                      modw.systemaccount as sa on sr.person_id = sa.person_id
                    LEFT JOIN
                      modw.resourcefact as r on sr.resource_id = r.id
                    WHERE
                      sr.start_event_type_id IN (4,6,17,19,45,55)";

            $erroneousSessions = $dbh->query($sql);
            $numSessions = count($erroneousSessions);

            if (!empty($erroneousSessions)) {
                $sessionTable = $this->makeAsciiSessionTable($erroneousSessions);
                $console->displayMessage(<<<"EOT"
This version of Open XDMoD fixes a bug in the cloud realm that created erroneous session. We have found $numSessions erroneous sessions.

$sessionTable
EOT
                    );
                $console->displayBlankLine();
                $deleteErroneousSessions = $console->prompt(
                    'Would you like to remove these sessions',
                    'yes',
                    ['yes', 'no']
                );

                // We only need to delete the rows here. Re-aggregations is done in configuration/etl/etl.d/xdmod-migration-8_5_1-9_0_0.json
                if ($deleteErroneousSessions) {
                    $dbh->execute("DELETE FROM modw_cloud.session_records WHERE start_event_type_id IN (4,6,17,19,45,55)");
                    $dbh->execute("DELETE FROM modw_cloud.event_reconstructed where start_event_id IN (4,6,17,19,45,55)");
                }
            }
        }
>>>>>>> 27a3b40a
    }

    /**
     * Update the GPU count for all slurm records in
     * `mod_shredder`.`shredded_job_slurm` that have ReqGRES data.
     */
    private function updateSlurmGpuCount()
    {
        $dbh = DB::factory('shredder');
        $dbh->beginTransaction();
        try {
            $this->logger->notice('Querying slurm job records');
<<<<<<< HEAD
            $rows = $dbh->query("SELECT shredded_job_slurm_id AS id, req_gres FROM shredded_job_slurm WHERE req_gres != ''");
            $this->logger->notice('Updating slurm job records');
            $sth = $dbh->prepare('UPDATE shredded_job_slurm SET ngpus = :gpuCount WHERE shredded_job_slurm_id = :id');
            $gresParser = new SlurmGresParser();
            foreach ($rows as $row) {
                $gres = $gresParser->parseReqGres($row['req_gres']);
                $gpuCount = $gresParser->getGpuCountFromGres($gres);
=======
            $rows = $dbh->query(<<<'SQL'
SELECT shredded_job_slurm_id AS id, req_gres, req_tres
FROM shredded_job_slurm
WHERE req_gres != '' OR req_tres != ''
SQL
            );
            $this->logger->notice('Updating slurm job records');
            $sth = $dbh->prepare('UPDATE shredded_job_slurm SET ngpus = :gpuCount WHERE shredded_job_slurm_id = :id');
            $resourceParser = new SlurmResourceParser();
            foreach ($rows as $row) {
                $tres = $resourceParser->parseTres($row['req_tres']);
                $gpuCount = $resourceParser->getGpuCountFromTres($tres);

                if ($gpuCount === 0) {
                    $gres = $resourceParser->parseGres($row['req_gres']);
                    $gpuCount = $resourceParser->getGpuCountFromGres($gres);
                }

>>>>>>> 27a3b40a
                $sth->execute(['gpuCount' => $gpuCount, 'id' => $row['id']]);
            }
            $dbh->commit();
            $this->logger->notice('Done updating slurm job records');
        } catch (Exception $e) {
            $dbh->rollBack();
            $this->logger->err('Failed to update slurm job records: '  . $e->getMessage());
        }
<<<<<<< HEAD
=======
    }

    /**
     * Create a dashed line the same width as the ascii table.
     *
     * @param $tableWidth int Width of ascii table
     * @return String
     */
    private function asciiLineSeperators($tableWidth)
    {
        return "+ ".str_pad('', $tableWidth, '-')." +\r\n";
    }

    /**
     * Makes an ascii table that show details of sessions that were erroneously created.
     * Shows the Resource, Start Time, End Time, Instance UUID and Username associated with session.
     *
     * @param $tableData Multidimensional array that should contain data for the ascii table
     * @return String
     */
    private function makeAsciiSessionTable($tableData)
    {
        $tableData = array_merge(
            [['name' => 'Resource','start_time' => 'Start Time','end_time' => 'End Time','provider_identifier' => 'Instance', 'username' => 'Username']],
            $tableData
        );

        $widths = $this->getSessionTableColumnWidths($tableData);
        $tableWidth = array_sum($widths) + 17;
        $asciiTable = $this->asciiLineSeperators($tableWidth);

        foreach ($tableData as $key => $result) {
            foreach ($result as $index => $value) {
                //Format that values of the table so that all values in a column are padded to the same length
                $strFormat = ($index == 'name') ? "| %-".$widths[$index]."s  |" : " %-".$widths[$index]."s  |";
                $asciiTable .= sprintf($strFormat, $value);
            }
            $asciiTable .= "\r\n";
            if ($key === 0) {
                $asciiTable .= $this->asciiLineSeperators($tableWidth);
            }
        }

        $asciiTable .= $this->asciiLineSeperators($tableWidth);

        return $asciiTable;
    }

    /**
     * Returns an array with the max width of a string for each column in the multidimensional array that is passed in
     *
     * @param $tableData Multidimensial array that should contain data for the ascii table
     * @return array
     */
    private function getSessionTableColumnWidths($tableData)
    {
        $widths = array_fill_keys(array_keys($tableData[0]), 0);

        foreach ($tableData as $row) {
            foreach ($row as $key => $value) {
                if (strlen($value) > $widths[$key]) {
                    $widths[$key] = strlen($value);
                }
            }
        }

        return $widths;
>>>>>>> 27a3b40a
    }
}<|MERGE_RESOLUTION|>--- conflicted
+++ resolved
@@ -6,11 +6,7 @@
 use FilterListBuilder;
 use CCR\DB;
 use ETL\Utilities;
-<<<<<<< HEAD
-use Xdmod\SlurmGresParser;
-=======
 use Xdmod\SlurmResourceParser;
->>>>>>> 27a3b40a
 
 /**
 * Migrate databases from version 8.5.1 to 9.0.0.
@@ -75,12 +71,6 @@
             $builder->setLogger($this->logger);
             $builder->buildRealmLists('Jobs');
         }
-<<<<<<< HEAD
-        // Create and populate gateway realm's schema
-        Utilities::runEtlPipeline(array(
-            'gateways.bootstrap'
-        ), $this->logger);
-=======
         if (\CCR\DB\MySQLHelper::DatabaseExists($dbh->_db_host, $dbh->_db_port, $dbh->_db_username, $dbh->_db_password, 'modw_cloud')) {
             $sql = "SELECT
                       r.name,
@@ -124,7 +114,6 @@
                 }
             }
         }
->>>>>>> 27a3b40a
     }
 
     /**
@@ -137,15 +126,6 @@
         $dbh->beginTransaction();
         try {
             $this->logger->notice('Querying slurm job records');
-<<<<<<< HEAD
-            $rows = $dbh->query("SELECT shredded_job_slurm_id AS id, req_gres FROM shredded_job_slurm WHERE req_gres != ''");
-            $this->logger->notice('Updating slurm job records');
-            $sth = $dbh->prepare('UPDATE shredded_job_slurm SET ngpus = :gpuCount WHERE shredded_job_slurm_id = :id');
-            $gresParser = new SlurmGresParser();
-            foreach ($rows as $row) {
-                $gres = $gresParser->parseReqGres($row['req_gres']);
-                $gpuCount = $gresParser->getGpuCountFromGres($gres);
-=======
             $rows = $dbh->query(<<<'SQL'
 SELECT shredded_job_slurm_id AS id, req_gres, req_tres
 FROM shredded_job_slurm
@@ -164,7 +144,6 @@
                     $gpuCount = $resourceParser->getGpuCountFromGres($gres);
                 }
 
->>>>>>> 27a3b40a
                 $sth->execute(['gpuCount' => $gpuCount, 'id' => $row['id']]);
             }
             $dbh->commit();
@@ -173,8 +152,6 @@
             $dbh->rollBack();
             $this->logger->err('Failed to update slurm job records: '  . $e->getMessage());
         }
-<<<<<<< HEAD
-=======
     }
 
     /**
@@ -242,6 +219,5 @@
         }
 
         return $widths;
->>>>>>> 27a3b40a
     }
 }