<?php

use CCR\MailWrapper;
use CCR\DB;
use CCR\Log;
use DataWarehouse\Access\Usage;

/**
 * Used for keeping track of charts a user wishes to add to his / her
 * report.
 */
class XDReportManager
{

    private $_user = null;
    private $_user_id = null;
    private $_charts_per_page = 1;
    private $_report_name = null;
    private $_report_title = null;
    private $_report_header = null;
    private $_report_footer = null;
    private $_report_schedule = null;
    private $_report_delivery = null;
    private $_report_format = null;
    private $_report_id = null;
    private $_pdo = null;

    /**
     * List of acceptable output formats and their respective content
     * types.
     *
     * @var array
     */
    private static $_header_map = array(
        'doc' => 'application/vnd.ms-word',
        'pdf' => 'application/pdf',
    );

    const DEFAULT_FORMAT = 'pdf';

    /**
     * @param XDUser $user
     */
    public function __construct($user)
    {
        $this->_pdo = DB::factory('database');
        $this->_user = $user;
        $this->_user_id         = $user->getUserID();
    }

    public function emptyCache()
    {
        $this->_pdo->execute(
            '
                UPDATE ReportCharts
                SET image_data = NULL
                WHERE user_id = :user_id
            ',
            array('user_id' => $this->_user_id)
        );
    }

    public static function isValidFormat($format)
    {
        return array_key_exists($format, self::$_header_map);
    }

    public static function resolveContentType($format)
    {
        return self::$_header_map[$format];
    }

    public static function enumScheduledReports($schedule_frequency)
    {
        $pdo = DB::factory('database');

        $results = $pdo->query(
            '
                SELECT user_id, report_id
                FROM moddb.Reports
                WHERE schedule = :schedule
            ',
            array('schedule' => $schedule_frequency)
        );

        $scheduled_reports = array();

        foreach ($results as $report_data) {
            $scheduled_reports[] = array(
                'user_id'   => $report_data['user_id'],
                'report_id' => $report_data['report_id'],
            );
        }

        return $scheduled_reports;
    }

    public function configureSelectedReport(
        $report_id,
        $report_name,
        $report_title,
        $report_header,
        $report_footer,
        $report_format,
        $charts_per_page,
        $report_schedule,
        $report_delivery
    ) {
        $this->_report_id = $report_id;
        $this->_report_name = $report_name;
        $this->_report_title = $report_title;
        $this->_report_header = $report_header;
        $this->_report_footer = $report_footer;
        $this->_report_format = $report_format;
        $this->_charts_per_page = $charts_per_page;
        $this->_report_schedule = $report_schedule;
        $this->_report_delivery = $report_delivery;
    }

    public function saveThisReport()
    {
        if (!isset($this->_report_id)) {
            throw new \Exception(
                "configureSelectedReport() must be called first"
            );
        }

        $this->_pdo->execute(
            "
            UPDATE Reports SET
                name            = :report_name,
                title           = :report_title,
                header          = :report_header,
                footer          = :report_footer,
                charts_per_page = :charts_per_page,
                format          = :format,
                schedule        = :schedule,
                delivery        = :delivery
            WHERE report_id = :report_id
            ",
            array(
                'report_name'     => $this->_report_name,
                'report_title'    => $this->_report_title,
                'report_header'   => $this->_report_header,
                'report_footer'   => $this->_report_footer,
                'charts_per_page' => $this->_charts_per_page,
                'format'          => $this->_report_format,
                'schedule'        => $this->_report_schedule,
                'delivery'        => $this->_report_delivery,
                'report_id'       => $this->_report_id,
            )
        );
    }

    private function fontWrapper($text, $font_size = 12)
    {
        return sprintf(
            '<span style="font-family: arial, sans-serif; font-size: %dpx">%s</span>',
            $font_size,
            $text
        );
    }

    public static function sanitizeFilename($filename)
    {
        $filename = preg_replace('/[^a-zA-Z0-9-_\. ]/', '', $filename);
        $filename = strtolower(str_replace(" ", "_", $filename));

        return (empty($filename) == true) ? 'xdmod_report' : $filename;
    }

    public function getPreviewData($report_id, $token, $charts_per_page)
    {
        $report_data = $this->loadReportData($report_id, false);

        $rData = array();
        $chartSlot = array();

        $chartCount = 0;

        foreach ($report_data['queue'] as $report_chart) {
            $suffix = ($chartCount++ % $charts_per_page);
            if (strtolower($report_chart['timeframe_type']) == 'user defined') {
                list($start_date, $end_date)
                    = explode(' to ', $report_chart['chart_date_description']);
            }
            else {
                $e = \xd_date\getEndpoints($report_chart['timeframe_type']);

                $start_date = $e['start_date'];
                $end_date = $e['end_date'];
            }

            // Update comments and hyperlink so reporting engine can
            // work with the correct chart (image).
            $report_chart['chart_date_description']
                = $start_date . ' to ' . $end_date;

            $report_chart['chart_id'] = preg_replace(
                '/start_date=(\d){4}-(\d){2}-(\d){2}/',
                "start_date=$start_date",
                $report_chart['chart_id']
            );
            $report_chart['chart_id'] = preg_replace(
                '/end_date=(\d){4}-(\d){2}-(\d){2}/',
                "end_date=$end_date",
                $report_chart['chart_id']
            );

            // Titles are handled by the report template itself and do
            // not need to be repeated in the chart image.
            $report_chart['chart_id'] = preg_replace(
                '/&title=(.+)/',
                "&title=",
                $report_chart['chart_id']
            );

            if (empty($report_chart['chart_drill_details'])) {
                $report_chart['chart_drill_details'] = ORGANIZATION_NAME_ABBREV;
            }

            $chartSlot[$suffix] = array(
                'report_title'                   => (count($rData) == 0 && !empty($report_data['general']['title'])) ? $this->fontWrapper($report_data['general']['title'], 22) . '<br />' : '',
                'header_text'                    => $this->fontWrapper($report_data['general']['header'], 12),
                'footer_text'                    => $this->fontWrapper($report_data['general']['footer'], 12),
                'chart_title_' . $suffix         => $this->fontWrapper($report_chart['chart_title'], 16),
                'chart_drill_details_' . $suffix => $this->fontWrapper($report_chart['chart_drill_details'], 12),
                'chart_timeframe_' . $suffix     => $this->fontWrapper($report_chart['chart_date_description'], 14),
                'chart_id_' . $suffix            => '/report_image_renderer.php?type=report&ref=' . $report_id . ';' . $report_chart['ordering']
            );

            if (count($chartSlot) == $charts_per_page) {
                $combinedSlots = array();
                foreach ($chartSlot as $e) {
                    $combinedSlots += $e;
                }
                $rData[] = $combinedSlots;
                $chartSlot = array();
            }
        }

        if (count($chartSlot) > 0) {

            // Handle remainder of charts...

            $combinedSlots = array();

            foreach ($chartSlot as $e) {
                $combinedSlots += $e;
            }

            for ($i = count($chartSlot); $i < $charts_per_page; $i++) {
                $combinedSlots += array(
                    'chart_title_' . $i         => '',
                    'chart_drill_details_' . $i => '',
                    'chart_timeframe_' . $i     => '',
                    'chart_id_' . $i            => 'img_placeholder.php?'
                );
            }

            $rData[] = $combinedSlots;
        }

        return $rData;
    }

    public function insertThisReport($report_derivation_method = 'Manual')
    {
        if (!isset($this->_report_id)) {
            throw new \Exception(
                "configureSelectedReport() must be called first"
            );
        }

        $this->_pdo->execute(
            "
                INSERT INTO Reports (
                    report_id,
                    user_id,
                    name,
                    derived_from,
                    title,
                    header,
                    footer,
                    format,
                    schedule,
                    delivery,
                    selected,
                    charts_per_page
                ) VALUES (
                    :report_id,
                    :user_id,
                    :report_name,
                    :derived_from,
                    :report_title,
                    :report_header,
                    :report_footer,
                    :report_format,
                    :report_schedule,
                    :report_delivery,
                    :selected,
                    :charts_per_page
                )
            ",
            array(
                'report_id'       => $this->_report_id,
                'user_id'         => $this->_user_id,
                'report_name'     => $this->_report_name,
                'derived_from'    => $report_derivation_method,
                'report_title'    => $this->_report_title,
                'report_header'   => $this->_report_header,
                'report_footer'   => $this->_report_footer,
                'report_format'   => $this->_report_format,
                'report_schedule' => $this->_report_schedule,
                'report_delivery' => $this->_report_delivery,
                'selected'        => 0,
                'charts_per_page' => $this->_charts_per_page
            )
        );
    }

    public function generateUniqueName($base_name = 'TAS Report')
    {
        $pdo = DB::factory('database');

        $values = array();

        // If the existing $base_name has a numerical suffix, consider
        // that value when generating the new suffix.

        $name_frags = explode(' ', $base_name);
        $name_suffix = array_pop($name_frags);

        if (is_numeric($name_suffix)){
            $base_name = implode(' ', $name_frags).' ';
            $values[] = $name_suffix;
        }

        $results = $pdo->query(
            "
                SELECT name
                FROM Reports
                WHERE user_id = :user_id
                    AND name LIKE :base_name
            ",
            array(
                'user_id'   => $this->_user_id,
                'base_name' => "$base_name%"
            )
        );

        foreach ($results as $report_data) {
            $name = substr($report_data['name'], strlen($base_name));

            if (is_numeric($name)) {
                $values[] = $name;
            }
        }

        $id = (count($values) > 0) ? (max($values) + 1) : 1;

        $base_name = trim($base_name);

        return "$base_name $id";
    }

    public function isUniqueName($report_name, $report_id)
    {
        $results = $this->_pdo->query(
            "
                SELECT name
                FROM Reports
                WHERE user_id = :user_id
                    AND report_id != :report_id
                    AND name LIKE :report_name
            ",
            array(
                'user_id'     => $this->_user_id,
                'report_id'   => $report_id,
                'report_name' => $report_name,
            )
        );

        return (count($results) == 0);
    }

    public function emptyQueue()
    {
        $this->_pdo->execute(
            "DELETE FROM ChartPool WHERE user_id='{$this->_user_id}'"
        );
    }

    private function getParameterIn($param, $haystack)
    {
        $num_matches = preg_match("/$param=(.+)/", $haystack, $matches);

        $param_value = '';

        if ($num_matches > 0) {
            $frags = explode('&', str_replace('/', '&', $matches[1]));
            $param_value = $frags[0];
        }

        return $param_value;
    }

    public function fetchChartPool()
    {
        $query = "
            SELECT
                chart_id,
                user_id,
                insertion_rank,
                chart_title,
                chart_drill_details,
                chart_date_description,
                type
            FROM ChartPool
            WHERE user_id = :user_id
            ORDER BY insertion_rank ASC
        ";

        $results = $this->_pdo->query(
            $query,
            array('user_id' => $this->_user_id)
        );

        $chartEntries = array();

        foreach ($results as $entry) {
            $timeframe_type = $this->getParameterIn(
                'timeframe_label',
                $entry['chart_id']
            );
            $timeframe_type = urldecode($timeframe_type);

            $thumbnail_link
                = '/report_image_renderer.php?type=chart_pool&ref='
                . $entry['user_id']
                . ';'
                . $entry['insertion_rank']
                . '&token=';

            $chartEntries[] = array(
                'chart_id'               => $entry['chart_id'],
                'thumbnail_link'         => $thumbnail_link,
                'chart_title'            => $entry['chart_title'],
                'chart_drill_details'    => $entry['chart_drill_details'],
                'chart_date_description' => $entry['chart_date_description'],
                'type'                   => $entry['type'],
                'timeframe_type'         => $timeframe_type
            );
        }

        return $chartEntries;
    }

    public function fetchReportTable()
    {
        $query = "
            SELECT
                r.report_id,
                r.name,
                r.derived_from,
                r.title,
                r.charts_per_page,
                r.format,
                r.schedule,
                r.delivery,
                COUNT(rc.chart_id) AS chart_count,
                UNIX_TIMESTAMP(r.last_modified) as last_modified
            FROM Reports r
            LEFT JOIN ReportCharts rc ON rc.report_id = r.report_id
            WHERE r.user_id = :user_id
            GROUP BY
                r.report_id,
                r.name,
                r.derived_from,
                r.title,
                r.charts_per_page,
                r.format,
                r.schedule,
                r.delivery,
                r.last_modified
        ";

        $Entries = array();

        $results = $this->_pdo->query(
            $query,
            array('user_id' => $this->_user_id)
        );

        foreach ($results as $entry) {
            $Entries[] = array(
                'report_id'       => $entry['report_id'],
                'report_name'     => $entry['name'],
                'creation_method' => $entry['derived_from'],
                'report_title'    => $entry['title'],
                'charts_per_page' => $entry['charts_per_page'],
                'report_format'   => $entry['format'],
                'report_schedule' => $entry['schedule'],
                'report_delivery' => $entry['delivery'],
                'chart_count'     => $entry['chart_count'],
                'last_modified'   => $entry['last_modified']
            );
        }

        return $Entries;
    }

    private function generateUID()
    {
        list($usec, $sec) = explode(" ", microtime());
        return ((float)$usec + (float)$sec);
    }

    public function flushReportImageCache()
    {
        $cache_dir = sys_get_temp_dir() . '/';

        if ($dh = opendir($cache_dir)) {
            while (($file = readdir($dh)) !== false) {
                if (
                    preg_match(
                        '/^xd_report_volatile_' . $this->_user_id
                            . '_(.+).[png|xrc]/',
                        $file
                    )
                    ||
                    preg_match(
                        '/^' . $this->_user_id . '-(.+).png/',
                        $file
                    )
                ) {
                    unlink($cache_dir.$file);
                }
            }
            closedir($dh);
        }
    }

    public function loadReportData($report_id)
    {
        $return_data = array();

        $query = "
            SELECT
                name,
                title,
                header,
                footer,
                format,
                charts_per_page,
                schedule,
                delivery
            FROM Reports
            WHERE user_id = :user_id
                AND report_id = :report_id
        ";

        $return_data['general'] = array();

        $results = $this->_pdo->query(
            $query,
            array(
                'user_id'   => $this->_user_id,
                'report_id' => $report_id,
            )
        );

        if (count($results) == 0) {
            $return_data['success'] = false;
            $return_data['message']
                = "Report with id $report_id could not be found.";
            return $return_data;
        }

        $return_data['general']['name']            = $results[0]['name'];
        $return_data['general']['title']           = $results[0]['title'];
        $return_data['general']['header']          = $results[0]['header'];
        $return_data['general']['footer']          = $results[0]['footer'];
        $return_data['general']['format']          = $results[0]['format'];
        $return_data['general']['charts_per_page'] = $results[0]['charts_per_page'];
        $return_data['general']['schedule']        = $results[0]['schedule'];
        $return_data['general']['delivery']        = $results[0]['delivery'];

        $query = "
            SELECT
                chart_id,
                report_id,
                ordering,
                chart_title,
                chart_drill_details,
                chart_date_description,
                chart_type,
                type,
                timeframe_type
            FROM ReportCharts
            WHERE user_id = :user_id AND report_id = :report_id
            ORDER BY ordering ASC
        ";

        $return_data['queue'] = array();

        $results = $this->_pdo->query(
            $query,
            array(
                'user_id'   => $this->_user_id,
                'report_id' => $report_id,
            )
        );

        foreach ($results as $entry) {
            $chart_data = array();

            $chart_data['chart_id'] = $entry['chart_id'];

            $chart_data['thumbnail_link']
                = '/report_image_renderer.php?type=report&ref='
                . $entry['report_id']
                . ';'
                . $entry['ordering']
                . '&dc='
                . $this->generateUID()
                . '&token=';

            $chart_data['ordering'] = $entry['ordering'];

            $chart_data['chart_title'] = $entry['chart_title'];
            $chart_data['chart_drill_details'] = $entry['chart_drill_details'];
            $chart_data['chart_date_description'] = $entry['chart_date_description'];
            $chart_data['type'] = $entry['type'];
            $chart_data['timeframe_type'] = $entry['timeframe_type'];

            $return_data['queue'][] = $chart_data;
        }

        $return_data['success'] = true;

        return $return_data;
    }

    /**
     * Retrieve report data for use by the XML definition
     */
    public function fetchReportData($report_id)
    {
        $query = "
            SELECT
                ordering,
                chart_title,
                chart_id,
                chart_date_description,
                chart_drill_details,
                timeframe_type
            FROM ReportCharts
            WHERE report_id = :report_id AND user_id = :user_id
            ORDER BY ordering ASC
        ";

        $results = $this->_pdo->query(
            $query,
            array(
                'report_id' => $report_id,
                'user_id'   => $this->_user_id,
            )
        );

        $report_data = array();

        foreach ($results as $entry) {
            $chart_data = array();

            $chart_data['order']          = $entry['ordering'];
            $chart_data['title']          = $entry['chart_title'];
            $chart_data['comments']       = $entry['chart_date_description'];
            $chart_data['drill_details']  = $entry['chart_drill_details'];
            $chart_data['timeframe_type'] = $entry['timeframe_type'];

            $report_data[] = $chart_data;
        }

        return $report_data;
    }

    private function createElement(&$dom, &$node, $elementText, $text)
    {
        $elementNode = $dom->createElement($elementText);
        $node->appendChild($elementNode);

        $textNode = $dom->createTextNode(empty($text) ? ' ' : $text);
        $elementNode->appendChild($textNode);
    }

    public function removeReportbyID($report_id)
    {
        $this->_pdo->execute(
            "
                DELETE FROM Reports
                WHERE user_id = :user_id AND report_id = :report_id
            ",
            array(
                'user_id'   => $this->_user_id,
                'report_id' => $report_id,
            )
        );
    }

    public function buildBlobMap($report_id, &$map)
    {
        $query = "
            SELECT chart_id, image_data
            FROM ReportCharts
            WHERE report_id = :report_id AND user_id = :user_id
        ";

        $map = $this->_pdo->query(
            $query,
            array(
                'report_id' => $report_id,
                'user_id'   => $this->_user_id,
            )
        );
    }

    public function resolveBlobFromChartId(&$map, $chart_id)
    {
        foreach ($map as $e) {
            if ($chart_id == $e['chart_id']) {
                return $e['image_data'];
            }
        }

        return null;
    }

    public function removeReportCharts($report_id)
    {
        $this->_pdo->execute(
            "
                DELETE FROM ReportCharts
                WHERE user_id = :user_id AND report_id = :report_id
            ",
            array(
                'user_id'   => $this->_user_id,
                'report_id' => $report_id,
            )
        );
    }

    public function syncDatesBetweenIDAndBlobs($report_id)
    {
        $query = "
            SELECT
                chart_id,
                ordering,
                substr(image_data, 1, 21) AS blob_timestamp
            FROM ReportCharts
            WHERE report_id = :report_id
        ";

        $result = $this->_pdo->query($query, array('report_id' => $report_id));

        foreach ($result as $r) {
            if (is_null($r['blob_timestamp'])) {
                continue;
            }

            list($blob_start, $blob_end) = explode(',', $r['blob_timestamp']);

            print "order: " . $r['ordering'] . "\n";
            print "blob start: $blob_start\n";
            print "blob end: $blob_end\n";
            print "chart_id: " . $r['chart_id'] . "\n\n";

            $rep = preg_replace(
                '/start_date=(\d{4}-\d\{2}-\d{2})/',
                "start_date=$blob_start",
                $r['chart_id'],
                1
            );

            print "updated_cid: $rep\n";

            print "\n";
        }
    }

    public function saveCharttoReport(
        $report_id,
        $chart_id,
        $chart_title,
        $chart_drill_details,
        $chart_date_description,
        $position_in_report,
        $timeframe_type,
        $entry_type,
        &$map = array()
    ) {
        $this->_pdo->execute(
            "
                INSERT INTO ReportCharts (
                    chart_id,
                    report_id,
                    user_id,
                    chart_title,
                    chart_drill_details,
                    chart_type,
                    chart_date_description,
                    ordering,
                    timeframe_type,
                    image_data,
                    type,
                    selected
                ) VALUES (
                    :chart_id,
                    :report_id,
                    :user_id,
                    :chart_title,
                    :chart_drill_details,
                    :chart_type,
                    :chart_date_description,
                    :ordering,
                    :timeframe_type,
                    :image_data,
                    :type,
                    :selected
                )
            ",
            array(
                'chart_id'               => $chart_id,
                'report_id'              => $report_id,
                'user_id'                => $this->_user_id,
                'chart_title'            => $chart_title,
                'chart_drill_details'    => $chart_drill_details,
                'chart_type'             => '',
                'chart_date_description' => $chart_date_description,
                'ordering'               => $position_in_report,
                'timeframe_type'         => $timeframe_type,
                'image_data'             => $this->resolveBlobFromChartId($map, $chart_id),
                'type'                   => $entry_type,
                'selected'               => 0,
            )
        );
    }

    public function removeChartFromChartPoolByID($chart_id)
    {
        $this->_pdo->execute(
            "
                DELETE FROM ChartPool
                WHERE chart_id = :chart_id AND user_id = :user_id
            ",
            array(
                'chart_id' => $chart_id,
                'user_id'  => $this->_user_id,
            )
        );
    }

    public function getReportUserName($report_id)
    {
        $results = $this->_pdo->query(
            "
                SELECT u.first_name, u.last_name
                FROM Users AS u,
                    Reports AS r
                WHERE r.user_id = :user_id
                    AND r.report_id = :report_id
                    AND r.user_id = u.id
            ",
            array(
                'user_id'   => $this->_user_id,
                'report_id' => $report_id,
            )
        );

        return $results[0]['first_name'] . " " . $results[0]['last_name'];
    }

    public function getReportUserFirstName($report_id)
    {
        $results = $this->_pdo->query(
            "
                SELECT u.first_name
                FROM Users AS u,
                    Reports AS r
                WHERE r.user_id = :user_id
                    AND r.report_id = :report_id
                    AND r.user_id = u.id
            ",
            array(
                'user_id'   => $this->_user_id,
                'report_id' => $report_id,
            )
        );

        return $results[0]['first_name'];
    }

    public function getReportUserLastName($report_id)
    {
        $results = $this->_pdo->query(
            "
                SELECT u.last_name
                FROM Users AS u,
                    Reports AS r
                WHERE r.user_id = :user_id
                    AND r.report_id = :report_id
                    AND r.user_id = u.id
            ",
            array(
                'user_id'   => $this->_user_id,
                'report_id' => $report_id,
            )
        );

        return $results[0]['last_name'];
    }

    public function getReportUserEmailAddress($report_id)
    {
        $results = $this->_pdo->query(
            "
                SELECT u.email_address
                FROM Users AS u,
                    Reports AS r
                WHERE r.user_id = :user_id
                    AND r.report_id = :report_id
                    AND r.user_id = u.id
            ",
            array(
                'user_id'   => $this->_user_id,
                'report_id' => $report_id,
            )
        );

        return $results[0]['email_address'];
    }

    public function getReportFormat($report_id)
    {
        $results = $this->_pdo->query(
            "
                SELECT format
                FROM Reports
                WHERE user_id = :user_id AND report_id = :report_id
            ",
            array(
                'user_id'   => $this->_user_id,
                'report_id' => $report_id,
            )
        );

        return $results[0]['format'];
    }

    public function getReportName($report_id, $sanitize = false)
    {
        $results = $this->_pdo->query(
            "
                SELECT name
                FROM Reports
                WHERE user_id = :user_id AND report_id = :report_id
            ",
            array(
                'user_id'   => $this->_user_id,
                'report_id' => $report_id,
            )
        );

        return ($sanitize == false)
            ? $results[0]['name']
            : self::sanitizeFilename($results[0]['name']);
    }

    public function getReportHeader($report_id)
    {
        $results = $this->_pdo->query(
            "
                SELECT header
                FROM Reports
                WHERE user_id = :user_id AND report_id = :report_id
            ",
            array(
                'user_id'   => $this->_user_id,
                'report_id' => $report_id,
            )
        );

        return $results[0]['header'];
    }

    public function getReportFooter($report_id)
    {
        $results = $this->_pdo->query(
            "
                SELECT footer
                FROM Reports
                WHERE user_id = :user_id AND report_id = :report_id
            ",
            array(
                'user_id'   => $this->_user_id,
                'report_id' => $report_id,
            )
        );

        return $results[0]['footer'];
    }

    public function getReportTitle($report_id)
    {
        $results = $this->_pdo->query(
            "
                SELECT title
                FROM Reports
                WHERE user_id = :user_id AND report_id = :report_id
            ",
            array(
                'user_id'   => $this->_user_id,
                'report_id' => $report_id,
            )
        );

        return $results[0]['title'];
    }

    public function getReportDerivation($report_id)
    {
        $results = $this->_pdo->query(
            "
                SELECT derived_from
                FROM Reports
                WHERE user_id = :user_id AND report_id = :report_id
            ",
            array(
                'user_id'   => $this->_user_id,
                'report_id' => $report_id,
            )
        );

        return $results[0]['derived_from'];
    }

    public function getReportChartsPerPage($report_id)
    {
        $results = $this->_pdo->query(
            "
                SELECT charts_per_page
                FROM Reports
                WHERE user_id = :user_id AND report_id = :report_id
            ",
            array(
                'user_id'   => $this->_user_id,
                'report_id' => $report_id,
            )
        );

        return $results[0]['charts_per_page'];
    }

    private function generateCachedFilename(
        $insertion_rank,
        $volatile = false,
        $base_name_only = false
    ) {
        if ($volatile == true) {
            $duplication_id
                = is_array($insertion_rank) && isset($insertion_rank['did'])
                ? $insertion_rank['did']
                : '';

            $this->ripTransform($insertion_rank, 'did');

            if (
                is_array($insertion_rank)
                && isset($insertion_rank['rank'])
                && isset($insertion_rank['start_date'])
                && isset($insertion_rank['end_date'])
            ) {
                if ($base_name_only == true) {
                    return sys_get_temp_dir()
                        . '/xd_report_volatile_'
                        . $this->_user_id
                        . '_'
                        . $insertion_rank['rank']
                        . $duplication_id
                        . '.png';
                }

                return sys_get_temp_dir()
                    . '/xd_report_volatile_'
                    . $this->_user_id
                    . '_'
                    . $insertion_rank['rank']
                    . $duplication_id
                    . '_'
                    . $insertion_rank['start_date']
                    . '_'
                    . $insertion_rank['end_date']
                    . '.png';

            }
            else {
                return sys_get_temp_dir()
                    . '/xd_report_volatile_'
                    . $this->_user_id
                    . '_'
                    . $insertion_rank
                    . $duplication_id
                    . '.png';
            }
        }
        else {
            return sys_get_temp_dir()
                . '/'
                . $insertion_rank['report_id']
                . '_'
                . $insertion_rank['ordering']
                . '_'
                . $insertion_rank['start_date']
                . '_'
                . $insertion_rank['end_date']
                . '.png';
        }
    }

    private function ripTransform(&$arr, $item)
    {
        if (is_array($arr) && isset($arr[$item])) {
            unset($arr[$item]);
            if (count($arr) == 1) {
                $arr = array_pop($arr);
            }
        }
    }

    public function fetchChartBlob(
        $type,
        $insertion_rank,
        $chart_id_cache_file = null
    ) {
        $pdo = DB::factory('database');
        $trace = "";

        switch ($type) {
            case 'volatile':
                $temp_file = $this->generateCachedFilename(
                    $insertion_rank,
                    true
                );

                if (file_exists($temp_file)) {
                    print file_get_contents($temp_file);
                }
                else {
                    if (
                        is_array($insertion_rank)
                        && isset($insertion_rank['rank'])
                        && isset($insertion_rank['start_date'])
                        && isset($insertion_rank['end_date'])
                    ) {
                        $blob = $this->generateChartBlob(
                            $type,
                            $insertion_rank,
                            $insertion_rank['start_date'],
                            $insertion_rank['end_date']
                        );
                    }
                    else {

                        // If no start or end dates are supplied, then,
                        // grab directly from chart pool

                        $chart_config_file = str_replace(
                            '.png',
                            '.xrc',
                            $temp_file
                        );

                        $blob = $this->fetchChartBlob(
                            'chart_pool',
                            $insertion_rank['rank'],
                            $chart_config_file
                        );

                        // The following 3 lines are in place as a
                        // performance enhancement.  Should the user
                        // change the timeframe of a 'volatile' chart,
                        // then reset the timeframe back to the default,
                        // the logic below ensures that the default
                        // cached data is presented.

                        $chart_id_config = file($chart_config_file);

                        file_put_contents($temp_file, $blob);

                        $temp_file = str_replace(
                            '.png',
                            '_' . $chart_id_config[1] . '.png',
                            $temp_file
                        );
                    }

                    file_put_contents($temp_file, $blob);

                    print $blob;
                }

                exit;
                break;
            case 'chart_pool':
                $this->ripTransform($insertion_rank, 'did');

                $iq = $pdo->query(
                    "
                        SELECT chart_id, image_data
                        FROM ChartPool
                        WHERE user_id = :user_id
                            AND insertion_rank = :insertion_rank
                    ",
                    array(
                        'user_id' => $this->_user_id,
                        'insertion_rank' => $insertion_rank
                    )
                );

                $trace = "user_id = {$this->_user_id},"
                    . " insertion_rank = $insertion_rank";
                break;
            case 'cached':
                $temp_file = $this->generateCachedFilename($insertion_rank);

                if (file_exists($temp_file)) {
                    print file_get_contents($temp_file);
                }
                else {
                    $blob = $this->generateChartBlob(
                        $type,
                        $insertion_rank,
                        $insertion_rank['start_date'],
                        $insertion_rank['end_date']
                    );
                    file_put_contents($temp_file, $blob);
                    print $blob;
                }

                exit;
                break;
            case 'report':
                $iq = $pdo->query(
                    "
                        SELECT
                            chart_id,
                            timeframe_type,
                            image_data,
                            chart_date_description
                        FROM ReportCharts
                        WHERE report_id = :report_id AND ordering = :ordering
                    ",
                    array(
                        'report_id' => $insertion_rank['report_id'],
                        'ordering'  => $insertion_rank['ordering'],
                    )
                );

                $trace = "report_id = {$insertion_rank['report_id']},"
                    . " ordering = {$insertion_rank['ordering']}";
                break;
        }

        if (count($iq) == 0) {
            throw new \Exception(
                "No ($type) chart entry could be located ($trace)"
            );
        }

        $image_data = $iq[0]['image_data'];
        $chart_id   = $iq[0]['chart_id'];

        $active_start = $this->getParameterIn('start_date', $chart_id);
        $active_end   = $this->getParameterIn('end_date', $chart_id);

        if (isset($iq[0]['chart_date_description'])) {
            list($active_start, $active_end)
                = explode(' to ', $iq[0]['chart_date_description']);
        }

        // Timeframe determination

        if ($type == 'chart_pool' || $type == 'volatile') {
            $timeframe_type = $this->getParameterIn(
                'timeframe_label',
                $chart_id
            );
        }

        if ($type == 'report') {
            $timeframe_type = $iq[0]['timeframe_type'];
        }

        if (strtolower($timeframe_type) == 'user defined') {
            $start_date = $active_start;
            $end_date = $active_end;
        }
        else {
            $e = \xd_date\getEndpoints($timeframe_type);

            $start_date = $e['start_date'];
            $end_date   = $e['end_date'];
        }

        if (!empty($chart_id_cache_file)) {
            file_put_contents(
                $chart_id_cache_file,
                $chart_id . "\n" . $start_date . '_' . $end_date
            );
        }

        if (empty($image_data)) {

            // No BLOB to begin with
            return $this->generateChartBlob(
                $type,
                $insertion_rank,
                $start_date,
                $end_date
            );
        }
        else {

            // BLOB exists. Parse out the date information prepended to
            // the actual image data then compare against $start_date
            // and $end_date to see if the image data needs to be
            // refreshed.

            $blob_elements = explode(';', $image_data, 2);
            list($blob_start, $blob_end) = explode(',', $blob_elements[0]);

            if (($blob_start == $start_date) && ($blob_end == $end_date)) {
                $image_data_header = substr($blob_elements[1], 0, 8);

                if ($image_data_header == "\x89PNG\x0d\x0a\x1a\x0a") {

                    // Cached blob is still usable (contains raw png data)
                    return $blob_elements[1];
                }
                else {

                    // Cached data is not considered 'valid'. Re-generate blob
                    return $this->generateChartBlob(
                        $type,
                        $insertion_rank,
                        $start_date,
                        $end_date
                    );
                }
            }
            else {

                // Cached data has gone stale. Re-generate blob
                return $this->generateChartBlob(
                    $type,
                    $insertion_rank,
                    $start_date,
                    $end_date
                );
            }
        }
    }

    private function getChartData($chart_id, $overrides)
    {
        $arg_set = explode("&", $chart_id);
        $query_params = array();

        foreach ($arg_set as $a) {
            list($arg_name, $arg_value) = explode('=', $a, 2);
            $query_params[$arg_name] = $arg_value;
        }

        $callargs = array_merge($query_params, $overrides);

        $supportedControllers = array(
            'metric_explorer' => array(
                'class' => '\DataWarehouse\Access\MetricExplorer',
                'function' => 'get_data' ),
            'usage_explorer' => array(
                'class' => '\DataWarehouse\Access\MetricExplorer',
                'function' => 'get_data' ),
            'data_explorer' => array(
                'class' => '\DataWarehouse\Access\DataExplorer',
                'function' => 'get_ak_plot'),
            'custom_query' => array(
                'class' => '\DataWarehouse\Access\CustomQuery',
                'function' => 'get_data'
            )
        );

        if( isset($query_params['controller_module']) && isset($query_params['operation']) )
        {
            $module = $query_params['controller_module'];
            $operation = $query_params['operation'];

            if( isset($supportedControllers[$module]) && $supportedControllers[$module]['function'] == $operation ) {
                $c = new $supportedControllers[$module]['class']($callargs);
                $response = $c->$operation($this->_user);
            }
            else
            {
                $usageAdapter = new Usage($callargs);
                $response = $usageAdapter->getCharts($this->_user);
            }
            return $response['results'];
        }
        else
        {
            // No controller specified - this must be a chart generated with an ealier verson
            // of the XDMoD software. Use the presence of format=hc_jsonstore to determine which
            // controller processes the chart
            if( isset($query_params['format']) && $query_params['format'] == 'hc_jsonstore') {
                $c = new \DataWarehouse\Access\MetricExplorer($callargs);
                $response = $c->get_data($this->_user);
            } else {
                $usageAdapter = new Usage($callargs);
                $response = $usageAdapter->getCharts($this->_user);
            }
            return $response['results'];
        }

        throw new \Exception("Unsupported controller in report generator");
    }

    public function generateChartBlob(
        $type,
        $insertion_rank,
        $start_date,
        $end_date
    ) {
        $pdo = DB::factory('database');

        switch ($type) {
            case 'volatile':
                $temp_file = $this->generateCachedFilename(
                    $insertion_rank,
                    true,
                    true
                );
                $temp_file = str_replace('.png', '.xrc', $temp_file);

                $iq = array();

                if (file_exists($temp_file) == true) {
                    $chart_id_config = file($temp_file);
                    $iq[] = array('chart_id' => $chart_id_config[0]);
                }
                else {
                    return $this->generateChartBlob(
                        'chart_pool',
                        $insertion_rank['rank'],
                        $start_date,
                        $end_date
                    );
                }
                break;

            case 'chart_pool':
                $iq = $pdo->query(
                    "
                        SELECT chart_id
                        FROM ChartPool
                        WHERE user_id = :user_id
                            AND insertion_rank = :insertion_rank
                    ",
                    array(
                        'user_id'        => $this->_user_id,
                        'insertion_rank' => $insertion_rank,
                    )
                );
                break;

            case 'cached':
            case 'report':
                $iq = $pdo->query(
                    "
                        SELECT chart_id
                        FROM ReportCharts
                        WHERE report_id = :report_id
                            AND ordering = :ordering
                    ",
                    array(
                        'report_id' => $insertion_rank['report_id'],
                        'ordering'  => $insertion_rank['ordering'],
                    )
                );
                break;
        }

        if (count($iq) == 0) {
            throw new \Exception("Unable to target chart entry");
        }

        $chart_id = $iq[0]['chart_id'];

        $chartoverrides = array(
            "render_for_report" => "y",
            "start_date" => "$start_date",
            "end_date" => "$end_date",
            "format" => 'png_inline',
            "scale" => 1,
            "width" => 800,
            "height" => 600,
            "show_title" => 'n',
            "title" => '',
            "subtitle" => '',
            "show_filters" => false,
            "font_size" => 3,
            "show_guide_lines" => 'y',
            "show_gradient" => 'n',
            "format" => 'png_inline'
        );

        $raw_png_data = $this->getChartData($chart_id, $chartoverrides);

        switch ($type) {
            case 'chart_pool':
                $pdo->execute(
                    "
                        UPDATE moddb.ChartPool
                        SET image_data = :image_data
                        WHERE user_id = :user_id
                            AND insertion_rank = :insertion_rank
                    ",
                    array(
                        'user_id'        => $this->_user_id,
                        'insertion_rank' => $insertion_rank,
                        'image_data'     => "$start_date,$end_date;"
                                            . $raw_png_data
                    )
                );
                break;

            case 'volatile':
            case 'cached':
                return $raw_png_data;
                break;

            case 'report':
                $pdo->execute(
                    "
                        UPDATE moddb.ReportCharts
                        SET image_data = :image_data
                        WHERE report_id = :report_id
                            AND ordering = :ordering
                    ",
                    array(
                        'report_id'  => $insertion_rank['report_id'],
                        'ordering'   => $insertion_rank['ordering'],
                        'image_data' => "$start_date,$end_date;"
                                        . $raw_png_data
                    )
                );
                break;
        }

        return $raw_png_data;
    }

<<<<<<< HEAD
=======
    /*
     * writeXMLConfiguration()
     *
     * This function generates the XML configuration file and image files for
     * processing by jasper-builder. The files are placed in the supplied
     * directory (which must exist)
     *
     * \param outputdir the name of an existing, writable directory in which to put the files.
     * \param report_id the identifier for the report
     * \param export_format the specified export format
     * \returns The name of the report file that was written
     */
    private function writeXMLConfiguration(
        $outputdir,
        $report_id,
        $export_format = null
    ) {
        $dom = new \DOMDocument("1.0");

        $nodeRoot = $dom->createElement("Report");
        $dom->appendChild($nodeRoot);

        $nodeUser = $dom->createElement("User");
        $nodeRoot->appendChild($nodeUser);

        $this->createElement(
            $dom,
            $nodeUser,
            "LastName",
            $this->getReportUserLastName($report_id)
        );

        $this->createElement(
            $dom,
            $nodeUser,
            "FirstName",
            $this->getReportUserFirstName($report_id)
        );

        $this->createElement(
            $dom,
            $nodeUser,
            "Email",
            $this->getReportUserEmailAddress($report_id)
        );

        $this->createElement(
            $dom,
            $nodeRoot,
            "Format",
            ($export_format != null)
            ? $export_format
            : $this->getReportFormat($report_id)
        );

        $this->createElement(
            $dom,
            $nodeRoot,
            "Title",
            $this->getReportTitle($report_id)
        );

        $this->createElement(
            $dom,
            $nodeRoot,
            "PageHeader",
            $this->getReportHeader($report_id)
        );

        $results = $this->fetchReportData($report_id);

        $charts_per_page = $this->getReportChartsPerPage($report_id);

        $chartCount = 0;

        foreach ($results as $entry) {
            $chartSlot = $chartCount++ % $charts_per_page;

            if ($chartSlot == 0) {
                $nodeSection = $dom->createElement("Section");
                $nodeRoot->appendChild($nodeSection);
            }

            $this->createElement(
                $dom,
                $nodeSection,
                'SectionTitle_' . $chartSlot,
                $entry['title']
            );

            if (strtolower($entry['timeframe_type']) == 'user defined') {
                list($start_date, $end_date)
                    = explode(' to ', $entry['comments']);
            }
            else {
                $e = \xd_date\getEndpoints($entry['timeframe_type']);

                $start_date = $e['start_date'];
                $end_date   = $e['end_date'];
            }

            // Update comments and hyperlink so reporting engine can
            // work with the correct chart (image)
            $entry['comments'] = $start_date . ' to ' . $end_date;

            $imagedata = $this->fetchChartBlob("report", array("report_id" => $report_id, "ordering" => $entry['order'] ) );
            $imagefilename = $outputdir . "/" . $entry['order'] . ".png";
            file_put_contents($imagefilename, $imagedata);

            $entry['image_url'] = $imagefilename;

            if (empty($entry['drill_details'])) {
                $entry['drill_details'] = ORGANIZATION_NAME_ABBREV;
            }

            $this->createElement(
                $dom,
                $nodeSection,
                'SectionDrillParameters_' . $chartSlot,
                $entry['drill_details']
            );

            $this->createElement(
                $dom,
                $nodeSection,
                'SectionDescription_' . $chartSlot,
                $entry['comments']
            );

            $this->createElement(
                $dom,
                $nodeSection,
                'SectionImage_' . $chartSlot,
                $entry['image_url']
            );
        }

        $remainingSlots = $chartCount % $charts_per_page;

        if ($remainingSlots > 0) {

            // Handle remainder of charts

            for ($r = $remainingSlots; $r < $charts_per_page; $r++) {
                $this->createElement(
                    $dom,
                    $nodeSection,
                    'SectionTitle_' . $r,
                    ''
                );

                $this->createElement(
                    $dom,
                    $nodeSection,
                    'SectionDrillParameters_' . $r,
                    ''
                );

                $this->createElement(
                    $dom,
                    $nodeSection,
                    'SectionDescription_' . $r,
                    ''
                );

                $this->createElement(
                    $dom,
                    $nodeSection,
                    'SectionImage_' . $r,
                    'dummy_image'
                );
            }
        }

        $this->createElement(
            $dom,
            $nodeRoot,
            "PageFooter",
            $this->getReportFooter($report_id)
        );

        $report_filename = $outputdir . "/" .  $report_id . ".xml";
        $bytes = file_put_contents($report_filename, $dom->saveXML() . "\n");

        if ($bytes === false) {
            throw new \Exception("Failed to write report XML definition file");
        }

        return $report_filename;
    }
>>>>>>> d3383b41

    public function buildReport($report_id, $export_format)
    {

        if (
            $this->getReportDerivation($report_id)
                == 'Monthly Compliance Report'
        ) {

            $compliance_report = new XDComplianceReport();

            $data = $compliance_report->prepareComplianceData();

            //$data['content'] = array();   // <--- comment/uncomment to toggle the 2 compliance report variations which exist.

            $response = $compliance_report->generate(
                $data['start_date'] . ' to ' . $data['end_date'],
                $data
            );

            return $response;
        }

        $report_format = ($export_format != null) ? $export_format : $this->getReportFormat($report_id);

        // Initialize a temporary working directory for the report generation
        $template_path = tempnam(sys_get_temp_dir(), $report_id . '-');

        if ($template_path === false) {
            throw new \Exception("Failed to create temporary file");
        }

        if (!unlink($template_path)) {
            throw new \Exception("Failed to remove file '$template_path'");
        }

        if (!mkdir($template_path, 0777)) {
            throw new \Exception("Failed to create directory '$template_path'");
        }

<<<<<<< HEAD
        $report_output_file = $template_path . '/' . $report_id . '.' . strtolower($report_format);
=======
        // Copy all report templates into this working directory
>>>>>>> d3383b41

        $settings = $this->gatherReportSettings($report_id, $report_format);

        $rp = new \Reports\ClassicReport($settings);
        $rp->writeReport($template_path . '/' . $report_id . '.doc');

<<<<<<< HEAD
        if ($report_format == 'pdf') {
            exec('HOME=' . $template_path . ' libreoffice --headless --convert-to pdf ' . $template_path . '/' .  $report_id . '.doc --outdir ' . $template_path);
=======
            if (!copy($path, $dest)) {
                throw new \Exception("Failed to copy '$path' to '$dest'");
            }
        }

        $report_file_name = $report_id;
        $report_output_file = $template_path . '/' . $report_file_name . '.' . strtolower($report_format);

        // Generate a report definition (XML) to be used as the input to
        // the Jasper Report Builder application
        $this->writeXMLConfiguration($template_path, $report_id, $export_format);

        $charts_per_page = $this->getReportChartsPerPage($report_id);

        $report_template = 'template_' . $charts_per_page . 'up';

        $log_file = 'build.log';

        $buildSuccess = $this->executeReportBuilder(
            $template_path,
            $report_file_name,
            $report_template,
            $log_file
        );

        if (!file_exists($report_output_file) || !$buildSuccess) {
            $msg = "There was a problem building the report.  "
                . "See $template_path/$log_file for details or contact "
                . "support with that file name.";
            throw new \Exception($msg);
>>>>>>> d3383b41
        }

        return array(
            'template_path' => $template_path,
            'report_file'   => $report_output_file,
        );
    }

<<<<<<< HEAD
=======
    /**
     * Execute the report builder java code.
     *
     * Runs Jasper Report Builder application (XML --> PDF).
     *
     * @param string $templatePath Directory containing template files.
     * @param string $reportFileName Name used for report files.
     * @param string $reportTemplate Template name.
     * @param string $logFile Log file name.
     */
    protected function executeReportBuilder(
        $templatePath,
        $reportFileName,
        $reportTemplate = 'template',
        $logFile = 'build.log'
    ) {
        $builderPath = $templatePath;
        $inputDir    = $templatePath;
        $outputDir   = $templatePath;
        $templateDir = $templatePath;

        $inputFile  = $reportFileName;
        $outputFile = $reportFileName;

        $logPath = "$templatePath/$logFile";

        $logger = Log::factory('report-builder', array(
            'file'         => $logPath,
            'fileLogLevel' => Log::INFO,
            'console'      => false,
            'db'           => true,
            'mail'         => false,
        ));

        $logger->info("Using template $reportTemplate");

        $currentDir = getcwd();
        chdir($builderPath);

        $javaPath = \xd_utilities\getConfiguration('reporting', 'java_path');
        $javacPath = \xd_utilities\getConfiguration('reporting', 'javac_path');
        $basePath = \xd_utilities\getConfiguration('reporting', 'base_path');

        $classPaths = array(
            $basePath,
            "$basePath/lib/commons-beanutils/commons-beanutils-1.8.0.jar",
            "$basePath/lib/commons-logging/commons-logging.jar",
            "$basePath/lib/jasperreports/jasperreports-3.7.6.jar",
            "$basePath/lib/commons-collections/commons-collections-2.1.1.jar",
            "$basePath/lib/poi/poi-3.6-20091214.jar",
            "$basePath/lib/commons-digester/commons-digester-1.7.jar",
            "$basePath/lib/itextpdf/itext-2.1.7.jar",
            "$basePath/lib/xalan/xalan.jar",
        );

        // Add the current CLASSPATH if it's set in the environment.
        $classPath = getenv('CLASSPATH');
        if (!empty($classPath)) {
            array_unshift($classPaths, $classPath);
        }

        $classPath = implode(':', $classPaths);

        $args = array(
            $javaPath,
            '-cp', $classPath,
            'Builder',
            $inputDir,
            $inputFile,
            $outputDir,
            $outputFile,
            $templateDir,
            $reportTemplate
        );

        $cmd = implode(' ', array_map('escapeshellarg', $args));

        // If a javac path has been configured, prepend its dirname to
        // the PATH environment variable to ensure that specific javac
        // is used by Jasper Reports.
        if ($javacPath !== '') {
            $javacDir = pathinfo($javacPath, PATHINFO_DIRNAME);

            // If the javac path isn't actually a path, but just a file
            // name, pathinfo returns ".".  Don't change the PATH since
            // the executable is presumably already in the PATH.
            if ($javacDir !== '.') {
                $path = escapeshellarg($javacDir) . ':' . escapeshellarg(getenv('PATH'));
                $cmd = 'PATH=' . $path . ' ' . $cmd;
            }
        }

        $logger->info("Executing command: $cmd");

        // Assume everything will work just fine.
        $success = true;

        $logger->info(array(
            'message' => 'Build start',
            'ts'      => time(),
        ));

        $output    = array();
        $returnVar = 0;

        exec($cmd . ' 2>&1', $output, $returnVar);

        if (count($output) > 0) {
            $logger->warning('Command output start');

            foreach ($output as $line) {
                $logger->warning($line);
            }

            $logger->warning('Command output end');
        }

        if ($returnVar != 0) {
            $success = false;
            $logger->err("Command returned non-zero value '$returnVar'");
        }

        $logger->info(array(
            'message' => 'Build end',
            'ts'      => time(),
        ));

        chmod($logPath, 0444);
        chdir($currentDir);

        return $success;
    }

>>>>>>> d3383b41
    public function mailReport(
        $report_id,
        $report_file,
        $frequency = '',
        $additional_config = array()
    ) {

        $frequency = (!empty($frequency)) ? ' '.$frequency : $frequency;

        $subject_suffix = (APPLICATION_ENV == 'dev') ? '[Dev]' : '';

        $destination_email_address = $this->getReportUserEmailAddress($report_id);

        $report_owner = $this->getReportUserName($report_id);

        $templateType = '';

        switch ($this->getReportDerivation($report_id)) {
            case 'Monthly Compliance Report':
                $include_attachment
                    = ($additional_config['failed_compliance'] > 0
                        || $additional_config['proposed_requirements'] > 0);

                $templateType = 'compliance_report';
                break;

            default:
                $include_attachment = true;

                $frequency = trim($frequency);
                $frequency
                    = !empty($frequency)
                    ? ' ' . $frequency
                    : $frequency;

                $templateType = 'custom_report';
                break;
        }

        try {
            $attachment_file_name = '';
            if($include_attachment) {
                    $report_format = pathinfo($report_file, PATHINFO_EXTENSION);
                    $attachment_file_name
                        = $this->getReportName($report_id, true)
                        . '.' . $report_format;
            }

            $properties = array(
                'recipient_name'       => $report_owner,
                'maintainer_signature' => MailWrapper::getMaintainerSignature(),
                'toAddress'            => $destination_email_address,
                'attachment' => array(
                    array('fileName'             => $report_file,
                          'attachment_file_name' => $attachment_file_name,
                          'encoding'             => 'base64',
                          'type'                 => self::$_header_map[$report_format],
                          'disposition'          => 'inline'
                    )
                )
            );

            if($templateType === 'custom_report') {
                $properties['frequency'] = $frequency;
                $properties['site_title'] = \xd_utilities\getConfiguration('general', 'title');
                $properties['subject'] = "Your$frequency " . 'XDMoD Report' . " $subject_suffix";
            } else {
                $properties['additional_information'] = $additional_config['custom_message'];
                $properties['subject'] = "Your$frequency " . 'XDMoD Compliance Report' . " $subject_suffix";
            }

            MailWrapper::sendTemplate($templateType, $properties);
        }
        catch (\Exception $e) {
            return false;
        }

        return true;
    }

    /**
     * generate a php array containing the report configuration settings
     * and the chart images.
     * @param $report_id The report to generate
     * @param $export_format This is used to determine the font selection
     * @return array $settings the report settings
     */
    private function gatherReportSettings($report_id, $export_format)
    {
        $settings = array();

        // Maintain backwards compatibilty - word versions ignore the font setting
        if ($export_format == 'pdf') {
            $settings['font'] = $this->getReportFont($report_id);
        } else {
            $settings['font'] = 'Times New Roman';
        }

        $settings['header'] = $this->getReportHeader($report_id);
        $settings['footer'] = $this->getReportFooter($report_id);
        $settings['title'] = $this->getReportTitle($report_id);
        $settings['charts_per_page'] = (int) $this->getReportChartsPerPage($report_id);

        $settings['charts'] = array();

        foreach ($this->fetchReportData($report_id) as $entry) {

            $chart = $entry;

            if (empty($entry['drill_details'])) {
                $chart['drill_details'] = ORGANIZATION_NAME_ABBREV;
            }

            if (strtolower($entry['timeframe_type']) == 'user defined') {
                list($start_date, $end_date)
                    = explode(' to ', $entry['comments']);
            }
            else {
                $e = \xd_date\getEndpoints($entry['timeframe_type']);

                $start_date = $e['start_date'];
                $end_date   = $e['end_date'];
            }

            $chart['comments'] = $start_date . ' to ' . $end_date;
            $chart['imagedata'] = $this->fetchChartBlob("report", array("report_id" => $report_id, "ordering" => $entry['order'] ) );
            $settings['charts'][] = $chart;
        }

        return $settings;
    }

    /** retrieve information about the available report templates
     * for a given set of ACLs.
     * @param acls array() of acl names
     * @param templateName string an optional filter to only return templates that match the name
     */
    public static function enumerateReportTemplates(
        $acls = array(),
        $templateName = null
    ) {
        $pdo = DB::factory('database');
        $aclNames = implode(
            ',',
            array_map(
                function ($value) use ($pdo) {
                    return $pdo->quote($value);
                },
                $acls
            )
        );

        $query = <<<SQL
        SELECT
            rt.id,
            rt.name,
            rt.description,
            rt.use_submenu
        FROM ReportTemplates rt
            JOIN report_template_acls rta ON rt.id = rta.report_template_id
            JOIN acls a                   ON rta.acl_id = a.acl_id
        WHERE a.name IN ($aclNames)
SQL;
        $queryparams = array();
        if ($templateName !== null) {
            $query .= " AND rt.`name` = ?";
            $queryparams[] = $templateName;
        }
        $query .= " ORDER BY 1, 2, 3";

        return $pdo->query($query, $queryparams);
    }

    /**
     * Loads the report template from the persistence model (database)
     */
    public static function retrieveReportTemplate($user, $template_id)
    {
        $pdo = DB::factory('database');

        $results = $pdo->query(
            '
                SELECT
                    template,
                    name,
                    title,
                    header,
                    footer,
                    format,
                    schedule,
                    delivery,
                    charts_per_page
                FROM ReportTemplates
                WHERE id = :id
            ',
            array('id' => $template_id)
        );

        if (count($results) == 0) {
            throw new \Exception(
                'No report template could be found having the id you specified'
            );
        }

        $templateClass = '\\ReportTemplates\\' . $results[0]['template'];

        $template_definition_file
            = dirname(__FILE__)
            . '/ReportTemplates/'
            . $results[0]['template'] . '.php';

        if (!file_exists($template_definition_file)) {
            throw new \Exception(
                "Report template definition could not be located"
            );
        }

        $r = array('general' => $results[0]);

        $r['charts'] = $pdo->query(
            '
                SELECT
                    chart_id,
                    ordering,
                    chart_date_description,
                    chart_title,
                    chart_drill_details,
                    timeframe_type
                FROM ReportTemplateCharts
                WHERE template_id = :id
                ORDER BY ordering ASC
            ',
            array('id' => $template_id)
        );

        return new $templateClass($user, $r);
    }
}<|MERGE_RESOLUTION|>--- conflicted
+++ resolved
@@ -1568,199 +1568,6 @@
         return $raw_png_data;
     }
 
-<<<<<<< HEAD
-=======
-    /*
-     * writeXMLConfiguration()
-     *
-     * This function generates the XML configuration file and image files for
-     * processing by jasper-builder. The files are placed in the supplied
-     * directory (which must exist)
-     *
-     * \param outputdir the name of an existing, writable directory in which to put the files.
-     * \param report_id the identifier for the report
-     * \param export_format the specified export format
-     * \returns The name of the report file that was written
-     */
-    private function writeXMLConfiguration(
-        $outputdir,
-        $report_id,
-        $export_format = null
-    ) {
-        $dom = new \DOMDocument("1.0");
-
-        $nodeRoot = $dom->createElement("Report");
-        $dom->appendChild($nodeRoot);
-
-        $nodeUser = $dom->createElement("User");
-        $nodeRoot->appendChild($nodeUser);
-
-        $this->createElement(
-            $dom,
-            $nodeUser,
-            "LastName",
-            $this->getReportUserLastName($report_id)
-        );
-
-        $this->createElement(
-            $dom,
-            $nodeUser,
-            "FirstName",
-            $this->getReportUserFirstName($report_id)
-        );
-
-        $this->createElement(
-            $dom,
-            $nodeUser,
-            "Email",
-            $this->getReportUserEmailAddress($report_id)
-        );
-
-        $this->createElement(
-            $dom,
-            $nodeRoot,
-            "Format",
-            ($export_format != null)
-            ? $export_format
-            : $this->getReportFormat($report_id)
-        );
-
-        $this->createElement(
-            $dom,
-            $nodeRoot,
-            "Title",
-            $this->getReportTitle($report_id)
-        );
-
-        $this->createElement(
-            $dom,
-            $nodeRoot,
-            "PageHeader",
-            $this->getReportHeader($report_id)
-        );
-
-        $results = $this->fetchReportData($report_id);
-
-        $charts_per_page = $this->getReportChartsPerPage($report_id);
-
-        $chartCount = 0;
-
-        foreach ($results as $entry) {
-            $chartSlot = $chartCount++ % $charts_per_page;
-
-            if ($chartSlot == 0) {
-                $nodeSection = $dom->createElement("Section");
-                $nodeRoot->appendChild($nodeSection);
-            }
-
-            $this->createElement(
-                $dom,
-                $nodeSection,
-                'SectionTitle_' . $chartSlot,
-                $entry['title']
-            );
-
-            if (strtolower($entry['timeframe_type']) == 'user defined') {
-                list($start_date, $end_date)
-                    = explode(' to ', $entry['comments']);
-            }
-            else {
-                $e = \xd_date\getEndpoints($entry['timeframe_type']);
-
-                $start_date = $e['start_date'];
-                $end_date   = $e['end_date'];
-            }
-
-            // Update comments and hyperlink so reporting engine can
-            // work with the correct chart (image)
-            $entry['comments'] = $start_date . ' to ' . $end_date;
-
-            $imagedata = $this->fetchChartBlob("report", array("report_id" => $report_id, "ordering" => $entry['order'] ) );
-            $imagefilename = $outputdir . "/" . $entry['order'] . ".png";
-            file_put_contents($imagefilename, $imagedata);
-
-            $entry['image_url'] = $imagefilename;
-
-            if (empty($entry['drill_details'])) {
-                $entry['drill_details'] = ORGANIZATION_NAME_ABBREV;
-            }
-
-            $this->createElement(
-                $dom,
-                $nodeSection,
-                'SectionDrillParameters_' . $chartSlot,
-                $entry['drill_details']
-            );
-
-            $this->createElement(
-                $dom,
-                $nodeSection,
-                'SectionDescription_' . $chartSlot,
-                $entry['comments']
-            );
-
-            $this->createElement(
-                $dom,
-                $nodeSection,
-                'SectionImage_' . $chartSlot,
-                $entry['image_url']
-            );
-        }
-
-        $remainingSlots = $chartCount % $charts_per_page;
-
-        if ($remainingSlots > 0) {
-
-            // Handle remainder of charts
-
-            for ($r = $remainingSlots; $r < $charts_per_page; $r++) {
-                $this->createElement(
-                    $dom,
-                    $nodeSection,
-                    'SectionTitle_' . $r,
-                    ''
-                );
-
-                $this->createElement(
-                    $dom,
-                    $nodeSection,
-                    'SectionDrillParameters_' . $r,
-                    ''
-                );
-
-                $this->createElement(
-                    $dom,
-                    $nodeSection,
-                    'SectionDescription_' . $r,
-                    ''
-                );
-
-                $this->createElement(
-                    $dom,
-                    $nodeSection,
-                    'SectionImage_' . $r,
-                    'dummy_image'
-                );
-            }
-        }
-
-        $this->createElement(
-            $dom,
-            $nodeRoot,
-            "PageFooter",
-            $this->getReportFooter($report_id)
-        );
-
-        $report_filename = $outputdir . "/" .  $report_id . ".xml";
-        $bytes = file_put_contents($report_filename, $dom->saveXML() . "\n");
-
-        if ($bytes === false) {
-            throw new \Exception("Failed to write report XML definition file");
-        }
-
-        return $report_filename;
-    }
->>>>>>> d3383b41
 
     public function buildReport($report_id, $export_format)
     {
@@ -1801,52 +1608,15 @@
             throw new \Exception("Failed to create directory '$template_path'");
         }
 
-<<<<<<< HEAD
         $report_output_file = $template_path . '/' . $report_id . '.' . strtolower($report_format);
-=======
-        // Copy all report templates into this working directory
->>>>>>> d3383b41
-
-        $settings = $this->gatherReportSettings($report_id, $report_format);
+
+        $settings = $this->gatherReportSettings($report_id);
 
         $rp = new \Reports\ClassicReport($settings);
         $rp->writeReport($template_path . '/' . $report_id . '.doc');
 
-<<<<<<< HEAD
         if ($report_format == 'pdf') {
             exec('HOME=' . $template_path . ' libreoffice --headless --convert-to pdf ' . $template_path . '/' .  $report_id . '.doc --outdir ' . $template_path);
-=======
-            if (!copy($path, $dest)) {
-                throw new \Exception("Failed to copy '$path' to '$dest'");
-            }
-        }
-
-        $report_file_name = $report_id;
-        $report_output_file = $template_path . '/' . $report_file_name . '.' . strtolower($report_format);
-
-        // Generate a report definition (XML) to be used as the input to
-        // the Jasper Report Builder application
-        $this->writeXMLConfiguration($template_path, $report_id, $export_format);
-
-        $charts_per_page = $this->getReportChartsPerPage($report_id);
-
-        $report_template = 'template_' . $charts_per_page . 'up';
-
-        $log_file = 'build.log';
-
-        $buildSuccess = $this->executeReportBuilder(
-            $template_path,
-            $report_file_name,
-            $report_template,
-            $log_file
-        );
-
-        if (!file_exists($report_output_file) || !$buildSuccess) {
-            $msg = "There was a problem building the report.  "
-                . "See $template_path/$log_file for details or contact "
-                . "support with that file name.";
-            throw new \Exception($msg);
->>>>>>> d3383b41
         }
 
         return array(
@@ -1855,142 +1625,6 @@
         );
     }
 
-<<<<<<< HEAD
-=======
-    /**
-     * Execute the report builder java code.
-     *
-     * Runs Jasper Report Builder application (XML --> PDF).
-     *
-     * @param string $templatePath Directory containing template files.
-     * @param string $reportFileName Name used for report files.
-     * @param string $reportTemplate Template name.
-     * @param string $logFile Log file name.
-     */
-    protected function executeReportBuilder(
-        $templatePath,
-        $reportFileName,
-        $reportTemplate = 'template',
-        $logFile = 'build.log'
-    ) {
-        $builderPath = $templatePath;
-        $inputDir    = $templatePath;
-        $outputDir   = $templatePath;
-        $templateDir = $templatePath;
-
-        $inputFile  = $reportFileName;
-        $outputFile = $reportFileName;
-
-        $logPath = "$templatePath/$logFile";
-
-        $logger = Log::factory('report-builder', array(
-            'file'         => $logPath,
-            'fileLogLevel' => Log::INFO,
-            'console'      => false,
-            'db'           => true,
-            'mail'         => false,
-        ));
-
-        $logger->info("Using template $reportTemplate");
-
-        $currentDir = getcwd();
-        chdir($builderPath);
-
-        $javaPath = \xd_utilities\getConfiguration('reporting', 'java_path');
-        $javacPath = \xd_utilities\getConfiguration('reporting', 'javac_path');
-        $basePath = \xd_utilities\getConfiguration('reporting', 'base_path');
-
-        $classPaths = array(
-            $basePath,
-            "$basePath/lib/commons-beanutils/commons-beanutils-1.8.0.jar",
-            "$basePath/lib/commons-logging/commons-logging.jar",
-            "$basePath/lib/jasperreports/jasperreports-3.7.6.jar",
-            "$basePath/lib/commons-collections/commons-collections-2.1.1.jar",
-            "$basePath/lib/poi/poi-3.6-20091214.jar",
-            "$basePath/lib/commons-digester/commons-digester-1.7.jar",
-            "$basePath/lib/itextpdf/itext-2.1.7.jar",
-            "$basePath/lib/xalan/xalan.jar",
-        );
-
-        // Add the current CLASSPATH if it's set in the environment.
-        $classPath = getenv('CLASSPATH');
-        if (!empty($classPath)) {
-            array_unshift($classPaths, $classPath);
-        }
-
-        $classPath = implode(':', $classPaths);
-
-        $args = array(
-            $javaPath,
-            '-cp', $classPath,
-            'Builder',
-            $inputDir,
-            $inputFile,
-            $outputDir,
-            $outputFile,
-            $templateDir,
-            $reportTemplate
-        );
-
-        $cmd = implode(' ', array_map('escapeshellarg', $args));
-
-        // If a javac path has been configured, prepend its dirname to
-        // the PATH environment variable to ensure that specific javac
-        // is used by Jasper Reports.
-        if ($javacPath !== '') {
-            $javacDir = pathinfo($javacPath, PATHINFO_DIRNAME);
-
-            // If the javac path isn't actually a path, but just a file
-            // name, pathinfo returns ".".  Don't change the PATH since
-            // the executable is presumably already in the PATH.
-            if ($javacDir !== '.') {
-                $path = escapeshellarg($javacDir) . ':' . escapeshellarg(getenv('PATH'));
-                $cmd = 'PATH=' . $path . ' ' . $cmd;
-            }
-        }
-
-        $logger->info("Executing command: $cmd");
-
-        // Assume everything will work just fine.
-        $success = true;
-
-        $logger->info(array(
-            'message' => 'Build start',
-            'ts'      => time(),
-        ));
-
-        $output    = array();
-        $returnVar = 0;
-
-        exec($cmd . ' 2>&1', $output, $returnVar);
-
-        if (count($output) > 0) {
-            $logger->warning('Command output start');
-
-            foreach ($output as $line) {
-                $logger->warning($line);
-            }
-
-            $logger->warning('Command output end');
-        }
-
-        if ($returnVar != 0) {
-            $success = false;
-            $logger->err("Command returned non-zero value '$returnVar'");
-        }
-
-        $logger->info(array(
-            'message' => 'Build end',
-            'ts'      => time(),
-        ));
-
-        chmod($logPath, 0444);
-        chdir($currentDir);
-
-        return $success;
-    }
-
->>>>>>> d3383b41
     public function mailReport(
         $report_id,
         $report_file,
@@ -2075,19 +1709,11 @@
      * generate a php array containing the report configuration settings
      * and the chart images.
      * @param $report_id The report to generate
-     * @param $export_format This is used to determine the font selection
      * @return array $settings the report settings
      */
-    private function gatherReportSettings($report_id, $export_format)
+    private function gatherReportSettings($report_id)
     {
         $settings = array();
-
-        // Maintain backwards compatibilty - word versions ignore the font setting
-        if ($export_format == 'pdf') {
-            $settings['font'] = $this->getReportFont($report_id);
-        } else {
-            $settings['font'] = 'Times New Roman';
-        }
 
         $settings['header'] = $this->getReportHeader($report_id);
         $settings['footer'] = $this->getReportFooter($report_id);
