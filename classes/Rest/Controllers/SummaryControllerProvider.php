--- conflicted
+++ resolved
@@ -27,11 +27,11 @@
         $controller->post("$root/layout", "$class::setLayout");
         $controller->delete("$root/layout", "$class::resetLayout");
 
-<<<<<<< HEAD
+
         $controller->get("$root/rolereport", "$class::getRoleReport");
-=======
+
         $controller->get("$root/statistics", "$class::getStatistics");
->>>>>>> 971dc640
+
     }
 
     /*
@@ -202,7 +202,7 @@
     }
 
     /**
-<<<<<<< HEAD
+
      * Get charts based on role.
      **/
     public function getRoleReport(Request $request, Application $app)
@@ -261,7 +261,9 @@
                 'data' => $data
             ));
         }
-=======
+    }
+
+    /*
      * Retrieve summary statistics
      *
      * @param Request $request
@@ -313,6 +315,5 @@
                 'data' => array($result)
             )
         );
->>>>>>> 971dc640
     }
 }