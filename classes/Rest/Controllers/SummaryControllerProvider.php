--- conflicted
+++ resolved
@@ -27,11 +27,11 @@
         $controller->post("$root/layout", "$class::setLayout");
         $controller->delete("$root/layout", "$class::resetLayout");
 
-<<<<<<< HEAD
+
         $controller->get("$root/recentchartsreports", "$class::getRecentChartsReports");
-=======
+
         $controller->get("$root/statistics", "$class::getStatistics");
->>>>>>> 971dc640
+
     }
 
     /*
@@ -202,7 +202,7 @@
     }
 
     /**
-<<<<<<< HEAD
+
      * Get recent charts and reports.
      **/
     public function getRecentChartsReports(Request $request, Application $app)
@@ -242,7 +242,9 @@
                 'data' => $data
             ));
         }
-=======
+    }
+
+    /*
      * Retrieve summary statistics
      *
      * @param Request $request
@@ -294,6 +296,5 @@
                 'data' => array($result)
             )
         );
->>>>>>> 971dc640
     }
 }