<?php

namespace Rest\Controllers;

use Silex\Application;
use Silex\ControllerCollection;
use Symfony\Component\HttpFoundation\Request;
use DataWarehouse\Query\Exceptions\BadRequestException;

use Models\Services\Acls;
use User\Roles;

class SummaryControllerProvider extends BaseControllerProvider
{
    /**
     * @see BaseControllerProvider::setupRoutes
     */
    public function setupRoutes(Application $app, ControllerCollection $controller)
    {
        $root = $this->prefix;
        $class = get_class($this);

        $controller->get("$root/portlets", "$class::getPortlets");
        $controller->get("$root/chartsreports", "$class::getChartsReports");

        $controller->post("$root/layout", "$class::setLayout");
        $controller->delete("$root/layout", "$class::resetLayout");
    }

    /*
     * Get the column layout manager for the user
     *
     * @return \CCR\ColumnLayout
     */
    private function getLayout($user)
    {
        $defaultLayout = null;
        $defaultColumnCount = 2;

        if ($user->isPublicUser() === false) {
            $layoutStore = new \UserStorage($user, 'summary_layout');
            $record = $layoutStore->getById(0);
            if ($record) {
                $defaultLayout = $record['layout'];
                $defaultColumnCount = $record['columns'];
            }
        }

        return new \CCR\ColumnLayout($defaultColumnCount, $defaultLayout);
    }

    /**
     */
    public function getPortlets(Request $request, Application $app)
    {
        $user = $this->getUserFromRequest($request);

        $summaryPortlets = array();

        $mostPrivilegedAcl = Acls::getMostPrivilegedAcl($user)->getName();

        $layout = $this->getLayout($user);

<<<<<<< HEAD
        $roleConfig = \Configuration\XdmodConfiguration::assocArrayFactory('roles.json', CONFIG_DIR);
        $presets = $roleConfig['roles'][$mostPrivilegedAcl];
=======
        $presetPortlets = array();
        $rolesConfig = \Configuration\XdmodConfiguration::assocArrayFactory('roles.json', CONFIG_DIR);

        try {
            $presetPortlets = $rolesConfig['roles'][$mostPrivilegedAcl->getName()]['summary_portlets'];
        } catch (\Exception $e){
        }
>>>>>>> e629c704

        if (isset($presets['summary_portlets'])) {

            foreach($presets['summary_portlets'] as $portlet) {
                if (isset($portlet['region']) && $portlet['region'] === 'top') {
                    $chartLocation = 'FW' . $portlet['name'];
                    $column = -1;
                } else {
                    list($chartLocation, $column) = $layout->getLocation('PP' . $portlet['name']);
                }

                $summaryPortlets[$chartLocation] = array(
                        'name' => 'PP' . $portlet['name'],
                        'type' => $portlet['type'],
                        'config' => $portlet['config'],
                        'column' => $column
                );
            }
        }

<<<<<<< HEAD
        $presetCharts = isset($presets['summary_charts']) ? $presets['summary_charts'] : $roleConfig['roles']['default']['summary_charts'];
=======
        $presetCharts = $rolesConfig['roles']['default']['summary_charts'];
>>>>>>> e629c704

        foreach ($presetCharts as $index => $presetChart)
        {
            list($chartLocation, $column) = $layout->getLocation('PC' . $index);
            $summaryPortlets[$chartLocation] = array(
                'name' => 'PC' . $index,
                'type' => 'ChartPortlet',
                'config' => $presetChart,
                'column' => $column
            );
        }

        if ($user->isPublicUser() === false)
        {
            $queryStore = new \UserStorage($user, 'queries_store');
            $queries = $queryStore->get();

            if ($queries != null) {
                foreach ($queries as $query) {
                    if (!isset($query['config']) || !isset($query['name'])) {
                        continue;
                    }

                    $queryConfig = json_decode($query['config']);

                    if (!$queryConfig->featured) {
                        continue;
                    }

                    $name = 'UC' . $query['name'];

                    if (preg_match('/summary_(?P<index>\S+)/', $query['name'], $matches) > 0) {
                        if ($layout->hasLayout('PC' . $matches['index'])) {
                            $name = 'PC' . $matches['index'];
                        }
                    }

                    list($chartLocation, $column) = $layout->getLocation($name);

                    $summaryPortlets[$chartLocation] = array(
                        'name' => $name,
                        'type' => 'ChartPortlet',
                        'config' => $queryConfig,
                        'column' => $column
                    );
                }
            }
        }

        ksort($summaryPortlets);

        return $app->json(array(
            'success' => true,
            'total' => count($summaryPortlets),
            'portalConfig' => array('columns' => $layout->getColumnCount()),
            'data' => array_values($summaryPortlets)
        ));
    }

    /**
     * Get charts and reports to display in the summary portlet.
     **/
    public function getChartsReports(Request $request, Application $app)
    {
        $user = $this->authorize($request);
        if (isset($user)) {
            // fetch charts
            $queries = new \UserStorage($user, 'queries_store');
            $data = $queries->get();
            foreach ($data as &$query) {
                $query['name'] = htmlspecialchars($query['name'], ENT_COMPAT, 'UTF-8', false);
                $query['type'] = 'Chart';
            }
            // fetch reports
            $rm = new \XDReportManager($user);
            $reports = $rm->fetchReportTable();

            foreach ($reports as &$report) {
                $tmp = array();
                $tmp['type'] = 'Report';
                $tmp['name'] = $report['report_name'];
                $tmp['chart_count'] = $report['chart_count'];
                $tmp['charts_per_page'] = $report['charts_per_page'];
                $tmp['creation_method'] = $report['creation_method'];
                $tmp['report_delivery'] = $report['report_delivery'];
                $tmp['report_format'] = $report['report_format'];
                $tmp['report_id'] = $report['report_id'];
                $tmp['report_name'] = $report['report_name'];
                $tmp['report_schedule'] = $report['report_schedule'];
                $tmp['report_title'] = $report['report_title'];
                $tmp['ts'] = $report['last_modified'];
                $tmp['config'] = $report['report_id'];
                $data[] = $tmp;
            }

            ksort($data);
            return $app->json(array(
                'success' => true,
                'total' => count($data),
                'data' => array_values($data),
            ));
        }
    }

    /**
     * set the layout metadata
     *
     */
    public function setLayout(Request $request, Application $app)
    {
        $user = $this->authorize($request);

        $content = json_decode($this->getStringParam($request, 'data', true), true);

        if ($content === null || !isset($content['layout']) || !isset($content['columns'])) {
            throw new BadRequestException('Invalid data parameter');
        }

        $storage = new \UserStorage($user, 'summary_layout');

        return $app->json(array(
            'success' => true,
            'total' => 1,
            'data' => $storage->upsert(0, $content)
        ));
    }

    /**
     * clear the layout metadata
     *
     */
    public function resetLayout(Request $request, Application $app)
    {
        $user = $this->authorize($request);

        $storage = new \UserStorage($user, 'summary_layout');

        $storage->del();

        return $app->json(array(
            'success' => true,
            'total' => 1
        ));
    }
}<|MERGE_RESOLUTION|>--- conflicted
+++ resolved
@@ -61,18 +61,8 @@
 
         $layout = $this->getLayout($user);
 
-<<<<<<< HEAD
         $roleConfig = \Configuration\XdmodConfiguration::assocArrayFactory('roles.json', CONFIG_DIR);
         $presets = $roleConfig['roles'][$mostPrivilegedAcl];
-=======
-        $presetPortlets = array();
-        $rolesConfig = \Configuration\XdmodConfiguration::assocArrayFactory('roles.json', CONFIG_DIR);
-
-        try {
-            $presetPortlets = $rolesConfig['roles'][$mostPrivilegedAcl->getName()]['summary_portlets'];
-        } catch (\Exception $e){
-        }
->>>>>>> e629c704
 
         if (isset($presets['summary_portlets'])) {
 
@@ -93,11 +83,7 @@
             }
         }
 
-<<<<<<< HEAD
         $presetCharts = isset($presets['summary_charts']) ? $presets['summary_charts'] : $roleConfig['roles']['default']['summary_charts'];
-=======
-        $presetCharts = $rolesConfig['roles']['default']['summary_charts'];
->>>>>>> e629c704
 
         foreach ($presetCharts as $index => $presetChart)
         {
