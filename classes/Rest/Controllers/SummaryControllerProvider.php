<?php

namespace Rest\Controllers;

use Configuration\XdmodConfiguration;
use Exception;
use PDOException;
use Silex\Application;
use Silex\ControllerCollection;
use Symfony\Component\HttpFoundation\Request;

use Models\Services\Acls;
use Symfony\Component\HttpKernel\Exception\BadRequestHttpException;

class SummaryControllerProvider extends BaseControllerProvider
{
    /**
     * @see BaseControllerProvider::setupRoutes
     */
    public function setupRoutes(Application $app, ControllerCollection $controller)
    {
        $root = $this->prefix;
        $class = get_class($this);

        $controller->get("$root/portlets", "$class::getPortlets");

        $controller->post("$root/layout", "$class::setLayout");
        $controller->delete("$root/layout", "$class::resetLayout");

<<<<<<< HEAD
        $controller->post("$root/viewedUserTour", "$class::setViewedUserTour");
        $controller->get("$root/viewedUserTour", "$class::getViewedUserTour");
=======
        $controller->get("$root/statistics", "$class::getStatistics");
>>>>>>> bff4a73c
    }

    /*
     * Get the column layout manager for the user
     *
     * @return \CCR\ColumnLayout
     */
    private function getLayout($user)
    {
        $defaultLayout = null;
        $defaultColumnCount = 2;

        if ($user->isPublicUser() === false) {
            $layoutStore = new \UserStorage($user, 'summary_layout');
            $record = $layoutStore->getById(0);
            if ($record) {
                $defaultLayout = $record['layout'];
                $defaultColumnCount = $record['columns'];
            }
        }

        return new \CCR\ColumnLayout($defaultColumnCount, $defaultLayout);
    }

    /**
     */
    public function getPortlets(Request $request, Application $app)
    {
        $user = $this->getUserFromRequest($request);

        $summaryPortlets = array();

        $mostPrivilegedAcl = Acls::getMostPrivilegedAcl($user)->getName();

        $layout = $this->getLayout($user);

        $roleConfig = \Configuration\XdmodConfiguration::assocArrayFactory('roles.json', CONFIG_DIR);
        $presets = $roleConfig['roles'][$mostPrivilegedAcl];

        if (isset($presets['summary_portlets'])) {

            foreach($presets['summary_portlets'] as $portlet) {
                if (isset($portlet['region']) && $portlet['region'] === 'top') {
                    $chartLocation = 'FW' . $portlet['name'];
                    $column = -1;
                } else {
                    list($chartLocation, $column) = $layout->getLocation('PP' . $portlet['name']);
                }

                $summaryPortlets[$chartLocation] = array(
                        'name' => 'PP' . $portlet['name'],
                        'type' => $portlet['type'],
                        'config' => isset($portlet['config']) ? $portlet['config'] : array(),
                        'column' => $column
                );
            }
        }

        $presetCharts = isset($presets['summary_charts']) ? $presets['summary_charts'] : $roleConfig['roles']['default']['summary_charts'];

        foreach ($presetCharts as $index => $presetChart)
        {
            $presetChart['featured'] = true;
            $presetChart['aggregation_unit'] = 'Auto';
            $presetChart['timeframe_label'] = 'Previous month';

            list($chartLocation, $column) = $layout->getLocation('PC' . $index);
            $summaryPortlets[$chartLocation] = array(
                'name' => 'PC' . $index,
                'type' => 'ChartPortlet',
                'config' => array(
                    'name' => 'summary_' . $index,
                    'chart' => $presetChart
                ),
                'column' => $column
            );
        }

        if ($user->isPublicUser() === false)
        {
            $queryStore = new \UserStorage($user, 'queries_store');
            $queries = $queryStore->get();

            if ($queries != null) {
                foreach ($queries as $query) {
                    if (!isset($query['config']) || !isset($query['name'])) {
                        continue;
                    }

                    $queryConfig = json_decode($query['config']);

                    if (!isset($queryConfig->featured) || !$queryConfig->featured) {
                        continue;
                    }

                    $name = 'UC' . $query['name'];

                    if (preg_match('/summary_(?P<index>\S+)/', $query['name'], $matches) > 0) {
                        if ($layout->hasLayout('PC' . $matches['index'])) {
                            $name = 'PC' . $matches['index'];
                        }
                    }

                    list($chartLocation, $column) = $layout->getLocation($name);

                    $summaryPortlets[$chartLocation] = array(
                        'name' => $name,
                        'type' => 'ChartPortlet',
                        'config' => array(
                            'name' => $query['name'],
                            'chart' => $queryConfig
                        ),
                        'column' => $column
                    );
                }
            }
        }

        ksort($summaryPortlets);

        return $app->json(array(
            'success' => true,
            'total' => count($summaryPortlets),
            'portalConfig' => array('columns' => $layout->getColumnCount()),
            'data' => array_values($summaryPortlets)
        ));
    }

    /**
     * set the layout metadata
     *
     */
    public function setLayout(Request $request, Application $app)
    {
        $user = $this->authorize($request);

        $content = json_decode($this->getStringParam($request, 'data', true), true);

        if ($content === null || !isset($content['layout']) || !isset($content['columns'])) {
            throw new BadRequestException('Invalid data parameter');
        }

        $storage = new \UserStorage($user, 'summary_layout');

        return $app->json(array(
            'success' => true,
            'total' => 1,
            'data' => $storage->upsert(0, $content)
        ));
    }

    /**
     * clear the layout metadata
     *
     */
    public function resetLayout(Request $request, Application $app)
    {
        $user = $this->authorize($request);

        $storage = new \UserStorage($user, 'summary_layout');

        $storage->del();

        return $app->json(array(
            'success' => true,
            'total' => 1
        ));
    }

    /**
<<<<<<< HEAD
     * Set value for if a user should view the help tour or not
     */
    public function setViewedUserTour(Request $request, Application $app)
    {
        $user = $this->authorize($request);
        $viewedTour = $this->getIntParam($request, 'viewedTour', true);

        if (!in_array($viewedTour, [0,1])) {
            throw new BadRequestException('Invalid data parameter');
        }

        $storage = new \UserStorage($user, 'viewed_user_tour');

        return $app->json(array(
            'success' => true,
            'total' => 1,
            'msg' => $storage->upsert(0, ['viewedTour' => $viewedTour])
        ));
    }
     /**
     * Get stored value for if a user should view the help tour or not
     */
    public function getViewedUserTour(Request $request, Application $app)
    {
        $user = $this->authorize($request);
        $storage = new \UserStorage($user, 'viewed_user_tour');
        return $app->json(array(
            'success' => true,
            'total' => 1,
            'data' => $storage->get()
        ));
=======
     * Retrieve summary statistics
     *
     * @param Request $request
     * @param Application $app
     * @return \Symfony\Component\HttpFoundation\JsonResponse
     * @throws Exception
     */
    public function getStatistics(Request $request, Application $app)
    {
        $user = $this->getUserFromRequest($request);

        $aggregationUnit = $request->get('aggregation_unit', 'auto');

        $startDate = $this->getStringParam($request, 'start_date', true);
        $endDate = $this->getStringParam($request, 'end_date', true);

        $this->checkDateRange($startDate, $endDate);

        // This try/catch block is intended to replace the "Base table or
        // view not found: 1146 Table 'modw_aggregates.jobfact_by_day'
        // doesn't exist" error message with something more informative for
        // Open XDMoD users.
        try {
            $query = new \DataWarehouse\Query\Jobs\Aggregate($aggregationUnit, $startDate, $endDate, 'none', 'all');

            $result = $query->execute();
        } catch (PDOException $e) {
            if ($e->getCode() === '42S02' && strpos($e->getMessage(), 'modw_aggregates.jobfact_by_') !== false) {
                $msg = 'Aggregate table not found, have you ingested your data?';
                throw new Exception($msg);
            } else {
                throw $e;
            }
        } catch (Exception $e) {
            throw new BadRequestHttpException($e->getMessage());
        }

        $rawRoles = XdmodConfiguration::assocArrayFactory('roles.json', CONFIG_DIR);

        $mostPrivileged = $user->getMostPrivilegedRole()->getName();
        $formats = $rawRoles['roles'][$mostPrivileged]['statistics_formats'];

        return $app->json(
            array(
                'totalCount' => 1,
                'success' => true,
                'message' => '',
                'formats' => $formats,
                'data' => array($result)
            )
        );
>>>>>>> bff4a73c
    }
}<|MERGE_RESOLUTION|>--- conflicted
+++ resolved
@@ -27,12 +27,10 @@
         $controller->post("$root/layout", "$class::setLayout");
         $controller->delete("$root/layout", "$class::resetLayout");
 
-<<<<<<< HEAD
         $controller->post("$root/viewedUserTour", "$class::setViewedUserTour");
         $controller->get("$root/viewedUserTour", "$class::getViewedUserTour");
-=======
+
         $controller->get("$root/statistics", "$class::getStatistics");
->>>>>>> bff4a73c
     }
 
     /*
@@ -202,40 +200,40 @@
         ));
     }
 
-    /**
-<<<<<<< HEAD
-     * Set value for if a user should view the help tour or not
-     */
+    /*
+    * Set value for if a user should view the help tour or not
+    */
     public function setViewedUserTour(Request $request, Application $app)
     {
-        $user = $this->authorize($request);
-        $viewedTour = $this->getIntParam($request, 'viewedTour', true);
-
-        if (!in_array($viewedTour, [0,1])) {
-            throw new BadRequestException('Invalid data parameter');
-        }
-
-        $storage = new \UserStorage($user, 'viewed_user_tour');
-
-        return $app->json(array(
-            'success' => true,
-            'total' => 1,
-            'msg' => $storage->upsert(0, ['viewedTour' => $viewedTour])
-        ));
-    }
-     /**
-     * Get stored value for if a user should view the help tour or not
-     */
+       $user = $this->authorize($request);
+       $viewedTour = $this->getIntParam($request, 'viewedTour', true);
+
+       if (!in_array($viewedTour, [0,1])) {
+           throw new BadRequestException('Invalid data parameter');
+       }
+
+       $storage = new \UserStorage($user, 'viewed_user_tour');
+
+       return $app->json(array(
+           'success' => true,
+           'total' => 1,
+           'msg' => $storage->upsert(0, ['viewedTour' => $viewedTour])
+       ));
+    }
+    /**
+    * Get stored value for if a user should view the help tour or not
+    */
     public function getViewedUserTour(Request $request, Application $app)
     {
-        $user = $this->authorize($request);
-        $storage = new \UserStorage($user, 'viewed_user_tour');
-        return $app->json(array(
-            'success' => true,
-            'total' => 1,
-            'data' => $storage->get()
-        ));
-=======
+       $user = $this->authorize($request);
+       $storage = new \UserStorage($user, 'viewed_user_tour');
+       return $app->json(array(
+           'success' => true,
+           'total' => 1,
+           'data' => $storage->get()
+       ));
+     }
+    /**
      * Retrieve summary statistics
      *
      * @param Request $request
@@ -287,6 +285,5 @@
                 'data' => array($result)
             )
         );
->>>>>>> bff4a73c
     }
 }