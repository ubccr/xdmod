--- conflicted
+++ resolved
@@ -592,10 +592,6 @@
             array(
                 'success' => true,
                 'action' => $action,
-<<<<<<< HEAD
-                'total' => count($result),
-=======
->>>>>>> 932ace1a
                 'results' => $result
             ),
             200
