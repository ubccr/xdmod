--- conflicted
+++ resolved
@@ -746,21 +746,6 @@
     }
 
     /**
-<<<<<<< HEAD
-     * Attempt to authorize the the provided `$request` via an included API Token.
-     *
-     * @param Request $request
-     * @return \XDUser
-     * @throws UnauthorizedHttpException if the token is missing, malformed, invalid, or expired.
-     */
-    protected function authenticateToken($request)
-    {
-        return Tokens::authenticateToken($request);
-    }
-
-    /**
-=======
->>>>>>> de932b08
      * Attempts to convert the provided $value into an instance of DateTime by using the provided $format. If $value is
      * unable to be converted into a valid DateTime or if warnings are generated during the process it will be filtered
      * and null returned.
