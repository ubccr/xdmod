<?php

namespace Models\Services;

use CCR\Log;
use Exception;
use Symfony\Component\HttpFoundation\Request;
use Symfony\Component\HttpKernel\Exception\UnauthorizedHttpException;

use Models\Services\JsonWebToken;
use XDUser;

/**
 * A static helper function for authenticating using API Tokens. REST endpoints are meant to use the `authenticate`
 * function while controller functions should use `authenticateToken`.
 */
class Tokens
{
    /**
     *
     */
    const HEADER_NAME = 'Authorization';

    /**
     * This is the key that will be used when adding an API Token to a request's headers.
     */
    const HEADER_KEY = 'Bearer';

    /**
     * This is the delimiter that's used when returning a newly created API token to the user.
     */
    const DELIMITER = '.';

    const MISSING_TOKEN_MESSAGE = 'No API token provided.';
    const INVALID_TOKEN_MESSAGE = 'Invalid API token.';
    const EXPIRED_TOKEN_MESSAGE = 'API token has expired.';

    /**
     * Perform token authentication given the value of an Authorization header.
     *
     * @param string $authorizationHeader
     * @param string | null $endpoint the endpoint being requested, used only for logging.
     *
     * @return XDUser the authenticated user.
     *
     * @throws Exception                 if unable to retrieve a database connection.
     * @throws UnauthorizedHttpException if the token is missing, malformed, invalid, or expired.
     */
<<<<<<< HEAD
    private static function authenticateAPIToken($userId, $password)
=======
    public static function authenticate($authorizationHeader, $endpoint = null)
>>>>>>> 872003f5
    {
        if (0 !== strpos($authorizationHeader, Tokens::HEADER_KEY . ' ')) {
            throw new UnauthorizedHttpException(
                Tokens::HEADER_KEY,
                Tokens::MISSING_TOKEN_MESSAGE
            );
        }
        $rawToken = substr($authorizationHeader, strlen(Tokens::HEADER_KEY) + 1);
        $delimPosition = strpos($rawToken, Tokens::DELIMITER);
        if (false === $delimPosition) {
            throw new UnauthorizedHttpException(
                Tokens::HEADER_KEY,
                Tokens::INVALID_TOKEN_MESSAGE
            );
        }
        $userId = substr($rawToken, 0, $delimPosition);
        $token = substr($rawToken, $delimPosition + 1);

        $db = \CCR\DB::factory('database');
        $query = <<<SQL
        SELECT
            ut.user_id,
            ut.token,
            ut.expires_on
        FROM moddb.user_tokens AS ut
            JOIN moddb.Users u ON u.id = ut.user_id
        WHERE u.id = :user_id and u.account_is_active = 1
SQL;

        $row = $db->query($query, array(':user_id' => $userId));

        if (count($row) === 0) {
            throw new UnauthorizedHttpException(
                Tokens::HEADER_KEY,
                Tokens::INVALID_TOKEN_MESSAGE
            );
        }

        $expectedToken = $row[0]['token'];
        $expiresOn = $row[0]['expires_on'];
        $dbUserId = $row[0]['user_id'];

        // Check that expected token isn't expired.
        $now = new \DateTime();
        $expires = new \DateTime($expiresOn);
        if ($expires < $now) {
            throw new UnauthorizedHttpException(
                Tokens::HEADER_KEY,
                Tokens::EXPIRED_TOKEN_MESSAGE
            );
        }

        // finally check that the provided token matches its stored hash.
        if (!password_verify($token, $expectedToken)) {
            throw new UnauthorizedHttpException(
                Tokens::HEADER_KEY,
                Tokens::INVALID_TOKEN_MESSAGE
            );
        }

        // Log the request so we can count it in our reporting of usage of the
        // Data Analytics Framework.
        $logger = Log::factory(
            'daf',
            [
                'console' => false,
                'file' => false,
                'mail' => false
            ]
        );
        $logger->info(
            'User '
            . $dbUserId
            . ' requested '
            . (!is_null($endpoint) ? $endpoint : $_SERVER['SCRIPT_NAME'])
            . ' with API token using '
            . $_SERVER['HTTP_USER_AGENT']
        );

        // and if we've made it this far we can safely return the requested Users data.
        return XDUser::getUserByID($dbUserId);
    }

    /**
     *
     * Authenticate
     */
    private static function authenticateJSONWebToken($jwt)
    {
        $jsonWebToken = new JsonWebToken();
        $claims = $jsonWebToken->decode($jwt);
        $username = $claims->sub;

        $db = \CCR\DB::factory('database');
        $query = <<<SQL
        SELECT
            username
        FROM moddb.Users
        WHERE username = :username
            AND account_is_active = 1
SQL;

        $row = $db->query($query, array(':username' => $username));
        $rows = count($row);
        if ($rows === 0) {
            throw new UnauthorizedHttpException(Tokens::HEADER_KEY, 'Invalid JSON Web Token for user ' . $username);
        } elseif ($rows > 1) {
            throw new UnauthorizedHttpException('', 'Invalid User');
        }
        $dbUsername = $row[0]['username'];

        return XDUser::getUserByUserName($dbUsername);

    }

    /**
     * This function is a stop-gap that is meant to be used to protect controller endpoints until they can be moved to
     * the new REST stack.
     *
<<<<<<< HEAD
     * @return XDUser|null if the authentication is successful then an XDUser instance for the authenticated user will
     * be returned, if the authentication is not successful then null will be returned.
     */
    public static function authenticateToken()
    {
        $request = Request::createFromGlobals();
        $rawToken = Tokens::getRawTokenFromRequest($request);
        if (empty($rawToken)) {
            return null;
        }

        return Tokens::authenticateRawToken($rawToken);
    }

    /**
     * @param String rawToken
     * @return XDUser or null
     */
    public static function authenticateRawToken($rawToken)
    {
        $tokenParts = explode(Tokens::DELIMITER, $rawToken);
        $tokenPartsSize = sizeof($tokenParts);
        if ($tokenPartsSize === 2) {
            $userId = $tokenParts[0];
            $token = $tokenParts[1];
            return Tokens::authenticateAPIToken($userId, $token);
        } elseif ($tokenPartsSize === 3) {
            return Tokens::authenticateJSONWebToken($rawToken);
        } else {
            return null;
        }
    }

    /**
     * Attempt to retrieve the raw Token from one of the following sources:
     *   - Headers
     *   - GET Parameters
     *   - POST Parameters
     *
     * @return null|string returns the token if found else it returns null.
     */
    public static function getRawTokenFromRequest($request)
    {
        $headerName = Tokens::HEADER_NAME;
        $headerKey  = Tokens::HEADER_KEY;
        $rawToken   = null;

        if ($request->headers->has($headerName)) {
            $header = $request->headers->get($headerName);
            $rawToken = self::stripHeaderKey($header);
        } elseif ($request->query->has($headerKey)) {
            $rawToken = $request->query->get($headerKey);
        } elseif ($request->request->has($headerKey)) {
            $rawToken = $request->request->get($headerKey);
        } else {
            $allHeaders = getallheaders();
            if (array_key_exists($headerName, $allHeaders)) {
                $header = $allHeaders[$headerName];
                $rawToken = self::stripHeaderKey($header);
            } elseif (isset($_GET[$headerKey]) && is_string($_GET[$headerKey])) {
                $rawToken = $_GET[$headerKey];
            } elseif (isset($_POST[$headerKey]) && is_string($_POST[$headerKey])) {
                $rawToken = $_POST[$headerKey];
            }
        }

        return $rawToken;
    }

    private static function stripHeaderKey($header)
    {
        $headerKey = Tokens::HEADER_KEY .' ';
        $rawToken = str_replace($headerKey, '', $header);
        if ($rawToken === '')
        {
            return null;
        }
        return $rawToken;
=======
     * @return XDUser the authenticated user.
     *
     * @throws Exception                 if unable to retrieve a database connection.
     * @throws UnauthorizedHttpException if the token is missing, malformed, invalid, or expired.
     */
    public static function authenticateToken()
    {
        $headers = getallheaders();
        if (empty($headers['Authorization'])) {
            throw new UnauthorizedHttpException(
                Tokens::HEADER_KEY,
                Tokens::MISSING_TOKEN_MESSAGE
            );
        }
        return Tokens::authenticate($headers['Authorization']);
>>>>>>> 872003f5
    }
}<|MERGE_RESOLUTION|>--- conflicted
+++ resolved
@@ -31,9 +31,9 @@
      */
     const DELIMITER = '.';
 
-    const MISSING_TOKEN_MESSAGE = 'No API token provided.';
-    const INVALID_TOKEN_MESSAGE = 'Invalid API token.';
-    const EXPIRED_TOKEN_MESSAGE = 'API token has expired.';
+    const MISSING_TOKEN_MESSAGE = 'No token provided.';
+    const INVALID_TOKEN_MESSAGE = 'Invalid token.';
+    const EXPIRED_TOKEN_MESSAGE = 'Token has expired.';
 
     /**
      * Perform token authentication given the value of an Authorization header.
@@ -46,29 +46,8 @@
      * @throws Exception                 if unable to retrieve a database connection.
      * @throws UnauthorizedHttpException if the token is missing, malformed, invalid, or expired.
      */
-<<<<<<< HEAD
-    private static function authenticateAPIToken($userId, $password)
-=======
-    public static function authenticate($authorizationHeader, $endpoint = null)
->>>>>>> 872003f5
+    private static function authenticateAPIToken($userID, $token)
     {
-        if (0 !== strpos($authorizationHeader, Tokens::HEADER_KEY . ' ')) {
-            throw new UnauthorizedHttpException(
-                Tokens::HEADER_KEY,
-                Tokens::MISSING_TOKEN_MESSAGE
-            );
-        }
-        $rawToken = substr($authorizationHeader, strlen(Tokens::HEADER_KEY) + 1);
-        $delimPosition = strpos($rawToken, Tokens::DELIMITER);
-        if (false === $delimPosition) {
-            throw new UnauthorizedHttpException(
-                Tokens::HEADER_KEY,
-                Tokens::INVALID_TOKEN_MESSAGE
-            );
-        }
-        $userId = substr($rawToken, 0, $delimPosition);
-        $token = substr($rawToken, $delimPosition + 1);
-
         $db = \CCR\DB::factory('database');
         $query = <<<SQL
         SELECT
@@ -111,6 +90,93 @@
             );
         }
 
+        return XDUser::getUserByID($dbUserId);
+    }
+
+    /**
+     *
+     * Authenticate
+     */
+    private static function authenticateJSONWebToken($jwt)
+    {
+        $jsonWebToken = new JsonWebToken();
+        $claims = $jsonWebToken->decode($jwt);
+        $username = $claims->sub;
+
+        $db = \CCR\DB::factory('database');
+        $query = <<<SQL
+        SELECT
+            username
+        FROM moddb.Users
+        WHERE username = :username
+            AND account_is_active = 1
+SQL;
+
+        $row = $db->query($query, array(':username' => $username));
+        $rows = count($row);
+        if ($rows === 0) {
+            throw new UnauthorizedHttpException(Tokens::HEADER_KEY, 'Invalid JSON Web Token for user ' . $username);
+        } elseif ($rows > 1) {
+            throw new UnauthorizedHttpException('', 'Invalid User');
+        }
+        $dbUsername = $row[0]['username'];
+
+        return XDUser::getUserByUserName($dbUsername);
+
+    }
+
+    /**
+     * This function is a stop-gap that is meant to be used to protect controller endpoints until they can be moved to
+     * the new REST stack.
+     *
+     * @return XDUser the authenticated user.
+     *
+     * @throws Exception                 if unable to retrieve a database connection.
+     * @throws UnauthorizedHttpException if the token is missing, malformed, invalid, or expired.
+     */
+    public static function authenticateToken($request = null)
+    {
+        // Only necessary to support old controllers
+        if (!$request) {
+            $request = Request::createFromGlobals();
+        }
+
+        // Check for existence of header
+        if (!$request->headers->has(Tokens::HEADER_NAME))
+            throw new UnauthorizedHttpException(
+                Tokens::HEADER_KEY,
+                Tokens::MISSING_TOKEN_MESSAGE
+            );
+        }
+
+        // Check for header key
+        $header = $request->headers->get(Tokens::HEADER_NAME);
+        $headerKey  = Tokens::HEADER_KEY . ' ';
+        if (0 !== strpos($header, $headerKey)) {
+            throw new UnauthorizedHttpException(
+                Tokens::HEADER_KEY,
+                Tokens::INVALID_TOKEN_MESSAGE
+            );
+        }
+
+        $rawToken = substr($header, strlen($headerKey));
+
+        // Determine token type
+        $tokenParts = explode(Tokens::DELIMITER, $rawToken);
+        $tokenPartsSize = sizeof($tokenParts);
+        if ($tokenPartsSize === 2) {
+            $userId = $tokenParts[0];
+            $token = $tokenParts[1];
+            $authenticatedUser = Tokens::authenticateAPIToken($userId, $token);
+        } elseif ($tokenPartsSize === 3) {
+            $authenticatedUser = Tokens::authenticateJSONWebToken($rawToken);
+        } else {
+            throw new UnauthorizedHttpException(
+                Tokens::HEADER_KEY,
+                Tokens::INVALID_TOKEN_MESSAGE
+            );
+        }
+
         // Log the request so we can count it in our reporting of usage of the
         // Data Analytics Framework.
         $logger = Log::factory(
@@ -121,150 +187,17 @@
                 'mail' => false
             ]
         );
+
+        $endpoint = $request->getPathInfo();
         $logger->info(
             'User '
-            . $dbUserId
+            . $authenticatedUser->getUserID()
             . ' requested '
             . (!is_null($endpoint) ? $endpoint : $_SERVER['SCRIPT_NAME'])
             . ' with API token using '
             . $_SERVER['HTTP_USER_AGENT']
         );
 
-        // and if we've made it this far we can safely return the requested Users data.
-        return XDUser::getUserByID($dbUserId);
-    }
-
-    /**
-     *
-     * Authenticate
-     */
-    private static function authenticateJSONWebToken($jwt)
-    {
-        $jsonWebToken = new JsonWebToken();
-        $claims = $jsonWebToken->decode($jwt);
-        $username = $claims->sub;
-
-        $db = \CCR\DB::factory('database');
-        $query = <<<SQL
-        SELECT
-            username
-        FROM moddb.Users
-        WHERE username = :username
-            AND account_is_active = 1
-SQL;
-
-        $row = $db->query($query, array(':username' => $username));
-        $rows = count($row);
-        if ($rows === 0) {
-            throw new UnauthorizedHttpException(Tokens::HEADER_KEY, 'Invalid JSON Web Token for user ' . $username);
-        } elseif ($rows > 1) {
-            throw new UnauthorizedHttpException('', 'Invalid User');
-        }
-        $dbUsername = $row[0]['username'];
-
-        return XDUser::getUserByUserName($dbUsername);
-
-    }
-
-    /**
-     * This function is a stop-gap that is meant to be used to protect controller endpoints until they can be moved to
-     * the new REST stack.
-     *
-<<<<<<< HEAD
-     * @return XDUser|null if the authentication is successful then an XDUser instance for the authenticated user will
-     * be returned, if the authentication is not successful then null will be returned.
-     */
-    public static function authenticateToken()
-    {
-        $request = Request::createFromGlobals();
-        $rawToken = Tokens::getRawTokenFromRequest($request);
-        if (empty($rawToken)) {
-            return null;
-        }
-
-        return Tokens::authenticateRawToken($rawToken);
-    }
-
-    /**
-     * @param String rawToken
-     * @return XDUser or null
-     */
-    public static function authenticateRawToken($rawToken)
-    {
-        $tokenParts = explode(Tokens::DELIMITER, $rawToken);
-        $tokenPartsSize = sizeof($tokenParts);
-        if ($tokenPartsSize === 2) {
-            $userId = $tokenParts[0];
-            $token = $tokenParts[1];
-            return Tokens::authenticateAPIToken($userId, $token);
-        } elseif ($tokenPartsSize === 3) {
-            return Tokens::authenticateJSONWebToken($rawToken);
-        } else {
-            return null;
-        }
-    }
-
-    /**
-     * Attempt to retrieve the raw Token from one of the following sources:
-     *   - Headers
-     *   - GET Parameters
-     *   - POST Parameters
-     *
-     * @return null|string returns the token if found else it returns null.
-     */
-    public static function getRawTokenFromRequest($request)
-    {
-        $headerName = Tokens::HEADER_NAME;
-        $headerKey  = Tokens::HEADER_KEY;
-        $rawToken   = null;
-
-        if ($request->headers->has($headerName)) {
-            $header = $request->headers->get($headerName);
-            $rawToken = self::stripHeaderKey($header);
-        } elseif ($request->query->has($headerKey)) {
-            $rawToken = $request->query->get($headerKey);
-        } elseif ($request->request->has($headerKey)) {
-            $rawToken = $request->request->get($headerKey);
-        } else {
-            $allHeaders = getallheaders();
-            if (array_key_exists($headerName, $allHeaders)) {
-                $header = $allHeaders[$headerName];
-                $rawToken = self::stripHeaderKey($header);
-            } elseif (isset($_GET[$headerKey]) && is_string($_GET[$headerKey])) {
-                $rawToken = $_GET[$headerKey];
-            } elseif (isset($_POST[$headerKey]) && is_string($_POST[$headerKey])) {
-                $rawToken = $_POST[$headerKey];
-            }
-        }
-
-        return $rawToken;
-    }
-
-    private static function stripHeaderKey($header)
-    {
-        $headerKey = Tokens::HEADER_KEY .' ';
-        $rawToken = str_replace($headerKey, '', $header);
-        if ($rawToken === '')
-        {
-            return null;
-        }
-        return $rawToken;
-=======
-     * @return XDUser the authenticated user.
-     *
-     * @throws Exception                 if unable to retrieve a database connection.
-     * @throws UnauthorizedHttpException if the token is missing, malformed, invalid, or expired.
-     */
-    public static function authenticateToken()
-    {
-        $headers = getallheaders();
-        if (empty($headers['Authorization'])) {
-            throw new UnauthorizedHttpException(
-                Tokens::HEADER_KEY,
-                Tokens::MISSING_TOKEN_MESSAGE
-            );
-        }
-        return Tokens::authenticate($headers['Authorization']);
->>>>>>> 872003f5
-    }
-}+        return $authenticatedUser;
+        }
+    }