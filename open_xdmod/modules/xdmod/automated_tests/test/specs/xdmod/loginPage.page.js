/* eslint-env node, es6 */
class LoginPage {
    login(title, theUrl, loginName, loginPassword, displayName) {
        describe('General', function () {
            it('Verify Logo and Title', function () {
                browser.url(theUrl);
                expect(browser.getTitle()).to.equal(title);
                 // $(this.logo).waitForVisible(2000);
                $('#logo').waitForVisible(2000);
                var logoSize = browser.getElementSize('#logo');
                expect(logoSize.width).to.equal(93);
                expect(logoSize.height).to.equal(32);
            });
        });
        describe('Login', function login() {
            it('Click the login link', function clickLogin() {
                browser.waitForInvisible('.ext-el-mask-msg');
                $('a[href*=actionLogin]').click();
                $('a[href*=switchLoginView]').click();
            });
            it('Should Login', function doLogin() {
<<<<<<< HEAD
                $('#txt_login_username').setValue(loginName);
                $('#txt_login_password').setValue(loginPassword);
=======
                $('.x-window-header-text=Welcome To XDMoD').waitForVisible(20000);
                $('#wnd_login iframe').waitForVisible(20000);
                browser.frame($('#wnd_login iframe').value);
                $('#txt_login_username input').setValue(loginName);
                $('#txt_login_password input').setValue(loginPassword);
>>>>>>> be7ed656
                $('#btn_sign_in .x-btn-mc').click();
            });
            it('Display Logged in Users Name', function () {
                $('#welcome_message').waitForVisible(60000);
                expect($('#welcome_message').getText()).to.equal(displayName);
            });
        });
    }
    logout() {
        describe('Logout', function logout() {
            it('Click the logout link', function clickLogout() {
                browser.pause(3000);
                $('#logout_link').waitForVisible();
                $('#logout_link').click();
            });
            it('Display Logged out State', function clickLogout() {
                browser.waitForInvisible('.ext-el-mask-msg');
                $('a[href*=actionLogin]').waitForVisible();
            });
        });
/*
        describe("Update Screenshot Repository", function screenshots() {
            it("Should upload screenshots", function screenshotsSync() {
                //return browser.sync();
            });
        });*/
    }
}
module.exports = new LoginPage();<|MERGE_RESOLUTION|>--- conflicted
+++ resolved
@@ -5,7 +5,6 @@
             it('Verify Logo and Title', function () {
                 browser.url(theUrl);
                 expect(browser.getTitle()).to.equal(title);
-                 // $(this.logo).waitForVisible(2000);
                 $('#logo').waitForVisible(2000);
                 var logoSize = browser.getElementSize('#logo');
                 expect(logoSize.width).to.equal(93);
@@ -19,16 +18,8 @@
                 $('a[href*=switchLoginView]').click();
             });
             it('Should Login', function doLogin() {
-<<<<<<< HEAD
                 $('#txt_login_username').setValue(loginName);
                 $('#txt_login_password').setValue(loginPassword);
-=======
-                $('.x-window-header-text=Welcome To XDMoD').waitForVisible(20000);
-                $('#wnd_login iframe').waitForVisible(20000);
-                browser.frame($('#wnd_login iframe').value);
-                $('#txt_login_username input').setValue(loginName);
-                $('#txt_login_password input').setValue(loginPassword);
->>>>>>> be7ed656
                 $('#btn_sign_in .x-btn-mc').click();
             });
             it('Display Logged in Users Name', function () {
@@ -49,12 +40,6 @@
                 $('a[href*=actionLogin]').waitForVisible();
             });
         });
-/*
-        describe("Update Screenshot Repository", function screenshots() {
-            it("Should upload screenshots", function screenshotsSync() {
-                //return browser.sync();
-            });
-        });*/
     }
 }
 module.exports = new LoginPage();