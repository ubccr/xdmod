Name:          xdmod
Version:       __VERSION__
Release:       __RELEASE__%{?dist}
Summary:       Data warehouse and web portal for mining statistical data from resource managers
URL:           http://open.xdmod.org/
Vendor:        Center for Computational Research, University at Buffalo
Packager:      Jeffrey T. Palmer <jtpalmer@buffalo.edu>
Group:         Applications/Internet
License:       LGPLv3+
Source:        %{name}-%{version}__PRERELEASE__.tar.gz
BuildRoot:     %(mktemp -ud %{_tmppath}/%{name}-%{version}__PRERELEASE__-%{release}-XXXXXX)
BuildArch:     noarch
BuildRequires: php-cli
Requires:      httpd
Requires:      mariadb >= 5.5.3
Requires:      php >= 5.4 php-cli php-mysql php-pdo php-gd php-mcrypt php-xml php-mbstring
Requires:      php-pear-MDB2 php-pear-MDB2-Driver-mysql
Requires:      java-1.8.0-openjdk java-1.8.0-openjdk-devel
Requires:      cronie
Requires:      logrotate
Requires:      ghostscript
Requires:      jq

%description
XDMoD is a data warehouse and web portal for mining statistical data
from resource managers in high-performance computing environments.
XDMoD presents resource utilization over set time periods and provides
detailed interactive charts, graphs, and tables.

%prep
%setup -q -n %{name}-%{version}__PRERELEASE__

%pre
<<<<<<< HEAD
=======
if [ "%{version}" = "8.1.0" ] || [ "%{version}" = "8.1.1" ]; then
    # This script is only needed for the 8.1.0 install/upgrade. After this time
    # the node_modules directory is managed by RPM.
    if [ -e "%{_datadir}/%{name}/etl/js/node_modules" ];
    then
        mv "%{_datadir}/%{name}/etl/js/node_modules" "%{_datadir}/%{name}/etl/js/node_modules.rpmsave"
    fi
fi
>>>>>>> df4e180a
getent group xdmod >/dev/null || groupadd -r xdmod
getent passwd xdmod >/dev/null || \
    useradd -r -M -c "Open XDMoD" -g xdmod -d %{_localstatedir}/lib/%{name} -s /sbin/nologin xdmod
exit 0

%install
rm -rf $RPM_BUILD_ROOT
DESTDIR=$RPM_BUILD_ROOT ./install \
    --quiet \
    --bindir=%{_bindir} \
    --libdir=%{_libdir}/%{name} \
    --sysconfdir=%{_sysconfdir}/%{name} \
    --datadir=%{_datadir}/%{name} \
    --docdir=%{_docdir}/%{name}-%{version}__PRERELEASE__ \
    --logdir=%{_localstatedir}/log/%{name} \
    --httpdconfdir=%{_sysconfdir}/httpd/conf.d \
    --logrotatedconfdir=%{_sysconfdir}/logrotate.d \
    --crondconfdir=%{_sysconfdir}/cron.d

%post
# Create log files that need to be writable by both Apache and Open XDMoD scripts.
for file in exceptions.log query.log; do
    touch %{_localstatedir}/log/%{name}/$file
    chown apache:xdmod %{_localstatedir}/log/%{name}/$file
    chmod 0664 %{_localstatedir}/log/%{name}/$file
done
if [ "$1" -ge 2 ]; then
    echo "Run xdmod-upgrade to complete the Open XDMoD upgrade process."
    echo "Refer to http://open.xdmod.org/upgrade.html for more details."
fi
exit 0

%clean
rm -rf $RPM_BUILD_ROOT

%files
%defattr(-,root,root,-)
%{_bindir}/%{name}-*
%{_bindir}/acl-*
%{_libdir}/%{name}/
%{_datadir}/%{name}/
%{_docdir}/%{name}-%{version}__PRERELEASE__/

%dir %attr(0775,apache,xdmod) %{_localstatedir}/log/%{name}

%dir %{_sysconfdir}/%{name}
%config(noreplace) %attr(0440,apache,xdmod) %{_sysconfdir}/%{name}/portal_settings.ini
%config(noreplace) %{_sysconfdir}/%{name}/*.d/
%config(noreplace) %{_sysconfdir}/%{name}/*.json
%config(noreplace) %{_sysconfdir}/%{name}/email_templates/
%config(noreplace) %{_sysconfdir}/%{name}/etl/
%config(noreplace) %{_sysconfdir}/httpd/conf.d/%{name}.conf
%config(noreplace) %{_sysconfdir}/logrotate.d/%{name}
%config(noreplace) %{_sysconfdir}/cron.d/%{name}
%config(noreplace) %{_datadir}/%{name}/html/robots.txt

%changelog
<<<<<<< HEAD
* Wed Apr 24 2019 XDMoD <ccr-xdmod-list@listserv.buffalo.edu>
    - Remove `node_modules` management from `%pre`
=======
* Thu May 02 2019 XDMoD <ccr-xdmod-list@listserv.buffalo.edu> 8.1.1-1.0
    - Update `%pre` with steps for `node_modules` on 8.1.1 release
>>>>>>> df4e180a
* Tue Apr 23 2019 XDMoD <ccr-xdmod-list@listserv.buffalo.edu> 8.1.0-1.0
    - Update `%pre` with steps for `node_modules` on 8.1.0 release
* Tue Oct 30 2018 XDMoD <ccr-xdmod-list@listserv.buffalo.edu> 8.0.0-1.0
    - Add `jq` dependency
    - Add `php-mbstring` dependency
    - Remove php-pear-Log dependency
* Thu Mar 01 2018 XDMoD <ccr-xdmod-list@listserv.buffalo.edu> 7.5.0-1.0
    - Create an `xdmod` user and group if they do not already exist
    - Change the permissions of `/var/log/xdmod/query.log`,
      `/var/log/xdmod/exceptions.log`, and `/var/log/xdmod` so that they are
      writable by the `apache` user and the `xdmod` group
    - Update dependencies
* Wed Sep 27 2017 XDMoD <ccr-xdmod-list@listserv.buffalo.edu> 7.0.1-1.0
    - Release 7.0.1
* Thu Sep 21 2017 XDMoD <ccr-xdmod-list@listserv.buffalo.edu> 7.0.0-1.0
    - Add pre-release versioning
    - Added Post Install
* Thu May 11 2017 XDMoD <ccr-xdmod-list@listserv.buffalo.edu> 6.6.0-1.0
    - Release 6.6.0
* Tue Jan 10 2017 XDMoD <ccr-xdmod-list@listserv.buffalo.edu> 6.5.0-1.0
    - Release 6.5.0
* Wed Sep 21 2016 XDMoD <ccr-xdmod-list@listserv.buffalo.edu> 6.0.0-1.0
    - Release 6.0.0
* Tue May 24 2016 XDMoD <ccr-xdmod-list@listserv.buffalo.edu> 5.6.0-1.0
    - Release 5.6.0
* Fri Dec 18 2015 XDMoD <ccr-xdmod-list@listserv.buffalo.edu> 5.5.0-1.0
    - Release 5.5.0
* Wed Aug 19 2015 XDMoD <ccr-xdmod-list@listserv.buffalo.edu> 5.0.0-1.0
    - Release 5.0.0
* Tue Feb 17 2015 XDMoD <ccr-xdmod-list@listserv.buffalo.edu> 4.5.2-1.0
    - Release 4.5.2
* Thu Feb 05 2015 XDMoD <ccr-xdmod-list@listserv.buffalo.edu> 4.5.1-1.0
    - Release 4.5.1
* Thu Dec 04 2014 XDMoD <ccr-xdmod-list@listserv.buffalo.edu> 4.5.0-1.0
    - Release 4.5.0
* Mon Nov 18 2013 XDMoD <ccr-xdmod-list@listserv.buffalo.edu> 3.5.0-1.0
    - Initial public release<|MERGE_RESOLUTION|>--- conflicted
+++ resolved
@@ -31,17 +31,6 @@
 %setup -q -n %{name}-%{version}__PRERELEASE__
 
 %pre
-<<<<<<< HEAD
-=======
-if [ "%{version}" = "8.1.0" ] || [ "%{version}" = "8.1.1" ]; then
-    # This script is only needed for the 8.1.0 install/upgrade. After this time
-    # the node_modules directory is managed by RPM.
-    if [ -e "%{_datadir}/%{name}/etl/js/node_modules" ];
-    then
-        mv "%{_datadir}/%{name}/etl/js/node_modules" "%{_datadir}/%{name}/etl/js/node_modules.rpmsave"
-    fi
-fi
->>>>>>> df4e180a
 getent group xdmod >/dev/null || groupadd -r xdmod
 getent passwd xdmod >/dev/null || \
     useradd -r -M -c "Open XDMoD" -g xdmod -d %{_localstatedir}/lib/%{name} -s /sbin/nologin xdmod
@@ -99,13 +88,10 @@
 %config(noreplace) %{_datadir}/%{name}/html/robots.txt
 
 %changelog
-<<<<<<< HEAD
 * Wed Apr 24 2019 XDMoD <ccr-xdmod-list@listserv.buffalo.edu>
     - Remove `node_modules` management from `%pre`
-=======
 * Thu May 02 2019 XDMoD <ccr-xdmod-list@listserv.buffalo.edu> 8.1.1-1.0
     - Update `%pre` with steps for `node_modules` on 8.1.1 release
->>>>>>> df4e180a
 * Tue Apr 23 2019 XDMoD <ccr-xdmod-list@listserv.buffalo.edu> 8.1.0-1.0
     - Update `%pre` with steps for `node_modules` on 8.1.0 release
 * Tue Oct 30 2018 XDMoD <ccr-xdmod-list@listserv.buffalo.edu> 8.0.0-1.0
