--- conflicted
+++ resolved
@@ -97,11 +97,8 @@
 %dir %attr(0570,apache,xdmod) %{xdmod_export_dir}
 
 %changelog
-<<<<<<< HEAD
-=======
 * Tue Aug 19 2025 XDMoD <ccr-xdmod-list@listserv.buffalo.edu> 11.0.2-3
 - Release 11.0.2
->>>>>>> 5ce45fdb
 * Mon Mar 17 2025 XDMoD <ccr-xdmod-list@listserv.buffalo.edu> 11.0.1-1
 - Release 11.0.1
 * Mon Sep 16 2024 XDMoD <ccr-xdmod-list@listserv.buffalo.edu> 11.0.0-1.0
