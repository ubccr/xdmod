name:          xdmod
Version:       __VERSION__
Release:       __RELEASE__%{?dist}
Summary:       Data warehouse and web portal for mining statistical data from resource managers
URL:           http://open.xdmod.org/
Vendor:        Center for Computational Research, University at Buffalo
Packager:      Jeffrey T. Palmer <jtpalmer@buffalo.edu>
Group:         Applications/Internet
License:       LGPLv3+
Source:        %{name}-%{version}__PRERELEASE__.tar.gz
BuildRoot:     %(mktemp -ud %{_tmppath}/%{name}-%{version}__PRERELEASE__-%{release}-XXXXXX)
BuildArch:     noarch
BuildRequires: php-cli
Requires:      httpd mod_ssl
Requires:      mariadb >= 5.5.3
Requires:      php >= 5.4 php-cli php-mysql php-pdo php-gd php-xml php-mbstring
Requires:      php-pear-MDB2 php-pear-MDB2-Driver-mysql php-pecl-apcu
<<<<<<< HEAD
Requires:      libreoffice
=======
Requires:      java-1.8.0-openjdk java-1.8.0-openjdk-devel
Requires:      chromium-headless
Requires:      librsvg2-tools
>>>>>>> d3383b41
Requires:      crontabs
Requires:      logrotate
Requires:      perl-Image-ExifTool
Requires:      jq

%description
XDMoD is a data warehouse and web portal for mining statistical data
from resource managers in high-performance computing environments.
XDMoD presents resource utilization over set time periods and provides
detailed interactive charts, graphs, and tables.

%define xdmod_export_dir %{_var}/spool/%{name}/export

%prep
%setup -q -n %{name}-%{version}__PRERELEASE__

%pre
getent group xdmod >/dev/null || groupadd -r xdmod
getent passwd xdmod >/dev/null || \
    useradd -r -M -c "Open XDMoD" -g xdmod -d %{_localstatedir}/lib/%{name} -s /sbin/nologin xdmod
exit 0

%install
rm -rf $RPM_BUILD_ROOT
DESTDIR=$RPM_BUILD_ROOT ./install \
    --quiet \
    --bindir=%{_bindir} \
    --libdir=%{_libdir}/%{name} \
    --sysconfdir=%{_sysconfdir}/%{name} \
    --datadir=%{_datadir}/%{name} \
    --docdir=%{_docdir}/%{name}-%{version}__PRERELEASE__ \
    --logdir=%{_localstatedir}/log/%{name} \
    --httpdconfdir=%{_sysconfdir}/httpd/conf.d \
    --logrotatedconfdir=%{_sysconfdir}/logrotate.d \
    --crondconfdir=%{_sysconfdir}/cron.d
mkdir -p $RPM_BUILD_ROOT%{xdmod_export_dir}

%post
# Create log files that need to be writable by both Apache and Open XDMoD scripts.
for file in exceptions.log query.log; do
    touch %{_localstatedir}/log/%{name}/$file
    chown apache:xdmod %{_localstatedir}/log/%{name}/$file
    chmod 0660 %{_localstatedir}/log/%{name}/$file
done
if [ "$1" -ge 2 ]; then
    echo "Run xdmod-upgrade to complete the Open XDMoD upgrade process."
    echo "Refer to http://open.xdmod.org/upgrade.html for more details."
fi
exit 0

%clean
rm -rf $RPM_BUILD_ROOT

%files
%defattr(-,root,root,-)
%{_bindir}/%{name}-*
%{_bindir}/acl-*
%{_libdir}/%{name}/
%{_datadir}/%{name}/
%{_docdir}/%{name}-%{version}__PRERELEASE__/

%dir %attr(0770,apache,xdmod) %{_localstatedir}/log/%{name}

%dir %{_sysconfdir}/%{name}
%config(noreplace) %attr(0440,apache,xdmod) %{_sysconfdir}/%{name}/portal_settings.ini
%config(noreplace) %{_sysconfdir}/%{name}/*.d/
%config(noreplace) %{_sysconfdir}/%{name}/*.json
%config(noreplace) %{_sysconfdir}/%{name}/email_templates/
%config(noreplace) %{_sysconfdir}/%{name}/etl/
%config(noreplace) %{_sysconfdir}/logrotate.d/%{name}
%config(noreplace) %{_sysconfdir}/cron.d/%{name}
%config(noreplace) %{_datadir}/%{name}/html/robots.txt

%dir %attr(0570,apache,xdmod) %{xdmod_export_dir}

%changelog
* Tue Aug 18 2020 XDMoD <ccr-xdmod-list@listserv.buffalo.edu> 9.5.0-1.0
    - Add `chromium-headless` and `librsvg2-tools` to required dependencies
    - Replace `ghostscript` with `exiftool`
* Thu Aug 13 2020 XDMoD <ccr-xdmod-list@listserv.buffalo.edu> 9.0.0-1.0
    - Release 9.0.0
    - Add `mod_ssl` to required dependencies
    - Replace `cronie` with `crontabs` in required dependencies
    - Remove `php-mcrypt` from required dependencies
    - Change log file and directory permissions
    - Remove Apache httpd configuration file
* Tue Oct 29 2019 XDMoD <ccr-xdmod-list@listserv.buffalo.edu> 8.5.1-1.0
    - Release 8.5.1
* Mon Oct 21 2019 XDMoD <ccr-xdmod-list@listserv.buffalo.edu> 8.5.0-1.0
    - Release 8.5.0
    - Remove `node_modules` management from `%pre`
    - Add data warehouse batch export directory `/var/spool/xdmod/export`
    - Add `php-pecl-apcu` to required dependencies
* Mon May 06 2019 XDMoD <ccr-xdmod-list@listserv.buffalo.edu> 8.1.2-1.0
    - Update `%pre` with steps for `node_modules` on 8.1.2 release
* Thu May 02 2019 XDMoD <ccr-xdmod-list@listserv.buffalo.edu> 8.1.1-1.0
    - Update `%pre` with steps for `node_modules` on 8.1.1 release
* Tue Apr 23 2019 XDMoD <ccr-xdmod-list@listserv.buffalo.edu> 8.1.0-1.0
    - Update `%pre` with steps for `node_modules` on 8.1.0 release
* Tue Oct 30 2018 XDMoD <ccr-xdmod-list@listserv.buffalo.edu> 8.0.0-1.0
    - Add `jq` dependency
    - Add `php-mbstring` dependency
    - Remove php-pear-Log dependency
* Thu Mar 01 2018 XDMoD <ccr-xdmod-list@listserv.buffalo.edu> 7.5.0-1.0
    - Create an `xdmod` user and group if they do not already exist
    - Change the permissions of `/var/log/xdmod/query.log`,
      `/var/log/xdmod/exceptions.log`, and `/var/log/xdmod` so that they are
      writable by the `apache` user and the `xdmod` group
    - Update dependencies
* Wed Sep 27 2017 XDMoD <ccr-xdmod-list@listserv.buffalo.edu> 7.0.1-1.0
    - Release 7.0.1
* Thu Sep 21 2017 XDMoD <ccr-xdmod-list@listserv.buffalo.edu> 7.0.0-1.0
    - Add pre-release versioning
    - Added Post Install
* Thu May 11 2017 XDMoD <ccr-xdmod-list@listserv.buffalo.edu> 6.6.0-1.0
    - Release 6.6.0
* Tue Jan 10 2017 XDMoD <ccr-xdmod-list@listserv.buffalo.edu> 6.5.0-1.0
    - Release 6.5.0
* Wed Sep 21 2016 XDMoD <ccr-xdmod-list@listserv.buffalo.edu> 6.0.0-1.0
    - Release 6.0.0
* Tue May 24 2016 XDMoD <ccr-xdmod-list@listserv.buffalo.edu> 5.6.0-1.0
    - Release 5.6.0
* Fri Dec 18 2015 XDMoD <ccr-xdmod-list@listserv.buffalo.edu> 5.5.0-1.0
    - Release 5.5.0
* Wed Aug 19 2015 XDMoD <ccr-xdmod-list@listserv.buffalo.edu> 5.0.0-1.0
    - Release 5.0.0
* Tue Feb 17 2015 XDMoD <ccr-xdmod-list@listserv.buffalo.edu> 4.5.2-1.0
    - Release 4.5.2
* Thu Feb 05 2015 XDMoD <ccr-xdmod-list@listserv.buffalo.edu> 4.5.1-1.0
    - Release 4.5.1
* Thu Dec 04 2014 XDMoD <ccr-xdmod-list@listserv.buffalo.edu> 4.5.0-1.0
    - Release 4.5.0
* Mon Nov 18 2013 XDMoD <ccr-xdmod-list@listserv.buffalo.edu> 3.5.0-1.0
    - Initial public release<|MERGE_RESOLUTION|>--- conflicted
+++ resolved
@@ -15,13 +15,9 @@
 Requires:      mariadb >= 5.5.3
 Requires:      php >= 5.4 php-cli php-mysql php-pdo php-gd php-xml php-mbstring
 Requires:      php-pear-MDB2 php-pear-MDB2-Driver-mysql php-pecl-apcu
-<<<<<<< HEAD
 Requires:      libreoffice
-=======
-Requires:      java-1.8.0-openjdk java-1.8.0-openjdk-devel
 Requires:      chromium-headless
 Requires:      librsvg2-tools
->>>>>>> d3383b41
 Requires:      crontabs
 Requires:      logrotate
 Requires:      perl-Image-ExifTool
