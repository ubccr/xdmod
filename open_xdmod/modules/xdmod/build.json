--- conflicted
+++ resolved
@@ -16,7 +16,6 @@
             "/setup",
             "/sonar-project.properties",
             "/tests",
-<<<<<<< HEAD
             "/public/gui/lib/extjs/docs",
             "/public/gui/lib/extjs/build",
             "/public/gui/lib/extjs/pkgs",
@@ -28,25 +27,16 @@
             "/public/gui/lib/highcharts/graphics",
             "/public/gui/lib/highcharts/index.htm",
             "/public/unit_tests",
-=======
-            "/html/gui/lib/extjs/docs",
-            "/html/gui/lib/extjs/build",
-            "/html/gui/lib/extjs/pkgs",
-            "/html/gui/lib/extjs/test",
-            "/html/gui/lib/extjs/welcome",
-            "/html/unit_tests",
-            "/html/user_manual/sphinx_venv",
->>>>>>> f275bbf2
             "/user_manual_builder"
         ],
         "exclude_patterns": [
+            "#/\\.#",
             "#xdmod-.*\\.rpm$#",
             "#xdmod-.*\\.tar\\.gz$#",
             "#^\\/html\\/gui\\/lib\\/extjs\\/examples\\/[A-t,v-z].*#",
             "#^\\/html\\/gui\\/lib\\/extjs\\/resources\\/images\\/[a,h-z].*#",
             "#^\\/html\\/gui\\/lib\\/extjs\\/resources\\/.*\\.swf#",
             "#^\\/configuration\\/.+\\..+\\.template$#",
-            "#/\\.#",
             "#\\/var\\/.*#"
         ]
     },
