--- conflicted
+++ resolved
@@ -1,10 +1,6 @@
 {
     "name": "xdmod",
-<<<<<<< HEAD
-    "version": "8.7.0",
-=======
     "version": "9.0.0",
->>>>>>> 85389ab9
     "release": "1.0",
     "files": {
         "include_paths": [
